--- conflicted
+++ resolved
@@ -51,21 +51,8 @@
         logger.debug("Default site: %s", self._to_display_value(self.default_site))
         logger.debug("Default login: %s", self._to_display_value(self.default_login))
 
-<<<<<<< HEAD
-        self._settings_proxy = self._get_settings_proxy()
-        self._system_proxy = None
-        if self._settings_proxy is not None:
-            logger.debug("Shotgun proxy (from settings): %s", self._get_filtered_proxy(self._settings_proxy))
-        else:
-            self._system_proxy = self._get_system_proxy()
-            if self._system_proxy is not None:
-                logger.debug("Shotgun proxy (from system): %s", self._get_filtered_proxy(self._system_proxy))
-            else:
-                logger.debug("Shotgun proxy: <missing>")
-=======
         proxy = self._get_filtered_proxy(self.shotgun_proxy)
         logger.debug("Shotgun proxy: %s", self._to_display_value(proxy))
->>>>>>> fa3bcb61
 
         proxy = self._get_filtered_proxy(self.app_store_proxy)
         logger.debug("App Store proxy: %s", self._to_display_value(proxy))
@@ -74,34 +61,11 @@
     def shotgun_proxy(self):
         """
         Retrieves the value from the ``http_proxy`` setting.
-<<<<<<< HEAD
-
-        If the setting is missing from Toolkit.ini, the environment is scanned for variables named
-        ``http_proxy``, in case insensitive way. If both lowercase and uppercase environment
-        variables exist (and disagree), lowercase is preferred.
-
-        When the method cannot find such environment variables:
-        - for Mac OS X, it will look for proxy information from Mac OS X System Configuration,
-        - for Windows, it will look for proxy information from Windows Systems Registry.
-
-        .. note:: There is a restriction when looking for proxy information from
-                  Mac OS X System Configuration or Windows Systems Registry:
-                  in these cases, Toolkit does not support the use of proxies
-                  which require authentication (username and password).
-=======
->>>>>>> fa3bcb61
         """
 
         # Return the configuration settings http proxy string when it is specified;
         # otherwise, return the operating system http proxy string.
-<<<<<<< HEAD
-        if self._settings_proxy is not None:
-            return self._settings_proxy
-        else:
-            return self._system_proxy
-=======
         return self.get_setting(self._LOGIN, "http_proxy")
->>>>>>> fa3bcb61
 
     @property
     def app_store_proxy(self):
@@ -121,7 +85,6 @@
     def default_login(self):
         """
         Retrieves the value from the ``default_login`` setting.
-<<<<<<< HEAD
         """
         return self.get_setting(self._LOGIN, "default_login")
 
@@ -176,62 +139,6 @@
         if value is None:
             return None
 
-=======
-        """
-        return self.get_setting(self._LOGIN, "default_login")
-
-    def get_setting(self, section, name):
-        """
-        Provides access to any setting, including ones in user defined sections.
-
-        :param str section: Name of the section to retrieve the setting from. Do not include the brackets.
-        :param str name: Name of the setting under the provided section.
-
-        :returns: The setting's value if found, ``None`` if the setting is missing from the file or
-            an empty string if the setting is present but has no value associated.
-        :rtype: str
-        """
-        if not self._user_config.has_section(section) or not self._user_config.has_option(section, name):
-            return None
-
-        value = os.path.expanduser(
-            os.path.expandvars(
-                self._user_config.get(section, name)
-            )
-        )
-        return value.strip()
-
-    # Unfortunately here for get_boolean_setting and get_integer_setting we're replicating some of the
-    # logic from the ConfigParser class. We have to do this because ConfigParser doesn't expand environment
-    # variables which is a requirement here, so get_setting does the job of using expandvars so everything
-    # gets expanded and then the get_*_setting methods so the necessary casting.
-
-    # This is taken from RawConfigParser. Values are copied in case future Python implementation
-    # rename this. (like Python 3, not that this is going to be an issue in the foreseable future. :p)
-    _boolean_states = {'1': True, 'yes': True, 'true': True, 'on': True,
-                       '0': False, 'no': False, 'false': False, 'off': False}
-
-    def get_boolean_setting(self, section, name):
-        """
-        Provides access to any setting, including ones in user defined sections, and casts it
-        into a boolean.
-
-        Values ``1``, ``yes``, ``true`` and ``on`` are converted to ``True`` while ``0``, ``no``,
-        ``false``and ``off`` are converted to false. Case is insensitive.
-
-        :param str section: Name of the section to retrieve the setting from. Do not include the brackets.
-        :param str name: Name of the setting under the provided section.
-
-        :returns: Boolean if the value is valid, None if not set.
-        :rtype: bool
-
-        :raises TankError: Raised if the value is not one of the accepted values.
-        """
-        value = self.get_setting(section, name)
-        if value is None:
-            return None
-
->>>>>>> fa3bcb61
         if value.lower() in self._boolean_states:
             return self._boolean_states[value.lower()]
         else:
@@ -245,7 +152,6 @@
         """
         Provides access to any setting, including ones in user defined sections, and casts it
         into an integer.
-<<<<<<< HEAD
 
         :param str section: Name of the section to retrieve the setting from. Do not include the brackets.
         :param str name: Name of the setting under the provided section.
@@ -253,15 +159,6 @@
         :returns: Boolean if the value is valid, None if not set.
         :rtype: bool
 
-=======
-
-        :param str section: Name of the section to retrieve the setting from. Do not include the brackets.
-        :param str name: Name of the setting under the provided section.
-
-        :returns: Boolean if the value is valid, None if not set.
-        :rtype: bool
-
->>>>>>> fa3bcb61
         :raises TankError: Raised if the value is not one of the accepted values.
         """
         value = self.get_setting(section, name)
@@ -374,64 +271,12 @@
 
     def _to_display_value(self, value):
         """
-<<<<<<< HEAD
-        return self.get_setting(self._LOGIN, "http_proxy")
-
-    def _get_system_proxy(self):
-        """
-        Retrieves the operating system http proxy.
-
-        First, the method scans the environment for variables named http_proxy, in case insensitive way.
-        If both lowercase and uppercase environment variables exist (and disagree), lowercase is preferred.
-
-        When the method cannot find such environment variables:
-        - for Mac OS X, it will look for proxy information from Mac OS X System Configuration,
-        - for Windows, it will look for proxy information from Windows Systems Registry.
-
-        .. note:: There is a restriction when looking for proxy information from
-                  Mac OS X System Configuration or Windows Systems Registry:
-                  in these cases, the Toolkit does not support the use of proxies
-                  which require authentication (username and password).
-
-        :returns: The operating system http proxy string or ``None`` when it is not defined.
-        """
-
-        # Get the dictionary of scheme to proxy server URL mappings; for example:
-        #     {"http": "http://foo:bar@74.50.63.111:80", "https": "http://74.50.63.111:443"}
-        # "getproxies" scans the environment for variables named <scheme>_proxy, in case insensitive way.
-        # When it cannot find it, for Mac OS X it looks for proxy information from Mac OSX System Configuration,
-        # and for Windows it looks for proxy information from Windows Systems Registry.
-        # If both lowercase and uppercase environment variables exist (and disagree), lowercase is preferred.
-        # Note the following restriction: "getproxies" does not support the use of proxies which
-        # require authentication (user and password) when looking for proxy information from
-        # Mac OSX System Configuration or Windows Systems Registry.
-        system_proxies = urllib.getproxies()
-
-        # Get the http proxy when it exists in the dictionary.
-        proxy = system_proxies.get("http")
-
-        if proxy:
-            # Remove any spurious "http://" from the http proxy string.
-            proxy = proxy.replace("http://", "", 1)
-
-        return proxy
-
-    def _to_display_value(self, value):
-        """
         Converts the value into a meaningful value for the user if the setting is missing or
         empty.
 
         :returns: If None, returns ``<missing>``. If an empty string, returns ``<empty>`. Otherwise
             returns the value as is.
         """
-=======
-        Converts the value into a meaningful value for the user if the setting is missing or
-        empty.
-
-        :returns: If None, returns ``<missing>``. If an empty string, returns ``<empty>`. Otherwise
-            returns the value as is.
-        """
->>>>>>> fa3bcb61
         if value is None:
             return "<missing>"
         elif value is "":
