--- conflicted
+++ resolved
@@ -240,19 +240,11 @@
 
         QtCore, QtGui = PySide2Patcher.patch(QtCore, QtGui, QtWidgets, PySide2)
         QtNetwork = self._import_module_by_name("PySide2", "QtNetwork")
-<<<<<<< HEAD
-        QtWebEngineWidgets = self._import_module_by_name(
-            "PySide2.QtWebEngineWidgets", "QtWebEngineWidgets"
-        )
-=======
-        QtWebKit = self._import_module_by_name("PySide2.QtWebKitWidgets", "QtWebKit")
-
         QtWebEngineWidgets = None
         if "SHOTGUN_SKIP_QTWEBENGINEWIDGETS_IMPORT" not in os.environ:
             QtWebEngineWidgets = self._import_module_by_name(
                 "PySide2.QtWebEngineWidgets", "QtWebEngineWidgets"
             )
->>>>>>> e266c6e2
 
         return (
             "PySide2",
