--- conflicted
+++ resolved
@@ -78,14 +78,14 @@
         :returns: QtWebEngineWidgets module, if available.
         """
         return self._modules["QtWebEngineWidgets"] if self._modules else None
-    
+
     @property
     def QtWidgets(self):
         """
         :returns: QtWidgets module, if available.
         """
         return self._modules["QtWidgets"] if self._modules else None
-    
+
     @property
     def QtWebEngineCore(self):
         """
@@ -161,7 +161,6 @@
             return getattr(module, module_name)
         except Exception as e:
             logger.debug("Unable to import module '%s': %s", module_name, e)
-
 
     def _import_pyside2(self):
         """
@@ -190,10 +189,6 @@
             "QtTest",
             "QtUiTools",
             "QtWebChannel",
-<<<<<<< HEAD
-            "QtWebKitWidgets",
-=======
->>>>>>> db36306f
             "QtWidgets",
             "QtWebSockets",
             "QtXml",
@@ -325,8 +320,8 @@
         # Add shiboken6 to the modules dict
         modules_dict["shiboken"] = shiboken6
         for module in pkgutil.iter_modules(PySide6.__path__):
-            try:
-                module_name = module.name
+            module_name = module.name
+            try:
                 wrapper = __import__("PySide6", globals(), locals(), [module_name])
                 if hasattr(wrapper, module_name):
                     modules_dict[module_name] = getattr(wrapper, module_name)
@@ -341,7 +336,7 @@
             modules_dict,
             self._to_version_tuple(PySide6.__version__),
         )
-    
+
     def _import_pyside2_as_pyside6(self):
         """
         Imports PySide2 and makes it compatible with PySide6.
@@ -349,11 +344,11 @@
         Returns a tuple containing the version information, the PySide2 module,
         and a dictionary of imported modules.
 
-        :returns: A tuple containing the version information, the PySide2 module, 
+        :returns: A tuple containing the version information, the PySide2 module,
             and a dictionary of imported modules.
         """
 
-        import PySide2 
+        import PySide2
         import shiboken2
         from .pyside2_as_pyside6_patcher import PySide2asPySide6Patcher
 
@@ -361,14 +356,16 @@
         QtGui = self._import_module_by_name("PySide2", "QtGui")
         QtWidgets = self._import_module_by_name("PySide2", "QtWidgets")
         QtNetwork = self._import_module_by_name("PySide2", "QtNetwork")
-        QtWebEngineWidgets = self._import_module_by_name("PySide2", "QtWebEngineWidgets")
+        QtWebEngineWidgets = self._import_module_by_name(
+            "PySide2", "QtWebEngineWidgets"
+        )
         QtWebEngineCore = self._import_module_by_name("PySide2", "QtWebEngineCore")
         QtWebEngineCore = PySide2asPySide6Patcher._patch_QtWebEngineCore(
             QtWebEngineCore,
             [
                 QtWebEngineWidgets.QWebEnginePage,
                 QtWebEngineWidgets.QWebEngineProfile,
-            ]
+            ],
         )
         QtGui = PySide2asPySide6Patcher._patch_QtGui(QtGui, [QtWidgets.QAction])
 
@@ -400,17 +397,18 @@
         return tuple([int(c) for c in version_str.split(".")])
 
     def _import_modules(self, interface_version_requested):
-        """
-        Tries to import different Qt binding implementation in the following order:
-            - PySide6
-            - PySide2
-
-        PySide6 is attempted to be imported last at the moment because it is is not yet fully
-        supported. If a DCC requires PySide6, it can run with the current level of support,
+        """  
+        Attempts to import different Qt binding implementations in the following order:
+            - PySide6 (for Qt6 interface)
+            - PySide2 (for Qt5 and Qt4 interfaces)
+
+        If a DCC requires PySide6, it can run with the current level of support,
         but be warned that you may encounter issues.
 
-        :returns: The (binding name, binding version, modules) tuple or (None, None, None) if
-            no binding is avaialble.
+        :param interface_version_requested: The requested Qt interface version (QT4, QT5, or QT6)
+
+        :returns: A tuple containing the binding name, binding version,and imported
+            modules, or (None, None, None, None, None) if no binding is available.
         """
 
         interface = {
