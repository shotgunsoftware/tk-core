--- conflicted
+++ resolved
@@ -48,11 +48,6 @@
         """
         from . import shotgun
         data = shotgun.get_associated_sg_config_data()
-<<<<<<< HEAD
-        if "api_script" in data and data["api_script"]:
-            return sg_auth.user.ScriptUser(**data)
-=======
         if data.get("api_script") and data.get("api_key"):
             return data
->>>>>>> 61f6c17f
         return None