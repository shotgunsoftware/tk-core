# Copyright (c) 2013 Shotgun Software Inc.
# 
# CONFIDENTIAL AND PROPRIETARY
# 
# This work is provided "AS IS" and subject to the Shotgun Pipeline Toolkit 
# Source Code License included in this distribution package. See LICENSE.
# By accessing, using, copying or modifying this work you indicate your 
# agreement to the Shotgun Pipeline Toolkit Source Code License. All rights 
# not expressly granted therein are reserved by Shotgun Software Inc.

"""
Shotgun utilities

"""

import os
import sys
import urllib
import urllib2
import urlparse

from tank_vendor import yaml

# use api json to cover py 2.5
from tank_vendor import shotgun_api3  
json = shotgun_api3.shotgun.json


from ..errors import TankError
from .. import hook
from ..platform import constants
from . import login

def __get_api_core_config_location():
    """
    Given the location of the code, find the core config location.

    Walk from the location of this file on disk to the config area.
    this operation is guaranteed to work on any valid tank installation

    Pipeline Configuration / Studio Location
       |
       |- Install
       |     \- Core
       |          \- Python
       |                \- tank
       |
       \- Config
             \- Core
    """
    # local import to avoid cyclic references
    from ..pipelineconfig_utils import get_path_to_current_core
    core_api_root = get_path_to_current_core()
    core_cfg = os.path.join(core_api_root, "config", "core")

    if not os.path.exists(core_cfg):
        full_path_to_file = os.path.abspath(os.path.dirname(__file__))
        raise TankError("Cannot resolve the core configuration from the location of the Sgtk Code! "
                        "This can happen if you try to move or symlink the Sgtk API. The "
                        "Sgtk API is currently picked up from %s which is an "
                        "invalid location." % full_path_to_file)

    return core_cfg

def __get_sg_config():
    """
    Returns the site sg config yml file for this install
    
    :returns: full path to to shotgun.yml config file
    """
    core_cfg = __get_api_core_config_location()
    return os.path.join(core_cfg, "shotgun.yml")

def get_project_name_studio_hook_location():
    """
    Returns the studio level hook that is used to compute the default project name
    
    :returns: The path to the studio level project naming hook.
    """
    
    # NOTE! This code is located here because it needs to be able to run without a project.
    # the natural place would probably have been to put this inside the pipeline configuration
    # class, however this object assumes a project that exists.
    #
    # @todo longterm we should probably establish a place in the code where we define 
    # an API or set of functions which can be executed outside the remit of a 
    # pipeline configuration/Toolkit project.
    
    core_cfg = __get_api_core_config_location()
    return os.path.join(core_cfg, constants.STUDIO_HOOK_PROJECT_NAME)

def __get_sg_config_data(shotgun_cfg_path, user="default"):
    """
    Returns the shotgun configuration yml parameters given a config file.
    
    The shotgun.yml may look like:

        host: str
        api_script: str
        api_key: str
        http_proxy: str
    
        or may now look like:
    
        <User>:
            host: str
            api_script: str
            api_key: str
            http_proxy: str
    
        <User>:
            host: str
            api_script: str
            api_key: str
            http_proxy: str

    The optional user param refers to the <User> in the shotgun.yml.
    If a user is not found the old style is attempted.    
    
    :param shotgun_cfg_path: path to config file
    :param user: Optional user to pass when a multi-user config is being read 
    :returns: dictionary with keys host, api_script, api_key and optionally http_proxy
    """
    
    # read in settings from shotgun.yml
    if not os.path.exists(shotgun_cfg_path):
        raise TankError("Could not find shotgun configuration file '%s'!" % shotgun_cfg_path)

    # load the config file
    try:
        open_file = open(shotgun_cfg_path)
        try:
            file_data = yaml.load(open_file)
        finally:
            open_file.close()
    except Exception, error:
        raise TankError("Cannot load config file '%s'. Error: %s" % (shotgun_cfg_path, error))

    return _parse_config_data(file_data, user, shotgun_cfg_path)


def _parse_config_data(file_data, user, shotgun_cfg_path):
    """
    Parses configuration data and overrides it with the studio level hook's result if available.
    :param file_data: Dictionnary with all the values from the configuration data.
    :param user: Picks the configuration for a specific user in the configuration data.
    :param shotgun_cfg_path: Path the configuration was loaded from.
    :raises: TankError if there are missing fields in the configuration. The accepted configurations are:
            - host
            - host, api_script, api_key
            In both cases, http_proxy is optional.
    :returns: A dictionary holding the configuration data.
    """
    if user in file_data:
        # new config format!
        # we have explicit users defined!
        config_data = file_data[user]
    else:
        # old format - not grouped by user
        config_data = file_data

    # now check if there is a studio level override hook which want to refine these settings
    sg_hook_path = os.path.join(__get_api_core_config_location(), constants.STUDIO_HOOK_SG_CONNECTION_SETTINGS)

    if os.path.exists(sg_hook_path):
        # custom hook is available!
        config_data = hook.execute_hook(sg_hook_path,
                                        parent=None,
                                        config_data=config_data,
                                        user=user,
                                        cfg_path=shotgun_cfg_path)

    # validate the config data to ensure all fields are present
    if "host" not in config_data:
        raise TankError("Missing required field 'host' in config '%s'" % shotgun_cfg_path)

    # The script authentication credentials need to be complete in order to work. They can be completely
    # omitted or fully specified, but not halfway configured.
    if "api_script" in config_data and "api_key" not in config_data:
        raise TankError(
            "Missing required field 'api_key' in config '%s' for script user authentication." % shotgun_cfg_path
        )
    if "api_script" not in config_data and "api_key" in config_data:
        raise TankError(
            "Missing required field 'api_script' in config '%s' for script user authentication." % shotgun_cfg_path
        )

    return config_data

<<<<<<< HEAD
def __create_sg_connection(config_data):
=======

def __create_sg_connection(config_data=None):
>>>>>>> a6a66fa6
    """
    Creates a standard Toolkit shotgun connection.

<<<<<<< HEAD
    :param config_data: dictionary with keys host, api_script, api_key and http_proxy
    :returns: shotgun api instance 
    """
    # create API
    sg = Shotgun(config_data["host"],
                 config_data["api_script"],
                 config_data["api_key"],
                 http_proxy=config_data.get("http_proxy", None))
=======
    :param shotgun_cfg_path: Configuration data. If None, the authentication module will be responsible
                             for determining which credentials to use.
    :returns: A Shotgun connection.
    """
    from . import authentication

    if config_data:
        # Credentials were passed in, so let's run the legacy authentication mechanism for script user.
        sg = authentication.create_sg_connection_from_script_user(config_data)
    else:
        # We're not running any special code for Psyop, so run the new Toolkit authentication code.
        sg = authentication.create_authenticated_sg_connection()
>>>>>>> a6a66fa6

    # bolt on our custom user agent manager
    sg.tk_user_agent_handler = ToolkitUserAgentHandler(sg)

    return sg

    
def download_url(sg, url, location):
    """
    Convenience method that downloads a file from a given url.
    This method will take into account any proxy settings which have
    been defined in the Shotgun connection parameters.
    
    :param sg: sg API to get proxy connection settings from
    :param url: url to download
    :param location: path on disk where the payload should be written.
                     this path needs to exists and the current user needs
                     to have write permissions
    :returns: nothing
    """

    # now build the appropriate urrlib2 opener object.
    # this code is the same as in the Shotgun API, meaning that 
    # we can re-use the proxy configuration from the shotgun config 
    if sg.config.proxy_server:
        # handle proxy auth
        if sg.config.proxy_user and sg.config.proxy_pass:
            auth_string = "%s:%s@" % (sg.config.proxy_user, sg.config.proxy_pass)
        else:
            auth_string = ""
        proxy_addr = "http://%s%s:%d" % (auth_string, sg.config.proxy_server, sg.config.proxy_port)
        proxy_support = urllib2.ProxyHandler({"http" : proxy_addr, "https" : proxy_addr})
        opener = urllib2.build_opener(proxy_support)
        urllib2.install_opener(opener)
        
    # ok so the thumbnail was not in the cache. Get it.
    try:
        response = urllib2.urlopen(url)
        f = open(location, "wb")
        try:
            f.write(response.read())
        finally:
            f.close()
    except Exception, e:
        raise TankError("Could not download contents of url '%s'. Error reported: %s" % (url, e))
    
    
def get_associated_sg_base_url():
    """
    Returns the shotgun url which is associated with this Toolkit setup.
    This is an optimization, allowing code to get the Shotgun site URL
    without having to create a shotgun connection and then inspecting
    the base_url property.
    
    This method is equivalent to calling:
    
    create_sg_connection().base_url
    
    :returns: The base url for the associated Shotgun site
    """
    cfg = __get_sg_config()
    config_data = __get_sg_config_data(cfg)
    return config_data["host"]


def get_associated_sg_config_data():
    """
    Returns the shotgun configuration which is associated with this Toolkit setup.
    :returns: The configuration data dictionary
    """
    cfg = __get_sg_config()
    return __get_sg_config_data(cfg)

    
g_sg_cached_connection = None
def get_sg_connection():
    """
    Returns a shotgun connection and maintains a global, cached connection so that only one
    object is ever returned, no matter how many times this call is made.
    
    If you have access to a tk API handle, DO NOT USE THIS METHOD! Instead, use the 
    tk.shotgun handle, which is also optimal and doesn't keep creating new instances.
    
    For all methods where no tk API handle is available (pre-init stuff and global 
    tk commands for example), this method is useful for performance reasons.
    
    Whenever a Shotgun API instance is created, it pings the server to check that 
    it is running the right versions etc. This is slow and inefficient and means that
    there will be a delay every time create_sg_connection is called.

    This method caches a global (non-threadsafe!) sg instance and thereby avoids
    the penalty of connecting to sg every single time the method is called.
    
    :return: SG API handle    
    """
    
    global g_sg_cached_connection
    if g_sg_cached_connection is None:
        g_sg_cached_connection = create_sg_connection()
    return g_sg_cached_connection

def create_sg_connection(user="default"):
    """
    Creates a standard tank shotgun connection.
    
    Note! This method returns *a brand new sg API instance*. It is slow.
    Always consider using tk.shotgun and if you don't have a tk instance,
    consider using get_sg_connection(). 
    
    Whenever a Shotgun API instance is created, it pings the server to check that 
    it is running the right versions etc. This is slow and inefficient and means that
    there will be a delay every time create_sg_connection is called.
    
    :param user: Optional shotgun config user to use when connecting to shotgun, as defined in shotgun.yml
    :returns: SG API instance
    """
<<<<<<< HEAD
    # get connection parameters
    config_path = __get_sg_config()
    config_data = __get_sg_config_data(config_path, user)
    api_handle = __create_sg_connection(config_data)
=======
    # The "user" parameter was introduced by Psyop for Psyop. We will be supporting it in legacy
    # code paths, but not in new ones.
    if user != "default":
        config_data = __get_sg_config_data(__get_sg_config(), user)
        api_handle = __create_sg_connection(config_data)
    else:
        api_handle = __create_sg_connection()
>>>>>>> a6a66fa6
    return api_handle

g_app_store_connection = None
def create_sg_app_store_connection():
    """
    Creates a shotgun connection that can be used to access the Toolkit app store.

    :returns: (sg, dict) where the first item is the shotgun api instance and the second 
              is an sg entity dictionary (keys type/id) corresponding to to the user used
              to connect to the app store.
    """
    global g_app_store_connection
<<<<<<< HEAD
    
    # maintain a cache for performance
    if g_app_store_connection:
        return g_app_store_connection
    
    # get app store credentials from shotgun
    client_site_sg = get_sg_connection()
    (script_name, script_key) = __get_app_store_key_from_shotgun(client_site_sg)
    
    # connect to the app store
    config_data = {}
    config_data["host"] = constants.SGTK_APP_STORE
    config_data["api_script"] = script_name
    config_data["api_key"] = script_key
    config_data["http_proxy"] = client_site_sg.config.raw_http_proxy
    app_store_sg = __create_sg_connection(config_data)
    
    
    # now figure out the entity id for the script user    
    script_user = app_store_sg.find_one("ApiUser", [["firstname", "is", script_name]], fields=["type", "id"])
    if script_user is None:
        raise TankError("Could not evaluate the current App Store User! Please contact support.")
    
    # cache it for later use
    g_app_store_connection = (app_store_sg, script_user)
    
=======

    if g_app_store_connection is None:
        # get connection parameters
        config_data = __get_sg_config_data(__get_app_store_config())
        sg = __create_sg_connection(config_data)

        script_user = None

        # determine the script user running currently
        # get the API script user ID from shotgun
        script_user = sg.find_one(
            "ApiUser",
            [["firstname", "is", config_data["api_script"]]],
            fields=["type", "id"]
        )
        if script_user is None:
            raise TankError("Could not evaluate the current App Store User! Please contact support.")

        g_app_store_connection = sg, script_user

>>>>>>> a6a66fa6
    return g_app_store_connection



def __get_app_store_key_from_shotgun(sg_connection):
    """
    Given a Shotgun url and script credentials, fetch the app store key
    for this shotgun instance using a special controller method.
    Returns a tuple with (app_store_script_name, app_store_auth_key)
    
    :param sg_connection: SG connection to the client site for which
                          app store credentials should be retrieved.
    :returns: tuple of strings with contents (script_name, script_key)
    """
    # handle proxy setup by pulling the proxy details from the main shotgun connection
    if sg_connection.config.proxy_handler:
        opener = urllib2.build_opener(sg_connection.config.proxy_handler)
        urllib2.install_opener(opener)
    
    # now connect to our site and use a special url to retrieve the app store script key
    session_token = sg_connection.get_session_token()
    post_data = {"session_token": session_token}
    response = urllib2.urlopen("%s/api3/sgtk_install_script" % sg_connection.base_url, urllib.urlencode(post_data)) 
    html = response.read()
    data = json.loads(html)
    
    return(data["script_name"], data["script_key"])



g_entity_display_name_lookup = None

def get_entity_type_display_name(tk, entity_type_code):
    """
    Returns the display name for an entity type given its type name.
    For example, if a custom entity is named "Workspace" in the
    Shotgun preferences, but is addressed as CustomEntity03 in the
    Shotgun API, this method will resolve
    CustomEntity03 -> Workspace.

    :param tk: tank handle
    :param entity_type code: API entity type name
    :returns: display name
    """

    global g_entity_display_name_lookup

    if g_entity_display_name_lookup is None:
        # now resolve the entity types into display names using the schema_entity_read method.
        g_entity_display_name_lookup = tk.shotgun.schema_entity_read()
        # returns a dictionary on the following form:
        # { 'Booking': {'name': {'editable': False, 'value': 'Booking'}}, ... }

    display_name = entity_type_code
    try:
        if entity_type_code in g_entity_display_name_lookup:
            display_name = g_entity_display_name_lookup[entity_type_code]["name"]["value"]
    except:
        pass

    return display_name

def find_publish(tk, list_of_paths, filters=None, fields=None):
    """
    Finds publishes in Shotgun given paths on disk.
    This method is similar to the find method in the Shotgun API,
    except that instead of an Entity type, a list of files is
    passed into the function.

    In addition to a list of files, shotgun filters can also be specified.
    This may be useful if for example all publishes with a certain status
    should be retrieved.

    By default, the shotgun id is returned for each successfully identified path.
    If you want to retrieve additional fields, you can specify these using
    the fields parameter.

    The method will return a dictionary, keyed by path. The value will be
    a standard shotgun query result dictionary, for example

    {
        "/foo/bar" : { "id": 234, "type": "TankPublishedFile", "code": "some data" },
        "/foo/baz" : { "id": 23,  "type": "TankPublishedFile", "code": "some more data" }
    }

    Fields that are not found, or filtered out by the filters parameter,
    are not returned in the dictionary.

    :param tk: Sgtk API Instance
    :param list_of_paths: List of full paths for which information should be retrieved
    :param filters: Optional list of shotgun filters to apply.
    :param fields: Optional list of fields from the matched entities to
                   return. Defaults to id and type.
    :returns: dictionary keyed by path
    """
    # Map path caches to full paths, grouped by storage
    # in case of sequences, there will be more than one file
    # per path cache
    # {<storage name>: { path_cache: [full_path, full_path]}}
    storages_paths = _group_by_storage(tk, list_of_paths)

    filters = filters or []
    fields = fields or []

    # make copy
    sg_fields = fields[:]
    # add these parameters to the fields list - they are needed for the internal processing
    # of the result set.
    sg_fields.append("created_at")
    sg_fields.append("path_cache")

    # PASS 1
    # because the file locations are split for each publish in shotgun into two fields
    # - the path_cache which is a storage relative, platform agnostic path
    # - a link to a storage entity
    # ...we need to group the paths per storage and then for each storage do a
    # shotgun query on the form find all records where path_cache, in, /foo, /bar, /baz etc.
    published_files = {}

    # get a list of all storages that we should look up.
    # for 0.12 backwards compatibility, add the Tank Storage.
    local_storage_names = storages_paths.keys()
    if constants.PRIMARY_STORAGE_NAME in local_storage_names:
        local_storage_names.append("Tank")

    published_file_entity_type = get_published_file_entity_type(tk)
    for local_storage_name in local_storage_names:

        local_storage = tk.shotgun.find_one("LocalStorage", [["code", "is", local_storage_name]])
        if not local_storage:
            # fail gracefully here - it may be a storage which has been deleted
            published_files[local_storage_name] = []
            continue

        # make copy
        sg_filters = filters[:]
        path_cache_filter = ["path_cache", "in"]

        # now get the list of normalized files for this storage
        # 0.12 backwards compatibility: if the storage name is Tank,
        # this is the same as the primary storage.
        if local_storage_name == "Tank":
            normalized_paths = storages_paths[constants.PRIMARY_STORAGE_NAME].keys()
        else:
            normalized_paths = storages_paths[local_storage_name].keys()

        # add all of those to the query filter
        for path_cache_path in normalized_paths:
            path_cache_filter.append(path_cache_path)

        sg_filters.append(path_cache_filter)
        sg_filters.append( ["path_cache_storage", "is", local_storage] )

        # organize the returned data by storage
        published_files[local_storage_name] = tk.shotgun.find(published_file_entity_type, sg_filters, sg_fields)


    # PASS 2
    # take the published_files structure, containing the shotgun data
    # grouped by storage, and turn that into the final data structure
    #
    matches = {}

    for local_storage_name, publishes in published_files.items():

        # get a dictionary which maps shotgun paths to file system paths
        if local_storage_name == "Tank":
            normalized_path_lookup_dict = storages_paths[constants.PRIMARY_STORAGE_NAME]
        else:
            normalized_path_lookup_dict = storages_paths[local_storage_name]

        # now go through all publish entities found for current storage
        for publish in publishes:

            path_cache = publish["path_cache"]

            # get the list of real paths matching this entry
            for full_path in normalized_path_lookup_dict.get(path_cache, []):

                if full_path not in matches:
                    # this path not yet in the list of matching publish entity data
                    matches[full_path] = publish

                else:
                    # found a match! This is most likely because the same file
                    # has been published more than once. In this case, we return
                    # the entity data for the file that is more recent.
                    existing_publish = matches[full_path]
                    if existing_publish["created_at"] < publish["created_at"]:
                        matches[full_path] = publish

    # PASS 3 -
    # clean up resultset
    # note that in order to do this we have pulled in additional fields from
    # shotgun (path_cache, created_at etc) - unless these are specifically asked for
    # by the caller, get rid of them.
    #
    for path in matches:
        delete_fields = []
        # find fields
        for field in matches[path]:
            if field not in fields and field not in ("id", "type"):
                # field is not the id field and was not asked for.
                delete_fields.append(field)
        # remove fields
        for f in delete_fields:
            del matches[path][f]

    return matches


def _group_by_storage(tk, list_of_paths):
    """
    Given a list of paths on disk, groups them into a data structure suitable for
    shotgun. In shotgun, the path_cache field contains an abstracted representation
    of the publish field, with a normalized path and the storage chopped off.

    This method aims to process the paths to make them useful for later shotgun processing.

    Returns a dictionary, keyed by storage name. Each storage in the dict contains another dict,
    with an item for each path_cache entry.


    Examples:

    ['/studio/project_code/foo/bar.0003.exr', '/secondary_storage/foo/bar']

    {'Tank':
        {'project_code/foo/bar.%04d.exr': ['/studio/project_code/foo/bar.0003.exr'] }

     'Secondary_Storage':
        {'foo/bar': ['/secondary_storage/foo/bar'] }
    }


    ['c:\studio\project_code\foo\bar', '/secondary_storage/foo/bar']

    {'Tank':
        {'project_code/foo/bar': ['c:\studio\project_code\foo\bar'] }

     'Secondary_Storage':
        {'foo/bar': ['/secondary_storage/foo/bar'] }
    }

    """
    storages_paths = {}

    for path in list_of_paths:

        # use abstracted path if path is part of a sequence
        abstract_path = _translate_abstract_fields(tk, path)
        root_name, dep_path_cache = _calc_path_cache(tk, abstract_path)

        # make sure that the path is even remotely valid, otherwise skip
        if dep_path_cache is None:
            continue

        # Update data for this storage
        storage_info = storages_paths.get(root_name, {})
        paths = storage_info.get(dep_path_cache, [])
        paths.append(path)
        storage_info[dep_path_cache] = paths
        storages_paths[root_name] = storage_info

    return storages_paths


def create_event_log_entry(tk, context, event_type, description, metadata=None):
    """
    Creates an event log entry inside of Shotgun.
    Event log entries can be handy if you want to track a process or a sequence of events.

    :param tk: Sgtk API instance

    :param context: Context which will be used to associate the event log entry

    :param event_type: String which defines the event type. The Shotgun standard suggests
                       that this should be on the form Company_Item_Action. Examples include:

                       Shotgun_Asset_New
                       Shotgun_Asset_Change
                       Shotgun_User_Login

    :param description: A verbose description explaining the meaning of this event.

    :param metadata: A dictionary of metadata information which will be attached to the event
                     log record in Shotgun. This dictionary may only contain simple data types
                     such as ints, strings etc.

    :returns: The newly created shotgun record
    """

    data = {}
    data["description"] = description
    data["event_type"] = event_type
    data["entity"] = context.entity
    data["project"] = context.project
    data["meta"] = metadata

    sg_user = login.get_current_user(tk)
    if sg_user:
        data["user"] = sg_user

    return tk.shotgun.create("EventLogEntry", data)

def get_published_file_entity_type(tk):
    """
    Return the Published File entity type
    currently being used in Shotgun
    """
    return tk.pipeline_configuration.get_published_file_entity_type()

def register_publish(tk, context, path, name, version_number, **kwargs):
    """
    Creates a Tank Published File in Shotgun.

    Required parameters:

        tk - a Sgtk API instance

        context - the context we want to associate with the publish

        path - the path to the file or sequence we want to publish. If the
               path is a sequence path it will be abstracted so that
               any sequence keys are replaced with their default values.

        name - a name, without version number, which helps distinguish
               this publish from other publishes. This is typically
               used for grouping inside of Shotgun so that all the
               versions of the same "file" can be grouped into a cluster.
               For example, for a maya publish, where we track only
               the scene name, the name would simply be that: the scene
               name. For something like a render, it could be the scene
               name, the name of the AOV and the name of the render layer.

        version_number - the version numnber of the item we are publishing.

    Optional arguments:

        task - a shotgun entity dictionary with id and type (which should always be Task).
               if no value is specified, the task will be grabbed from the context object.

        comment - a string containing a description of the comment

        thumbnail_path - a path to a thumbnail (png or jpeg) which will be uploaded to shotgun
                         and associated with the publish.

        dependency_paths - a list of file system paths that should be attempted to be registered
                           as dependencies. Files in this listing that do not appear as publishes
                           in shotgun will be ignored.

        dependency_ids - a list of publish ids which should be registered as dependencies.

        published_file_type - a tank type in the form of a string which should match a tank type
                            that is registered in Shotgun.

        update_entity_thumbnail - push thumbnail up to the attached entity

        update_task_thumbnail - push thumbnail up to the attached task

        created_by - override for the user that will be marked as creating the publish.  This should
                    be in the form of shotgun entity, e.g. {"type":"HumanUser", "id":7}

        created_at - override for the date the publish is created at.  This should be a python
                    datetime object
                    
        version_entity - the Shotgun version entity this published file should be linked to 

    """
    # get the task from the optional args, fall back on context task if not set
    task = kwargs.get("task")
    if task is None:
        task = context.task

    thumbnail_path = kwargs.get("thumbnail_path")
    comment = kwargs.get("comment")
    dependency_paths = kwargs.get('dependency_paths', [])
    dependency_ids = kwargs.get('dependency_ids', [])
    published_file_type = kwargs.get("published_file_type")
    if not published_file_type:
        # check for legacy name:
        published_file_type = kwargs.get('tank_type')
    update_entity_thumbnail = kwargs.get("update_entity_thumbnail", False)
    update_task_thumbnail = kwargs.get("update_task_thumbnail", False)
    created_by_user = kwargs.get("created_by")
    created_at = kwargs.get("created_at")
    version_entity = kwargs.get("version_entity")

    # convert the abstract fields to their defaults
    path = _translate_abstract_fields(tk, path)

    published_file_entity_type = get_published_file_entity_type(tk)

    sg_published_file_type = None
    # query shotgun for the published_file_type
    if published_file_type:
        if not isinstance(published_file_type, basestring):
            raise TankError("published_file_type must be a string")

        if published_file_entity_type == "PublishedFile":
            filters = [["code", "is", published_file_type]]
            sg_published_file_type = tk.shotgun.find_one('PublishedFileType', filters=filters)

            if not sg_published_file_type:
                # create a published file type on the fly
                sg_published_file_type = tk.shotgun.create("PublishedFileType", {"code": published_file_type})
        else:# == TankPublishedFile
            filters = [ ["code", "is", published_file_type], ["project", "is", context.project] ]
            sg_published_file_type = tk.shotgun.find_one('TankType', filters=filters)

            if not sg_published_file_type:
                # create a tank type on the fly
                sg_published_file_type = tk.shotgun.create("TankType", {"code": published_file_type, "project": context.project})

    # create the publish
    entity = _create_published_file(tk, 
                                    context, 
                                    path, 
                                    name, 
                                    version_number, 
                                    task, 
                                    comment, 
                                    sg_published_file_type, 
                                    created_by_user, 
                                    created_at, 
                                    version_entity)

    # upload thumbnails
    if thumbnail_path and os.path.exists(thumbnail_path):

        # publish
        tk.shotgun.upload_thumbnail(published_file_entity_type, entity["id"], thumbnail_path)

        # entity
        if update_entity_thumbnail == True and context.entity is not None:
            tk.shotgun.upload_thumbnail(context.entity["type"],
                                        context.entity["id"],
                                        thumbnail_path)

        # task
        if update_task_thumbnail == True and task is not None:
            tk.shotgun.upload_thumbnail("Task", task["id"], thumbnail_path)

    else:
        # no thumbnail found - instead use the default one
        this_folder = os.path.abspath(os.path.dirname(__file__))
        no_thumb = os.path.join(this_folder, "no_preview.jpg")
        tk.shotgun.upload_thumbnail(published_file_entity_type, entity.get("id"), no_thumb)


    # register dependencies
    _create_dependencies(tk, entity, dependency_paths, dependency_ids)

    return entity

def _translate_abstract_fields(tk, path):
    """
    Translates abstract fields for a path into the default abstract value.
    For example, the path /foo/bar/xyz.0003.exr will be transformed into
    /foo/bar/xyz.%04d.exr
    """
    template = tk.template_from_path(path)
    if template:

        abstract_key_names = [k.name for k in template.keys.values() if k.is_abstract]

        if len(abstract_key_names) > 0:
            # we want to use the default values for abstract keys
            cur_fields = template.get_fields(path)
            for abstract_key_name in abstract_key_names:
                del(cur_fields[abstract_key_name])
            path = template.apply_fields(cur_fields)
    return path

def _create_dependencies(tk, publish_entity, dependency_paths, dependency_ids):
    """
    Creates dependencies in shotgun from a given entity to
    a list of paths and ids. Paths not recognized are skipped.
    
    :param tk: API handle
    :param publish_entity: The publish entity to set the dependencies for. This is a dictionary
                           with keys type and id.
    :param dependency_paths: List of paths on disk. List of strings.
    :param dependency_ids: List of publish entity ids to associate. List of ints
    
    """
    published_file_entity_type = get_published_file_entity_type(tk)

    publishes = find_publish(tk, dependency_paths)

    # create a single batch request for maximum speed
    sg_batch_data = []

    for dependency_path in dependency_paths:
        
        # did we manage to resolve this file path against
        # a publish in shotgun?
        published_file = publishes.get(dependency_path)
        
        if published_file:
            if published_file_entity_type == "PublishedFile":

                req = {"request_type": "create", 
                       "entity_type": "PublishedFileDependency", 
                       "data": {"published_file": publish_entity,
                                "dependent_published_file": published_file
                                }
                        } 
                sg_batch_data.append(req)    
            
            else:# == "TankPublishedFile"

                req = {"request_type": "create", 
                       "entity_type": "TankDependency", 
                       "data": {"tank_published_file": publish_entity,
                                "dependent_tank_published_file": published_file
                                }
                        } 
                sg_batch_data.append(req)


    for dependency_id in dependency_ids:
        if published_file_entity_type == "PublishedFile":

            req = {"request_type": "create", 
                   "entity_type": "PublishedFileDependency", 
                   "data": {"published_file": publish_entity,
                            "dependent_published_file": {"type": "PublishedFile", 
                                                         "id": dependency_id }
                            }
                    } 
            sg_batch_data.append(req)
            
        else:# == "TankPublishedFile"
            
            req = {"request_type": "create", 
                   "entity_type": "TankDependency", 
                   "data": {"tank_published_file": publish_entity,
                            "dependent_tank_published_file": {"type": "TankPublishedFile", 
                                                              "id": dependency_id }
                            }
                    } 
            sg_batch_data.append(req)


    # push to shotgun in a single xact
    if len(sg_batch_data) > 0:
        tk.shotgun.batch(sg_batch_data)
                

def _create_published_file(tk, context, path, name, version_number, task, comment, published_file_type, 
                           created_by_user, created_at, version_entity):
    """
    Creates a publish entity in shotgun given some standard fields.
    """
    published_file_entity_type = get_published_file_entity_type(tk)

    # Check if path is a url or a straight file path.  Path
    # is assumed to be a url if it has a scheme or netloc, e.g.:
    #
    #     scheme://netloc/path
    #
    path_is_url = False
    res = urlparse.urlparse(path)
    if res.scheme:
        # handle windows drive letters - note this adds a limitation
        # but one that is not likely to be a problem as single-character
        # schemes are unlikely!
        if len(res.scheme) > 1 or not res.scheme.isalpha():
            path_is_url = True
    elif res.netloc:
        path_is_url = True
        
    code = ""
    if path_is_url:
        code = os.path.basename(res.path)
    else:
        code = os.path.basename(path)

    # if the context does not have an entity, link it up to the project
    if context.entity is None:
        linked_entity = context.project
    else:
        linked_entity = context.entity

    data = {
        "code": code,
        "description": comment,
        "name": name,
        "project": context.project,
        "entity": linked_entity,
        "task": task,
        "version_number": version_number,
    }

    if path_is_url:
        data["path"] = { "url":path }
    else:
        # Make path platform agnostic.
        _, path_cache = _calc_path_cache(tk, path)
        
        data["path"] = { "local_path": path }
        data["path_cache"] = path_cache        

    if created_by_user:
        data["created_by"] = created_by_user
    else:
        # use current user
        sg_user = login.get_current_user(tk)
        if sg_user:
            data["created_by"] = sg_user

    if created_at:
        data['created_at'] = created_at

    if published_file_type:
        if published_file_entity_type == "PublishedFile":
            data["published_file_type"] = published_file_type
        else:# == TankPublishedFile
            data["tank_type"] = published_file_type

    if version_entity:
        data["version"] = version_entity

    # now call out to hook just before publishing
    data = tk.execute_core_hook(constants.TANK_PUBLISH_HOOK_NAME, shotgun_data=data, context=context)

    return tk.shotgun.create(published_file_entity_type, data)

def _calc_path_cache(tk, path):
    """
    Calculates root path name and relative path (including project directory).
    returns (root_name, path_cache)

    If the location cannot be computed, because the path does not belong
    to a valid root, (None, None) is returned.
    """
    # paths may be c:/foo in maya on windows - don't rely on os.sep here!

    # normalize input path first c:\foo -> c:/foo
    norm_path = path.replace(os.sep, "/")

    # get roots - don't assume data is returned on any particular form
    # may return c:\foo, c:/foo or /foo - assume that we need to normalize this path
    roots = tk.pipeline_configuration.get_data_roots()

    for root_name, root_path in roots.items():
        norm_root_path = root_path.replace(os.sep, "/")

        if norm_path.lower().startswith(norm_root_path.lower()):
            norm_parent_dir = os.path.dirname(norm_root_path)
            # Remove parent dir plus "/" - be careful to handle the case where
            # the parent dir ends with a '/', e.g. 'T:/' for a Windows drive
            path_cache = norm_path[len(norm_parent_dir):].lstrip("/")
            return root_name, path_cache
    # not found, return None values
    return None, None



#################################################################################################
# wrappers around the shotgun API's http header API methods

    
class ToolkitUserAgentHandler(object):
    """
    Convenience wrapper to handle the user agent management
    """
    
    def __init__(self, sg):
        self._sg = sg
        
        self._app = None
        self._framework = None
        self._engine = None
        
        self._core_version = None
        
    def __clear_bundles(self):
        """
        Resets the currently active bundle.
        """
        self._app = None
        self._framework = None
        self._engine = None

        
    def set_current_app(self, name, version, engine_name, engine_version):
        """
        Update the user agent headers for the currently active app 
        """
        # first clear out the other bundle settings - there can only
        # be one active bundle at a time
        self.__clear_bundles()

        # populate the currently running bundle data        
        self._app = (name, version)
        self._engine = (engine_name, engine_version)
        
        # push to shotgun
        self.__update()
        
    def set_current_framework(self, name, version, engine_name, engine_version):
        """
        Update the user agent headers for the currently active framework 
        """
        # first clear out the other bundle settings - there can only
        # be one active bundle at a time
        self.__clear_bundles()

        # populate the currently running bundle data        
        self._framework = (name, version)
        self._engine = (engine_name, engine_version)
        
        # push to shotgun
        self.__update()

    def set_current_engine(self, name, version):
        """
        Update the user agent headers for the currently active engine 
        """
        # first clear out the other bundle settings - there can only
        # be one active bundle at a time
        self.__clear_bundles()

        # populate the currently running bundle data        
        self._engine = (name, version)
        
        # push to shotgun
        self.__update()

    def set_current_core(self, core_version):
        """
        Update the user agent headers for the currently active core
        """
        self._core_version = core_version
        self.__update()
        
    def __update(self):
        """
        Perform changes to the Shotgun API
        """
        # note that because of shortcomings in the API, 
        # we have to reference the member variable directly.
        #
        # sg._user_agents is a list of strings. By default,
        # its value is [ "shotgun-json (1.2.3)" ] 
        
        # First, remove any old Toolkit settings
        new_agents = []
        for x in self._sg._user_agents:
            if x.startswith("tk-core") or \
               x.startswith("tk-app") or \
               x.startswith("tk-engine") or \
               x.startswith("tk-fw"):
                continue
            new_agents.append(x)
         
        # Add new Toolkit settings
        if self._core_version:
            new_agents.append("tk-core (%s)" % self._core_version)

        if self._engine:
            new_agents.append("tk-engine (%s %s)" % self._engine)
        
        if self._app:
            new_agents.append("tk-app (%s %s)" % self._app)

        if self._framework:
            new_agents.append("tk-fw (%s %s)" % self._framework)

        # and update shotgun
        self._sg._user_agents = new_agents
        
        
        <|MERGE_RESOLUTION|>--- conflicted
+++ resolved
@@ -187,38 +187,22 @@
 
     return config_data
 
-<<<<<<< HEAD
-def __create_sg_connection(config_data):
-=======
 
 def __create_sg_connection(config_data=None):
->>>>>>> a6a66fa6
     """
     Creates a standard Toolkit shotgun connection.
 
-<<<<<<< HEAD
-    :param config_data: dictionary with keys host, api_script, api_key and http_proxy
-    :returns: shotgun api instance 
-    """
-    # create API
-    sg = Shotgun(config_data["host"],
-                 config_data["api_script"],
-                 config_data["api_key"],
-                 http_proxy=config_data.get("http_proxy", None))
-=======
     :param shotgun_cfg_path: Configuration data. If None, the authentication module will be responsible
                              for determining which credentials to use.
     :returns: A Shotgun connection.
     """
     from . import authentication
-
     if config_data:
         # Credentials were passed in, so let's run the legacy authentication mechanism for script user.
         sg = authentication.create_sg_connection_from_script_user(config_data)
     else:
         # We're not running any special code for Psyop, so run the new Toolkit authentication code.
         sg = authentication.create_authenticated_sg_connection()
->>>>>>> a6a66fa6
 
     # bolt on our custom user agent manager
     sg.tk_user_agent_handler = ToolkitUserAgentHandler(sg)
@@ -335,12 +319,6 @@
     :param user: Optional shotgun config user to use when connecting to shotgun, as defined in shotgun.yml
     :returns: SG API instance
     """
-<<<<<<< HEAD
-    # get connection parameters
-    config_path = __get_sg_config()
-    config_data = __get_sg_config_data(config_path, user)
-    api_handle = __create_sg_connection(config_data)
-=======
     # The "user" parameter was introduced by Psyop for Psyop. We will be supporting it in legacy
     # code paths, but not in new ones.
     if user != "default":
@@ -348,7 +326,6 @@
         api_handle = __create_sg_connection(config_data)
     else:
         api_handle = __create_sg_connection()
->>>>>>> a6a66fa6
     return api_handle
 
 g_app_store_connection = None
@@ -361,13 +338,38 @@
               to connect to the app store.
     """
     global g_app_store_connection
-<<<<<<< HEAD
-    
+
     # maintain a cache for performance
-    if g_app_store_connection:
+    if g_app_store_connection is not None:
         return g_app_store_connection
-    
-    # get app store credentials from shotgun
+
+    config_data = __get_app_store_credentials()
+
+    # get connection parameters
+    sg = __create_sg_connection(config_data)
+
+    script_user = None
+
+    # determine the script user running currently
+    # get the API script user ID from shotgun
+    script_user = sg.find_one(
+        "ApiUser",
+        [["firstname", "is", config_data["api_script"]]],
+        fields=["type", "id"]
+    )
+    if script_user is None:
+        raise TankError("Could not evaluate the current App Store User! Please contact support.")
+
+    g_app_store_connection = sg, script_user
+
+    return g_app_store_connection
+
+
+def __get_app_store_credentials():
+    """
+    Get app store credentials from Shotgun
+    :returns: A dictionnary with host, api_key, api_script and http_proxy
+    """
     client_site_sg = get_sg_connection()
     (script_name, script_key) = __get_app_store_key_from_shotgun(client_site_sg)
     
@@ -377,42 +379,8 @@
     config_data["api_script"] = script_name
     config_data["api_key"] = script_key
     config_data["http_proxy"] = client_site_sg.config.raw_http_proxy
-    app_store_sg = __create_sg_connection(config_data)
-    
-    
-    # now figure out the entity id for the script user    
-    script_user = app_store_sg.find_one("ApiUser", [["firstname", "is", script_name]], fields=["type", "id"])
-    if script_user is None:
-        raise TankError("Could not evaluate the current App Store User! Please contact support.")
-    
-    # cache it for later use
-    g_app_store_connection = (app_store_sg, script_user)
-    
-=======
-
-    if g_app_store_connection is None:
-        # get connection parameters
-        config_data = __get_sg_config_data(__get_app_store_config())
-        sg = __create_sg_connection(config_data)
-
-        script_user = None
-
-        # determine the script user running currently
-        # get the API script user ID from shotgun
-        script_user = sg.find_one(
-            "ApiUser",
-            [["firstname", "is", config_data["api_script"]]],
-            fields=["type", "id"]
-        )
-        if script_user is None:
-            raise TankError("Could not evaluate the current App Store User! Please contact support.")
-
-        g_app_store_connection = sg, script_user
-
->>>>>>> a6a66fa6
-    return g_app_store_connection
-
-
+    
+    return config_data
 
 def __get_app_store_key_from_shotgun(sg_connection):
     """
