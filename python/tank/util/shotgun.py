--- conflicted
+++ resolved
@@ -17,11 +17,8 @@
 import sys
 import urllib2
 import urlparse
-<<<<<<< HEAD
 import pprint
-=======
 import threading
->>>>>>> fe69934d
 
 # use api json to cover py 2.5
 from tank_vendor import shotgun_api3
@@ -816,7 +813,7 @@
 
     # create the publish
     log.debug("Publish: Creating publish in Shotgun")
-    entity = _create_published_file(tk, 
+    entity = _create_published_file(tk,
                                     context, 
                                     path, 
                                     name, 
