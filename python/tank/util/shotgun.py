--- conflicted
+++ resolved
@@ -21,10 +21,7 @@
 import urlparse
 import pprint
 import threading
-<<<<<<< HEAD
 import tempfile
-=======
->>>>>>> a4ec2724
 
 # use api json to cover py 2.5
 from tank_vendor import shotgun_api3
@@ -369,7 +366,6 @@
     """
     global _g_sg_cached_connections
     sg = getattr(_g_sg_cached_connections, "sg", None)
-<<<<<<< HEAD
 
     if sg is None:
         sg = create_sg_connection()
@@ -377,15 +373,6 @@
 
     return sg
 
-=======
-
-    if sg is None:
-        sg = create_sg_connection()
-        _g_sg_cached_connections.sg = sg
-
-    return sg
-
->>>>>>> a4ec2724
 @LogManager.log_timing
 def create_sg_connection(user="default"):
     """
@@ -1086,42 +1073,6 @@
         # Make path platform agnostic.
         storage_name, path_cache = _calc_path_cache(tk, path)
 
-<<<<<<< HEAD
-        # check if the shotgun server supports the storage and relative_path parameters
-        # which allows us to specify exactly which storage to bind a publish to rather
-        # than relying on Shotgun to compute this
-        supports_specific_storage_syntax = (
-            hasattr(tk.shotgun, "server_caps") and
-            tk.shotgun.server_caps.version and
-            tk.shotgun.server_caps.version >= (6, 3, 17)
-        )
-
-        if supports_specific_storage_syntax:
-            # explicitly pass relative path and storage to shotgun
-            storage = tk.shotgun.find_one("LocalStorage", [["code", "is", storage_name]])
-
-            if storage is None:
-                # there is no storage in Shotgun that matches the one toolkit expects.
-                # this *may* be ok because there may be another storage in Shotgun that
-                # magically picks up the publishes and associates with them. In this case,
-                # issue a warning and fall back on the server-side functionality
-                log.warning(
-                    "Could not find the expected storage '%s' in Shotgun to associate "
-                    "publish '%s' with - falling back to Shotgun's built-in storage "
-                    "resolution logic. It is recommended that you add the '%s' storage "
-                    "to Shotgun" % (storage_name, path, storage_name))
-                data["path"] = {"local_path": path}
-
-            else:
-                data["path"] = {"relative_path": path_cache, "local_storage": storage}
-
-        else:
-            # use previous syntax where we pass the whole path to Shotgun
-            # and shotgun will do the storage/relative path split server side.
-            # This operation may do unexpected things if you have multiple
-            # storages that are identical or overlapping
-            data["path"] = {"local_path": path}
-=======
         # specify the full path in shotgun
         data["path"] = {"local_path": path}
 
@@ -1165,7 +1116,6 @@
         #     # This operation may do unexpected things if you have multiple
         #     # storages that are identical or overlapping
         #     data["path"] = {"local_path": path}
->>>>>>> a4ec2724
 
         # fill in the path cache field which is used for filtering in Shotgun
         # (because SG does not support
