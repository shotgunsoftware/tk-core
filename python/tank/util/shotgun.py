--- conflicted
+++ resolved
@@ -18,12 +18,9 @@
 import uuid
 import urllib2
 import urlparse
-<<<<<<< HEAD
-import tempfile
-=======
 import pprint
 import threading
->>>>>>> 567a397a
+import tempfile
 
 # use api json to cover py 2.5
 from tank_vendor import shotgun_api3
