# Copyright (c) 2016 Shotgun Software Inc.
# 
# CONFIDENTIAL AND PROPRIETARY
# 
# This work is provided "AS IS" and subject to the Shotgun Pipeline Toolkit 
# Source Code License included in this distribution package. See LICENSE.
# By accessing, using, copying or modifying this work you indicate your 
# agreement to the Shotgun Pipeline Toolkit Source Code License. All rights 
# not expressly granted therein are reserved by Shotgun Software Inc.
import os
import copy

from ...util.process import subprocess_check_output
from ...util.git import execute_git_command
from ...util import filesystem
from .git import IODescriptorGit
from ..errors import TankDescriptorError
from ... import LogManager

log = LogManager.get_logger(__name__)


class IODescriptorGitBranch(IODescriptorGit):
    """
    Represents a commit in git, belonging to a particular branch.

    Branch format:
    location: {"type": "git_branch",
               "path": "/path/to/repo.git",
               "branch": "master",
               "version": "17fedd8a4e3c7c004316af5001331ad2c9e14bd5"}

    Short hashes can be used:
    location: {"type": "git_branch",
               "path": "/path/to/repo.git",
               "branch": "master",
               "version": "17fedd8"}

    path can be on the form:

        git@github.com:manneohrstrom/tk-hiero-publish.git
        https://github.com/manneohrstrom/tk-hiero-publish.git
        git://github.com/manneohrstrom/tk-hiero-publish.git
        /full/path/to/local/repo.git

    The hash can be short, as long as it is unique, e.g. it follows the same logic
    that git is using for shortening its hashes. A recommendation is to use the first
    seven digits to describe a hash that is unique within a repository.
    """

    def __init__(self, descriptor_dict):
        """
        Constructor

        :param descriptor_dict: descriptor dictionary describing the bundle
        :return: Descriptor instance
        """
        # make sure all required fields are there
        self._validate_descriptor(
            descriptor_dict,
            required=["type", "path", "version", "branch"],
            optional=[]
        )

        # call base class
        super(IODescriptorGitBranch, self).__init__(descriptor_dict)

        # path is handled by base class - all git descriptors
        # have a path to a repo
        self._version = descriptor_dict.get("version")
        self._branch = descriptor_dict.get("branch")

<<<<<<< HEAD
    def __str__(self):
        """
        Human readable representation
        """
        # git@github.com:manneohrstrom/tk-hiero-publish.git, branch master, commit 12313123
        return "%s, Branch %s, Commit %s" % (self._path, self._branch, self._version)

    def _get_cache_paths(self):
=======
    def _get_bundle_cache_path(self, bundle_cache_root):
>>>>>>> a4ec2724
        """
        Given a cache root, compute a cache path suitable
        for this descriptor, using the 0.18+ path format.

        :param bundle_cache_root: Bundle cache root path
        :return: Path to bundle cache location
        """
        # to be MAXPATH-friendly, we only use the first seven chars
        short_hash = self._version[:7]

        # git@github.com:manneohrstrom/tk-hiero-publish.git -> tk-hiero-publish.git
        # /full/path/to/local/repo.git -> repo.git
        name = os.path.basename(self._path)

        return os.path.join(
            bundle_cache_root,
            "git",
            name,
            short_hash
        )

    def _clone_into(self, target_path):
        """
        Clone a repo into the given path, switch branch and position it at a commit.

        :param target_path: Path to clone into. This cannot exist on disk.
        """

        # ensure *parent* folder exists
        parent_folder = os.path.dirname(target_path)
        filesystem.ensure_folder_exists(parent_folder)

        # now clone, set to branch and set to specific commit
        cwd = os.getcwd()
        try:
            # clone the repo
            self._clone_repo(target_path)
            os.chdir(target_path)
            log.debug("Switching to branch %s..." % self._branch)
            execute_git_command("checkout -q %s" % self._branch)
            log.debug("Setting commit to %s..." % self._version)
            execute_git_command("reset --hard -q %s" % self._version)
        finally:
            os.chdir(cwd)

    def get_version(self):
        """
        Returns the version number string for this item, .e.g 'v1.2.3'
        or the branch name 'master'
        """
        return self._version

    def download_local(self):
        """
        Retrieves this version to local repo.
        Will exit early if app already exists local.
        """
        if self.exists_local():
            # nothing to do!
            return

        # cache into the primary location
        target = self._get_cache_paths()[0]
        self._clone_into(target)

    def copy(self, target_path, connected=False):
        """
        Copy the contents of the descriptor to an external location

        :param target_path: target path to copy the descriptor to.
        :param connected: For descriptor types that supports it, attempt
                          to create a 'connected' copy that has a relationship
                          with the descriptor. This is typically useful for SCMs
                          such as git, where rather than copying the content in
                          its raw form, you clone the repository, thereby creating
                          a setup where changes can be made and pushed back to the
                          connected server side repository.
        """
        if connected:
            self._clone_into(target_path)
        else:
            super(IODescriptorGitBranch, self).copy(target_path, connected)

    def get_latest_version(self, constraint_pattern=None):
        """
        Returns a descriptor object that represents the latest version.

        :param constraint_pattern: If this is specified, the query will be constrained
               by the given pattern. Version patterns are on the following forms:

                - v0.1.2, v0.12.3.2, v0.1.3beta - a specific version
                - v0.12.x - get the highest v0.12 version
                - v1.x.x - get the highest v1 version

        :returns: IODescriptorGitBranch object
        """
        if constraint_pattern:
            log.warning(
                "%s does not handle constraint patters. "
                "Latest version will be used." % self
            )

        # figure out the latest commit for the given repo and branch
        # git ls-remote repo_url branch_name
        # returns: 'hash	remote_branch'
        try:
            log.debug(
                "Calling ls-remote to find latest remote "
                "commit for %s branch %s" % (self._path, self._branch)
            )
            cmd = "git ls-remote \"%s\" \"%s\"" % (self._sanitized_repo_path, self._branch)
            branch_info = subprocess_check_output(cmd, shell=True).strip()
            log.debug("ls-remote returned: '%s'" % branch_info)

            # get first chunk of return data
            git_hash = branch_info.split()[0]

        except Exception, e:
            raise TankDescriptorError(
                "Could not get latest commit for %s, "
                "branch %s: %s" % (self._path, self._branch, e)
            )


        # make a new descriptor
        new_loc_dict = copy.deepcopy(self._descriptor_dict)
        new_loc_dict["version"] = git_hash
        desc = IODescriptorGitBranch(new_loc_dict)
        desc.set_cache_roots(self._bundle_cache_root, self._fallback_roots)
        return desc

<|MERGE_RESOLUTION|>--- conflicted
+++ resolved
@@ -70,7 +70,6 @@
         self._version = descriptor_dict.get("version")
         self._branch = descriptor_dict.get("branch")
 
-<<<<<<< HEAD
     def __str__(self):
         """
         Human readable representation
@@ -78,10 +77,7 @@
         # git@github.com:manneohrstrom/tk-hiero-publish.git, branch master, commit 12313123
         return "%s, Branch %s, Commit %s" % (self._path, self._branch, self._version)
 
-    def _get_cache_paths(self):
-=======
     def _get_bundle_cache_path(self, bundle_cache_root):
->>>>>>> a4ec2724
         """
         Given a cache root, compute a cache path suitable
         for this descriptor, using the 0.18+ path format.
