--- conflicted
+++ resolved
@@ -69,7 +69,6 @@
     :returns: Descriptor object
     :raises: :class:`TankDescriptorError`
     """
-<<<<<<< HEAD
     from .base import IODescriptorBase
     from .appstore import IODescriptorAppStore
     from .dev import IODescriptorDev
@@ -80,8 +79,6 @@
     from .manual import IODescriptorManual
     from .rez import IODescriptorRez
 
-=======
->>>>>>> 3fa77e3c
     # resolve into both dict and uri form
     if isinstance(dict_or_uri, basestring):
         descriptor_dict = IODescriptorBase.dict_from_uri(dict_or_uri)
@@ -96,38 +93,36 @@
         # make sure to add an artificial one so that we can resolve it.
         descriptor_dict["version"] = "latest"
 
-<<<<<<< HEAD
+    # instantiate the Descriptor
+    # descriptor = IODescriptorBase.create(descriptor_type, descriptor_dict, sg)
+
     # factory logic
     if descriptor_dict.get("type") == "app_store":
         descriptor = IODescriptorAppStore(descriptor_dict, sg, descriptor_type)
 
     elif descriptor_dict.get("type") == "shotgun":
-        descriptor = IODescriptorShotgunEntity(descriptor_dict, sg)
+        descriptor = IODescriptorShotgunEntity(descriptor_dict, sg, descriptor_type)
 
     elif descriptor_dict.get("type") == "manual":
-        descriptor = IODescriptorManual(descriptor_dict, descriptor_type)
+        descriptor = IODescriptorManual(descriptor_dict, sg, descriptor_type)
 
     elif descriptor_dict.get("type") == "git":
-        descriptor = IODescriptorGitTag(descriptor_dict, descriptor_type)
+        descriptor = IODescriptorGitTag(descriptor_dict, sg, descriptor_type)
 
     elif descriptor_dict.get("type") == "git_branch":
-        descriptor = IODescriptorGitBranch(descriptor_dict)
+        descriptor = IODescriptorGitBranch(descriptor_dict, sg, descriptor_type)
 
     elif descriptor_dict.get("type") == "dev":
-        descriptor = IODescriptorDev(descriptor_dict)
+        descriptor = IODescriptorDev(descriptor_dict, sg, descriptor_type)
 
     elif descriptor_dict.get("type") == "path":
-        descriptor = IODescriptorPath(descriptor_dict)
+        descriptor = IODescriptorPath(descriptor_dict, sg, descriptor_type)
     
     elif descriptor_dict.get("type") == "rez":
         descriptor = IODescriptorRez(descriptor_dict)
 
     else:
         raise TankDescriptorError("Unknown descriptor type for '%s'" % descriptor_dict)
-=======
-    # instantiate the Descriptor
-    descriptor = IODescriptorBase.create(descriptor_type, descriptor_dict, sg)
->>>>>>> 3fa77e3c
 
     # specify where to go look for caches
     descriptor.set_cache_roots(bundle_cache_root, fallback_roots)
