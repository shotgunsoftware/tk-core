--- conflicted
+++ resolved
@@ -89,11 +89,7 @@
             self._validate_descriptor(
                 descriptor_dict,
                 required=["type", "entity_type", "id", "version", "field"],
-<<<<<<< HEAD
                 optional=["system_name"]
-=======
-                optional=[],
->>>>>>> 7c52d075
             )
 
             # convert to int
