--- conflicted
+++ resolved
@@ -87,14 +87,9 @@
 
         except Exception as e:
             # something went wrong during the download, remove the temporary files.
-<<<<<<< HEAD
-            log.error("Failed to download into path %s: %s." % (temporary_path, e))
-            log.debug("Removing downloaded temp descriptor data.")
-=======
             log.error("Failed to download into path %s: %s. Attempting to remove it."
                       % (temporary_path, e))
             # note - safe_delete_folder will not raise if something goes wrong, it will just log.
->>>>>>> b69d4811
             filesystem.safe_delete_folder(temporary_path)
             raise TankDescriptorIOError("Failed to download into path %s: %s" % (temporary_path, e))
 
