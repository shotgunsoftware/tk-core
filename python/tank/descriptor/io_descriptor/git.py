--- conflicted
+++ resolved
@@ -128,29 +128,6 @@
         log.debug("Git clone into '%s' successful." % target_path)
 
         # clone worked ok! Now execute git commands on this repo
-<<<<<<< HEAD
-        output = None
-        for command in commands:
-
-            # we use git -C to specify the working directory where to execute the command
-            full_command = "git -C \"%s\" %s" % (target_path, command)
-            log.debug("Executing '%s'" % full_command)
-
-            try:
-                output = subprocess_check_output(
-                    full_command,
-                    shell=True
-                )
-
-                # note: it seems on windows, the result is sometimes wrapped in single quotes.
-                output = output.strip().strip("'")
-
-            except SubprocessCalledProcessError as e:
-                raise TankGitError(
-                    "Error executing git operation '%s': %s (Return code %s)" % (full_command, e.output, e.returncode)
-                )
-            log.debug("Execution successful. stderr/stdout: '%s'" % output)
-=======
 
         output = None
 
@@ -196,7 +173,6 @@
             if sys.platform != "win32":
                 log.debug("Restoring cwd (to '%s')" % cwd)
                 os.chdir(cwd)
->>>>>>> 9ba476c4
 
         # return the last returned stdout/stderr
         return output
