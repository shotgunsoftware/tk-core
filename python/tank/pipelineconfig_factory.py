# Copyright (c) 2014 Shotgun Software Inc.
#
# CONFIDENTIAL AND PROPRIETARY
#
# This work is provided "AS IS" and subject to the Shotgun Pipeline Toolkit
# Source Code License included in this distribution package. See LICENSE.
# By accessing, using, copying or modifying this work you indicate your
# agreement to the Shotgun Pipeline Toolkit Source Code License. All rights
# not expressly granted therein are reserved by Shotgun Software Inc.

import os
import collections
import pprint
import cPickle as pickle

from .errors import TankError, TankInitError
from . import LogManager
from .util import shotgun
from .util import filesystem
from .util import ShotgunPath
from . import constants
from . import pipelineconfig_utils
from .pipelineconfig import PipelineConfiguration
from .util import LocalFileStorageManager

log = LogManager.get_logger(__name__)


def from_entity(entity_type, entity_id):
    """
    Factory method that constructs a pipeline configuration given a Shotgun Entity.

    Validates that the currently loaded core API is compliant with the configuration
    associated with the entity and attempts to construct a :class:`PipelineConfiguration`.

    :param str entity_type: Shotgun Entity type
    :param int entity_id: Shotgun id
    :returns: Pipeline Configuration instance
    :rtype: :class:`PipelineConfiguration`
    :raises: :class:`TankInitError`
    """
    log.debug("Executing sgtk.from_entity factory for %s %s" % (entity_type, entity_id))
    try:
        pc = _from_entity(entity_type, entity_id, force_reread_shotgun_cache=False)
    except TankInitError:
        # lookup failed! This may be because there are missing items
        # in the cache. For failures, try again, but this time
        # force re-read the cache (e.g connect to shotgun)
        # if the previous failure was due to a missing item
        # in the cache,
        pc = _from_entity(entity_type, entity_id, force_reread_shotgun_cache=True)

    log.debug("sgtk.from_path resolved %s %s -> %s" % (entity_type, entity_id, pc))
    return pc


def _from_entity(entity_type, entity_id, force_reread_shotgun_cache):
    """
    Factory method that constructs a pipeline configuration given a Shotgun Entity.

    For info, see :meth:`from_entity`

    :param str entity_type: Shotgun Entity type
    :param int entity_id: Shotgun id
    :param bool force_reread_shotgun_cache: If true,
        fresh values will be cached from Shotgun.
    :returns: Pipeline Configuration instance
    :rtype: :class:`PipelineConfiguration`
    :raises: :class:`TankInitError`
    """
    # first see if we can resolve a project id from this entity
    project_id = __get_project_id(entity_type, entity_id, force_reread_shotgun_cache)

    log.debug(
        "The project id associated with %s %s was determined "
        "to be %s" % (entity_type, entity_id, project_id)
    )

    # now given the project id, find the pipeline configurations
    if project_id is None:
        raise TankInitError(
            "%s %s is not associated with a project and "
            "can therefore not be associated with a "
            "pipeline configuration." % (entity_type, entity_id)
        )

    # now find the pipeline configurations that are matching this project
    data = _get_pipeline_configs(force_reread_shotgun_cache)
    associated_sg_pipeline_configs = _get_pipeline_configs_for_project(project_id, data)

    log.debug(
        "Associated pipeline configurations are: %s" % pprint.pformat(associated_sg_pipeline_configs)
    )

    if len(associated_sg_pipeline_configs) == 0:
        raise TankInitError(
            "No pipeline configurations associated with %s %s." % (entity_type, entity_id)
        )

    # perform various validations to make sure the version of the sgtk codebase running
    # is associated with the given configuration correctly, and if successful,
    # create a pipeline configuration
    return _validate_and_create_pipeline_configuration(
        associated_sg_pipeline_configs,
        source="%s %s" % (entity_type, entity_id)
    )


def from_path(path):
    """
    Factory method that constructs a pipeline configuration given a path on disk.

    The path can either be a path pointing directly at a pipeline configueration
    on disk or a path to an asset which belongs to a toolkit project.

    Validates that the currently loaded core API is compliant with the configuration
    associated with the entity and attempts to construct a :class:`PipelineConfiguration`.

    :param str path: Path to a pipeline configuration or associated project folder
    :returns: Pipeline Configuration instance
    :rtype: :class:`PipelineConfiguration`
    :raises: :class:`TankInitError`
    """
    log.debug("Executing sgtk.from_path factory for '%s'" % path)
    try:
        pc = _from_path(path, force_reread_shotgun_cache=False)
    except TankInitError:
        # lookup failed! This may be because there are missing items
        # in the cache. For failures, try again, but this time
        # force re-read the cache (e.g connect to shotgun)
        # if the previous failure was due to a missing item
        # in the cache,
        pc = _from_path(path, force_reread_shotgun_cache=True)

    log.debug("sgtk.from_path resolved '%s' -> %s" % (path, pc))
    return pc


def _from_path(path, force_reread_shotgun_cache):
    """
    Internal method that validates and constructs a pipeline configuration given a path on disk.

    For info, see :meth:`from_path`.

    :param str path: Path to a pipeline configuration or associated project folder
    :param bool force_reread_shotgun_cache: If true,
        fresh values will be cached from Shotgun.
    :returns: Pipeline Configuration instance
    :rtype: :class:`PipelineConfiguration`
    :raises: :class:`TankInitError`
    """
    if not isinstance(path, basestring):
        raise ValueError(
            "Cannot create a configuration from path '%s' - path must be a string." % path
        )

    path = os.path.abspath(path)

    # make sure folder exists on disk
    if not os.path.exists(path):
        # there are cases when a pipeline config is being created
        # from a _file_ which does not yet exist on disk. To try to be
        # reasonable with this case, try this check on the
        # parent folder of the path as a last resort.
        parent_path = os.path.dirname(path)
        if os.path.exists(parent_path):
            path = parent_path
        else:
            raise ValueError(
                "Cannot create a configuration from path '%s' - path does not exist on disk." % path
            )

    # first see if someone is passing the path to an actual pipeline configuration
    if pipelineconfig_utils.is_pipeline_config(path):

        log.debug("The path %s points at a pipeline configuration." % path)

        # resolve the "real" location that is stored in Shotgun and
        # cached in the file system
        pc_registered_path = pipelineconfig_utils.get_config_install_location(path)

        log.debug("Resolved the official path registered in Shotgun to be %s." % pc_registered_path)

        if pc_registered_path is None:
            raise TankError("Error starting from the configuration located in '%s' - "
                            "it looks like this pipeline configuration and tank command "
                            "has not been configured for the current operating system." % path)

        return PipelineConfiguration(pc_registered_path)

    # now get storage and project data from shotgun.
    # this will use a cache unless the force flag is set
    sg_data = _get_pipeline_configs(force_reread_shotgun_cache)

    # now given ALL pipeline configs for ALL projects and their associated projects
    # and project root paths (in sg_data), figure out which pipeline configurations
<<<<<<< HEAD
    # are matching the given path.

=======
    # are matching the given path. This is done by walking upwards in the path
    # until a project root is found, and then figuring out which pipeline configurations
    # belong to that project root.
>>>>>>> 9ba476c4
    associated_sg_pipeline_configs = _get_pipeline_configs_for_path(path, sg_data)

    log.debug(
        "Associated pipeline configurations are: %s" % pprint.pformat(associated_sg_pipeline_configs)
    )

    if len(associated_sg_pipeline_configs) == 0:
        # no matches! The path is invalid or does not belong to any project on the current sg site.
        raise TankInitError(
            "The path '%s' does not belong to any known Toolkit project!" % path
        )

    # perform various validations to make sure the version of the sgtk codebase running
    # is associated with the given configuration correctly, and if successful,
    # create a pipeline configuration
    return _validate_and_create_pipeline_configuration(
        associated_sg_pipeline_configs,
        source=path
    )


def _validate_and_create_pipeline_configuration(associated_pipeline_configs, source):
    """
    Given a set of pipeline configuration, validate that the currently running code
    is compliant and construct and return a suitable pipeline configuration instance.

    This method takes into account complex new and old logic, including classic
    setups, shared cores and bootstrap workflows.

    The associated_pipeline_configs parameter contains a list of potential pipeline
    configuration shotgun dictionaries which should be considered for resolution.
    Each dictionary contains the following entries:

        - id (pipeline configuration id)
        - type (e.g. ``PipelineConfiguration``)
        - code
        - windows_path
        - linux_path
        - mac_path
        - project (associated project entity link)
        - project.Project.tank_name (associated project tank name)

    This method will either return a pipeline configuration instance based on
    one of the ``associated_pipeline_configs`` entries or raise a TankInitError
    exception.

    :param list associated_pipeline_configs: Associated Shotgun data.
    :param str source: String describing what is being manipulated,
        e.g. a path or 'Project 123'. Used for error messages and log feedback.
    :returns: Pipeline config instance.
    :rtype: :class:`PipelineConfiguration`
    :raises: :class:`TankInitError` with detailed descriptions.
    """
    # extract path data from the pipeline configuration shotgun data
    # this will return lists of dicts with keys ``id``, (local os) ``path`` and ``project_id``
    (all_pc_data, primary_pc_data) = _get_pipeline_configuration_data(associated_pipeline_configs)

    # format string with all configs, for error reporting.
    all_configs_str = ", ".join(
        ["'%s' (Pipeline config id %s, Project id %s)" % (
            x["path"],
            x["id"],
            x["project_id"]) for x in all_pc_data
         ]
    )

    # Introspect the TANK_CURRENT_PC env var to determine which pipeline configuration
    # the current sgtk import belongs to.
    #
    # if the call returns a path, we are running a localized pipeline configuration, e.g.
    # the pipeline configuration has its own associated core. If it returns None,
    # we are running a shared core, e.g. a core API which is used by multiple
    # pipeline configurations.
    config_context_path = _get_configuration_context()

    if config_context_path:

        # --- THE LOCALIZED CORE CASE ----

        # This is the localized case where the imported code has a 1:1 correspondence
        # with the pipeline configuration. Now we need to verify that the path is compatible
        # with this configuration, or raise an exception.

        # create an instance to represent our path
        pipeline_configuration = PipelineConfiguration(config_context_path)

        # get pipeline config shotgun id
        pc_id = pipeline_configuration.get_shotgun_id()

        # find the pipeline config in our list of configs. If we cannot find it, we
        # don't have a match beetween the code that is being run and the config
        # we are trying to start up.

        if pc_id not in [x["id"] for x in all_pc_data]:

            log.debug(
                "The currently running sgtk API code is not associated with "
                "%s so a pipeline configuration cannot be initialized. "
                "The configurations associated are: %s "
                "Please use the tank command or Toolkit API associated with one "
                "of those locations in order to continue. " % (source, all_configs_str)
            )

            log.debug(
                "This error can occur if you have moved a classic toolkit configuration "
                "manually rather than using the 'tank move_configuration command'. "
                "It can also occur if you are trying to use a tank command associated "
                "with one Project to try to operate on a Shot or Asset "
                "that belongs to another project."
            )

            raise TankInitError(
                "You are loading the Toolkit platform from the pipeline configuration "
                "located in '%s', with Shotgun id %s. You are trying to initialize Toolkit "
                "from %s, however that is not associated with the pipeline configuration. "
                "Instead, it's associated with the following configurations: %s. " % (
                    config_context_path, pc_id, source, all_configs_str
                )
            )

        else:
            # ok we got a pipeline config matching the tank command from which we launched.
            # because we found the pipeline config in the list of PCs for this project,
            # we know that it must be valid!
            return pipeline_configuration

    else:

        # --- THE SHARED CORE CASE ----
        #
        # When you are running the tank command or import sgtk from a shared core.
        #
        # we are running the tank command or API proxy from the studio location, e.g.
        # a core which is located outside a pipeline configuration.
        # in this case, find the primary pipeline config and use that.
        #
        # note: This kind of setup is not compatible with non-classic setups, where
        #       all configurations are always localized
        #

        if len(primary_pc_data) == 0:

            raise TankInitError(
                "The project associated with %s does not have a Primary pipeline "
                "configuration! This is required by Toolkit. It needs to be named '%s'. "
                "Please double check the Pipeline configuration page in "
                "Shotgun for the project. The following pipeline configurations are "
                "associated with the path: %s" % (
                    source,
                    constants.PRIMARY_PIPELINE_CONFIG_NAME,
                    all_configs_str)
            )

        elif len(primary_pc_data) > 1:
            # for an entity lookup, there should be no ambiguity - an entity belongs to a project
            # and a project has got a distinct set of pipeline configs, exactly one of which
            # is the primary. This ambiguity may arise from having pipeline configurations
            # incorrectly re-using the same paths.

            raise TankInitError(
                "%s is associated with more than one Primary pipeline "
                "configuration. This can happen if there is ambiguity in your project setup, where "
                "projects store their data in an overlapping fashion, for example if a project is "
                "named the same as a local storage root. In this case, try creating "
                "your API instance (or tank command) directly from the pipeline configuration rather "
                "than via the studio level API. This will explicitly call out which project you are "
                "intending to use in conjunction with he path. It may also be caused by several projects "
                "pointing at the same configuration on disk. The Primary pipeline configuration paths "
                "associated with this path are: %s." % (source, all_configs_str)
            )

        else:
            # looks good, we got a primary pipeline config that exists in Shotgun.
            sg_config_data = primary_pc_data[0]

            # with direct access from shared cores, we don't support bootstrap workflows.
            # For this case, you HAVE to use the 'classic' fields windows|mac|linux_path.
            if sg_config_data["path"] is None:
                # will not end up here unless someone tries to run shared_core on a
                # configuration which is maintained by bootstrap.
                raise TankInitError(
                    "The pipeline configuration with id %s, associated with %s, "
                    "cannot be instantiated because it does not have an absolute path "
                    "definition in Shotgun." % (sg_config_data["id"], source)
                )

            # all good. init and return.
            return PipelineConfiguration(sg_config_data["path"])


#################################################################################################################
# utilities


def _get_configuration_context():
    """
    Returns a path if the API was invoked via a configuration context, otherwise None.

    If this session was involved (tank command or python API) from a studio level API,
    e.g. with no connection to any config, None is returned.

    In the case the session was started via a python proxy API or tank command
    connected to a configuration, the path to that configuration root is returned.
    The path returned is normalized and should reflect the exact value stored in the
    pipeline configuration entry in shotgun.

    :returns: path or None
    """
    # default for studio level tank command/API
    val = None

    if "TANK_CURRENT_PC" in os.environ:
        # config level tank command/API
        curr_pc_path = os.environ["TANK_CURRENT_PC"]

        # the path stored in the TANK_CURRENT_PC env var may be a symlink etc.
        # now we need to find which pipeline config entity this corresponds to in Shotgun.
        # Once found, we can double check that the current Entity is actually
        # associated with the project that the pipeline config is associated with.
        val = pipelineconfig_utils.get_config_install_location(curr_pc_path)

    return val


def _get_pipeline_configuration_data(sg_pipeline_configs):
    """
    Helper method. Given a list of Shotgun Pipeline configuration entity data, return a
    simplified list of pipeline configuration data.

    Returns a tuple with two lists (pc_data, primary_data):

    - The first first list includes one entry for all pipeline configurations
      specified in the sg_pipeline_configs input dictionary.
    - The second list includes only primary configuration entries.

    Both lists consists of dictionaries with the following keys:

    - path: A local, sanitized path to the pipeline configuration
    - id: The Shotgun id of the pipeline configuration
    - project_id: The Shotgun id of the associated project or None if the
      pipeline configuration doesn't have a project.

    :param sg_pipeline_configs: Shotgun pipeline configuration data. List of dicts.
    :returns: (pc_data, primary_data) - tuple with two lists of dicts. See above.
    """
    # get list of local path to pipeline configurations that we have
    pc_data = []
    primary_data = []

    for pc in sg_pipeline_configs:

        # extract path from shotgun, sanitize and get curr os path
        pc_path = ShotgunPath.from_shotgun_dict(pc)
        curr_os_path = pc_path.current_os

        # project is None for site config else dict
        project_id = pc["project"]["id"] if pc.get("project") else None

        pc_entry = {
            "path": curr_os_path,
            "id": pc["id"],
            "project_id": project_id
        }

        # and append to our return data structures
        pc_data.append(pc_entry)
        if pc.get("code") == constants.PRIMARY_PIPELINE_CONFIG_NAME:
            primary_data.append(pc_entry)

    return pc_data, primary_data


def _get_pipeline_configs_for_path(path, data):
    """
    Given a path on disk and a cache data structure, return a list of
    associated pipeline configurations.

    Based on the Shotgun cache data, generates a list of project root locations.
    These are then compared (case insensitively) against the given path and
    if it is determined that the input path belongs to any of these project
    roots, the list of pipeline configuration objects for that root is returned.

    the return data structure is a list of dicts, each dict containing the
    following fields:

        - id
        - code
        - windows_path
        - linux_path
        - mac_path
        - project
        - project.Project.tank_name

    Edge case notes:

    Normally, this command returns all the pipeline configurations that
    are associated with a single project only.

    However, there are edge cases where it may return pipeline configurations
    for *multiple* projects.

    in the case there are overlapping storage roots, or where a project is named
    the same name as a storage root, this may lead to a scenario where a path on
    disk could potentially belong to *two* projects. In this case, this method will
    return the pipeline configurations for both projects.

    For example, imagine the following setup:

    Storages: f:\ and f:\foo
    Project names: foo and bar

    (Note that the project name 'foo' is named the same as the storage F:\foo)

    This means we have the following project roots:
    (1) f:\foo      (storage f:\, project foo)
    (2) f:\bar      (storage f:\, project bar)
    (3) f:\foo\foo  (storage f:\foo, project foo)
    (4) f:\foo\bar  (storage f:\foo, project bar)

    If we have a path f:\foo\bar\hello_world.ma, this could either belong to
    project 'bar' (matching 4) or project 'foo' (matching 1).

    In this case, the pipeline configurations for both foo and bar
    are returned.

    :param path: Path to look for
    :param data: Cache data chunk, obtained using _get_pipeline_configs()
    :returns: list of pipeline configurations matching the path, [] if no match.
    """
    # step 1 - extract all storages for the current os
    storages = []
    for s in data["local_storages"]:
        storage_path = ShotgunPath.from_shotgun_dict(s).current_os
        if storage_path:
            storages.append(storage_path)

    # step 2 - build a dict of storage project paths and associate with project id
    project_paths = collections.defaultdict(list)
    for pc in data["pipeline_configurations"]:

        for s in storages:
            # all pipeline configurations are associated
            # with a project which has a tank_name set
            project_name = pc["project.Project.tank_name"]

            # for multi level projects, there may be slashes, e.g
            # project_name is "parent/child"
            # ensure this is translated to "parent\child" on windows
            project_name = project_name.replace("/", os.path.sep)

            # now, another windows edge case we need to ensure is covered
            # if a windows storage is defined as 'x:', then
            # os.path.join('x:', 'folder') will return 'x:folder'
            # and not 'x:\folder as we would expect
            # so ensure that any path on this form is extended:
            # 'x:' --> 'x:\'
            if len(s) == 2 and s.endswith(":"):
                s = "%s%s" % (s, os.path.sep)

            # and concatenate it with the storage
            project_path = os.path.join(s, project_name)

            # Associate this path with the pipeline configuration if it's not already.
            # If there are multiple storages defined with the same path,
            # this prevents the pipeline config from being added multiple times.
            # Ultimately we probably want to check that the storage
            # is being used by the pipeline config by checking the roots.yml
            # in the pipeline config before associating it here.
            if pc not in project_paths[project_path]:
                project_paths[project_path].append(pc)
    
    # step 3 - look at the path we passed in - see if any of the computed
    # project folders are determined to be a parent path
    all_matching_pcs = []

    for project_path in project_paths:

        # (like the SG API, this logic is case preserving, not case insensitive)
        path_lower = path.lower()
        proj_path_lower = project_path.lower()
        # check if the path matches. Either
        # direct match: path: /mnt/proj_x == project path: /mnt/proj_x
        # child path: path: /mnt/proj_x/foo/bar starts with /mnt/proj_x/

        if path_lower == proj_path_lower or path_lower.startswith("%s%s" % (proj_path_lower, os.path.sep)):
            # found a match!
            associated_pcs = project_paths[project_path]
            all_matching_pcs.extend(associated_pcs)

    return all_matching_pcs


def _get_pipeline_configs_for_project(project_id, data):
    """
    Given a project id, return a list of associated pipeline configurations.

    Based on the Shotgun cache data, generates a list of project root locations.
    These are then compared (case insensitively) against the given path and
    if it is determined that the input path belongs to any of these project
    roots, the list of pipeline configuration objects for that root is returned.

    the return data structure is a list of dicts, each dict containing the
    following fields:

        - id
        - code
        - windows_path
        - linux_path
        - mac_path
        - project
        - project.Project.tank_name

    :param project_id: Project id to look for
    :param data: Cache data chunk, obtained using _get_pipeline_configs()
    :returns: list of pipeline configurations matching the path, [] if no match.
    """
    matching_pipeline_configs = []

    for pc in data["pipeline_configurations"]:

        # note the null check - in the future, the site configs will
        # have null values for project.
        if pc["project"] and pc["project"]["id"] == project_id:
            matching_pipeline_configs.append(pc)

    return matching_pipeline_configs


#################################################################################################################
# methods relating to maintaining a small cache to speed up initialization


def __get_project_id(entity_type, entity_id, force=False):
    """
    Connects to Shotgun and retrieves the project id for an entity.

    Uses a cache if possible.

    :param entity_type: Shotgun Entity type
    :param entity_id: Shotgun entity id
    :param force: Force read values from Shotgun
    :returns: project id (int) or None if not found
    """
    if entity_type == "Project":
        # don't need the cache for this one :)
        return entity_id

    CACHE_KEY = "%s_%s" % (entity_type, entity_id)

    if force == False:
        # try to load cache first
        # if that doesn't work, fall back on shotgun
        cache = _load_lookup_cache()
        if cache and cache.get(CACHE_KEY):
            # cache hit!
            return cache.get(CACHE_KEY)

    # ok, so either we are force recomputing the cache or the cache wasn't there
    sg = shotgun.get_sg_connection()

    # get all local storages for this site
    entity_data = sg.find_one(entity_type, [["id", "is", entity_id]], ["project"])

    project_id = None
    if entity_data and entity_data["project"]:
        # we have a project id! - cache this data
        project_id = entity_data["project"]["id"]
        _add_to_lookup_cache(CACHE_KEY, project_id)

    return project_id


def _get_pipeline_configs(force=False):
    """
    Connects to Shotgun and retrieves information about all projects
    and all pipeline configurations in Shotgun. Adds this to the disk cache.
    If a cache already exists, this is used instead of talking to Shotgun.

    To force a re-cache, set the force flag to True.

    Returns a complex data structure with the following fields

    local_storages:
        - id
        - code
        - windows_path
        - mac_path
        - linux_path

    pipeline_configurations:
        - id
        - code
        - windows_path
        - linux_path
        - mac_path
        - project
        - project.Project.tank_name
        - plugin_ids

    :param force: set this to true to force a cache refresh
    :returns: dictionary with keys local_storages and pipeline_configurations.
    """

    CACHE_KEY = "paths"

    if force == False:
        # try to load cache first
        # if that doesn't work, fall back on shotgun
        cache = _load_lookup_cache()
        if cache and cache.get(CACHE_KEY):
            # cache hit!
            return cache.get(CACHE_KEY)

    # ok, so either we are force recomputing the cache or the cache wasn't there
    sg = shotgun.get_sg_connection()

    # get all local storages for this site
    local_storages = sg.find("LocalStorage",
                             [],
                             ["id", "code", "windows_path", "mac_path", "linux_path"])

    # get all pipeline configurations (and their associated projects) for this site.
    #
    # note: to make sure we are not retrieving more and more projects
    #       over time, only include non-archived projects.
    #
    pipeline_configs = sg.find("PipelineConfiguration",
                               [["project.Project.archived", "is", False]],
                               ["id",
                                "code",
                                "windows_path",
                                "linux_path",
                                "mac_path",
                                "project",
                                "project.Project.tank_name"])

    # cache this data
    data = {"local_storages": local_storages, "pipeline_configurations": pipeline_configs}
    _add_to_lookup_cache(CACHE_KEY, data)

    return data


def _load_lookup_cache():
    """
    Load lookup cache file from disk.

    :returns: cache cache, as constructed by the _add_to_lookup_cache method
    """
    cache_file = _get_cache_location()
    cache_data = {}

    try:
        fh = open(cache_file, "rb")
        try:
            cache_data = pickle.load(fh)
        finally:
            fh.close()
    except Exception as e:
        # failed to load cache from file. Continue silently.
        log.debug(
            "Failed to load lookup cache %s. Proceeding without cache. Error: %s" % (cache_file, e)
        )

    return cache_data


@filesystem.with_cleared_umask
def _add_to_lookup_cache(key, data):
    """
    Add a key to the lookup cache. This method will silently
    fail if the cache cannot be operated on.

    :param key: Dictionary key for the cache
    :param data: Data to associate with the dictionary key
    """

    # first load the content
    cache_data = _load_lookup_cache()
    # update
    cache_data[key] = data
    # and write out the cache
    cache_file = _get_cache_location()

    try:
        filesystem.ensure_folder_exists(os.path.dirname(cache_file))

        # write cache file
        fh = open(cache_file, "wb")
        try:
            pickle.dump(cache_data, fh)
        finally:
            fh.close()
        # and ensure the cache file has got open permissions
        os.chmod(cache_file, 0o666)

    except Exception as e:
        # silently continue in case exceptions are raised
        log.debug(
            "Failed to add to lookup cache %s. Error: %s" % (cache_file, e)
        )


def _get_cache_location():
    """
    Get the location of the initializtion lookup cache.
    Just computes the path, no I/O.

    :returns: A path on disk to the cache file
    """
    # optimized version of creating an sg instance and then calling sg.base_url
    # this is to avoid connecting to shotgun if possible.
    sg_base_url = shotgun.get_associated_sg_base_url()
    root_path = LocalFileStorageManager.get_site_root(sg_base_url, LocalFileStorageManager.CACHE)
    return os.path.join(root_path, constants.TOOLKIT_INIT_CACHE_FILE)
<|MERGE_RESOLUTION|>--- conflicted
+++ resolved
@@ -194,14 +194,9 @@
 
     # now given ALL pipeline configs for ALL projects and their associated projects
     # and project root paths (in sg_data), figure out which pipeline configurations
-<<<<<<< HEAD
-    # are matching the given path.
-
-=======
     # are matching the given path. This is done by walking upwards in the path
     # until a project root is found, and then figuring out which pipeline configurations
     # belong to that project root.
->>>>>>> 9ba476c4
     associated_sg_pipeline_configs = _get_pipeline_configs_for_path(path, sg_data)
 
     log.debug(
