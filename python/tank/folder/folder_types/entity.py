# Copyright (c) 2013 Shotgun Software Inc.
#
# CONFIDENTIAL AND PROPRIETARY
#
# This work is provided "AS IS" and subject to the Shotgun Pipeline Toolkit
# Source Code License included in this distribution package. See LICENSE.
# By accessing, using, copying or modifying this work you indicate your
# agreement to the Shotgun Pipeline Toolkit Source Code License. All rights
# not expressly granted therein are reserved by Shotgun Software Inc.

import os
import copy

from ...errors import TankError
from ...util import shotgun_entity

from .errors import EntityLinkTypeMismatch
from .base import Folder
from .expression_tokens import FilterExpressionToken
from .util import translate_filter_tokens, resolve_shotgun_filters


class Entity(Folder):
    """
    Represents an entity in Shotgun
    """

    @classmethod
    def create(cls, tk, parent, full_path, metadata):
        """
        Factory method for this class

        :param tk: Tk API instance
        :param parent: Parent :class:`Folder` object.
        :param full_path: Full path to the configuration file
        :param metadata: Contents of configuration file.
        :returns: :class:`Entity` instance.
        """
        # get data
        sg_name_expression = metadata.get("name")
        entity_type = metadata.get("entity_type")
        filters = metadata.get("filters")
        create_with_parent = metadata.get("create_with_parent", False)

        # validate
        if sg_name_expression is None:
            raise TankError("Missing name token in yml metadata file %s" % full_path)

        if entity_type is None:
            raise TankError(
                "Missing entity_type token in yml metadata file %s" % full_path
            )

        if filters is None:
            raise TankError("Missing filters token in yml metadata file %s" % full_path)

        entity_filter = translate_filter_tokens(filters, parent, full_path)

        return Entity(
            tk,
            parent,
            full_path,
            metadata,
            entity_type,
            sg_name_expression,
            entity_filter,
            create_with_parent,
        )

<<<<<<< HEAD
    def __init__(self, tk, parent, full_path, metadata, entity_type, field_name_expression, filters,
                 create_with_parent):
=======
    def __init__(
        self,
        tk,
        parent,
        full_path,
        metadata,
        entity_type,
        field_name_expression,
        filters,
        create_with_parent,
    ):
>>>>>>> 9b9e6d5a
        """
        Constructor.

        The filter syntax for deciding which folders to create
        is a dictionary, often looking something like this:

             {
                 "logical_operator": "and",
                 "conditions": [ { "path": "project", "relation": "is", "values": [ FilterExpressionToken(<Project>) ] } ]
             }

        This is basically a shotgun API filter dictionary, but with interleaved tokens
        (e.g. the FilterExpressionToken object). Tank will resolve any Token fields prior to
        passing the filter to Shotgun for evaluation.
        """

        # the schema name is the same as the SG entity type
        Folder.__init__(self, parent, full_path, metadata)

        self._tk = tk
        self._entity_type = entity_type
        self._entity_expression = shotgun_entity.EntityExpression(
            self._tk, self._entity_type, field_name_expression
        )
        self._filters = filters
        self._create_with_parent = create_with_parent

    def get_entity_type(self):
        """
        returns the shotgun entity type for this node
        """
        return self._entity_type

    def _should_item_be_processed(self, engine_str, is_primary):
        """
        Checks if this node should be processed, given its deferred status.
        """
        # check our special condition - is this node set to be auto-created with its parent node?
        # note that primary nodes are always created with their parent nodes!
        if is_primary == False and self._create_with_parent == False:
            return False

        # base class implementation
        return super(Entity, self)._should_item_be_processed(engine_str, is_primary)

    def _get_additional_sg_fields(self):
        """
        Returns additional shotgun fields to be retrieved.

        Can be subclassed for special cases.

        :returns: List of shotgun fields to retrieve in addition to those
                  specified in the configuration files.
        """
        return []

    def _create_folders_impl(self, io_receiver, parent_path, sg_data):
        """
        Creates folders.
        """
        items_created = []
<<<<<<< HEAD

        for entity in self.__get_entities(sg_data):
=======

        for entity in self.__get_entities(sg_data):

>>>>>>> 9b9e6d5a
            # generate the field name
            folder_name = self._entity_expression.generate_name(entity)

            # now for the case where the project name is encoded with slashes,
            # we need to translate those into a native representation
            folder_name = folder_name.replace("/", os.path.sep)

            my_path = os.path.join(parent_path, folder_name)

            # get the name field - which depends on the entity type
            # Note: this is the 'name' that will get stored in the path cache for this entity
            name_field = shotgun_entity.get_sg_entity_name_field(self._entity_type)
            name_value = entity[name_field]
            # construct a full entity link dict w name, id, type
<<<<<<< HEAD
            full_entity_dict = {"type": self._entity_type, "id": entity["id"], "name": name_value}
=======
            full_entity_dict = {
                "type": self._entity_type,
                "id": entity["id"],
                "name": name_value,
            }
>>>>>>> 9b9e6d5a

            # register secondary entity links
            self._register_secondary_entities(io_receiver, my_path, entity)

            # call out to callback
            io_receiver.make_entity_folder(
                my_path, full_entity_dict, self._config_metadata
            )

            # copy files across
            self._copy_files_to_folder(io_receiver, my_path)

            # create a new entity dict including our own data and pass it down to children
            my_sg_data = copy.deepcopy(sg_data)
            my_sg_data_key = FilterExpressionToken.sg_data_key_for_folder_obj(self)
<<<<<<< HEAD
            my_sg_data[my_sg_data_key] = {"type": self._entity_type, "id": entity["id"], "computed_name": folder_name}
=======
            my_sg_data[my_sg_data_key] = {
                "type": self._entity_type,
                "id": entity["id"],
                "computed_name": folder_name,
            }
>>>>>>> 9b9e6d5a

            # process symlinks
            self._process_symlinks(io_receiver, my_path, my_sg_data)

            items_created.append((my_path, my_sg_data))

        return items_created

    def _register_secondary_entities(self, io_receiver, path, entity):
        """
        Looks in the entity dict for any linked entities and register these
        """
        # get all the link fields from the name expression
        for lf in self._entity_expression.get_shotgun_link_fields():
            entity_link = entity[lf]
            io_receiver.register_secondary_entity(
                path, entity_link, self._config_metadata
            )

    def __get_entities(self, sg_data):
        """
        Returns shotgun data for folder creation
        """
        # first check the constraints: if tokens contains a type/id pair our our type,
        # we should only process this single entity. If not, then use the query filter

        # first, resolve the filter queries for the current ids passed in via tokens
        resolved_filters = resolve_shotgun_filters(self._filters, sg_data)

        # see if the sg_data dictionary has a "seed" entity type matching our entity type
        my_sg_data_key = FilterExpressionToken.sg_data_key_for_folder_obj(self)
        if my_sg_data_key in sg_data:
            # we have a constraint!
            entity_id = sg_data[my_sg_data_key]["id"]
            # add the id constraint to the filters
            resolved_filters["conditions"].append(
                {"path": "id", "relation": "is", "values": [entity_id]}
            )
            # get data - can be None depending on external filters

        # figure out which fields to retrieve
        fields = self._entity_expression.get_shotgun_fields()

        # add any shotgun link fields used in the expression
        fields.update(self._entity_expression.get_shotgun_link_fields())

        # always retrieve the name field for the entity
        fields.add(shotgun_entity.get_sg_entity_name_field(self._entity_type))

        # add any special stuff in
        for custom_field in self._get_additional_sg_fields():
            fields.add(custom_field)

        # convert to a list - sets wont work with the SG API
        fields_list = list(fields)

        # now find all the items (e.g. shots) matching this query
<<<<<<< HEAD
        entities = self._tk.shotgun.find(self._entity_type, resolved_filters, fields_list)

        entities_to_remove = []
        for entity in entities:
            if entity.get('milestone'):
                entities_to_remove.append(entity)

        # Filtered list without the milestone tasks
        return [entity for entity in entities if entity not in entities_to_remove]
=======
        entities = self._tk.shotgun.find(
            self._entity_type, resolved_filters, fields_list
        )

        return entities
>>>>>>> 9b9e6d5a

    def extract_shotgun_data_upwards(self, sg, shotgun_data):
        """
        Extracts the shotgun data necessary to create this object and all its parents.
        The shotgun_data input needs to contain a dictionary with a "seed". For example:
        { "Shot": {"type": "Shot", "id": 1234 } }


        This method will then first extend this structure to ensure that fields needed for
        folder creation are available:
        { "Shot": {"type": "Shot", "id": 1234, "code": "foo", "sg_status": "ip" } }

        Now, if you have structure with Project > Sequence > Shot, the Shot level needs
        to define a configuration entry roughly on the form
        filters: [ { "path": "sg_sequence", "relation": "is", "values": [ "$sequence" ] } ]

        So in addition to getting the fields required for naming the current entry, we also
        get all the fields that are represented by $tokens. These will form the 'seed' for
        when we recurse to the parent level and do the same thing there.


        The return data is on the form:
        {
            'Project':   {'id': 4, 'name': 'Demo Project', 'type': 'Project'},
            'Sequence':  {'code': 'Sequence1', 'id': 2, 'name': 'Sequence1', 'type': 'Sequence'},
            'Shot':      {'code': 'shot_010', 'id': 2, 'type': 'Shot'}
        }

        NOTE! Because we are using a dictionary where we key by type, it would not be possible
        to have a pathway where the same entity type exists multiple times. For example an
        asset / sub asset relationship.
        """

        tokens = copy.deepcopy(shotgun_data)

        # If we don't have an entry in tokens for the current entity type, then we can't
        # extract any tokens. Used by #17726. Typically, we start with a "seed", and then go
        # upwards. For example, if the seed is a Shot id, we then scan upwards, look at the config
        # for shot, which contains [sg_sequence is $sequence], e.g. the shot entry links explicitly
        # to the sequence entry. Because of this link, by the time we move upwards in the hierarchy
        # and reach sequence, we will already have an entry for sequence in the dictionary.
        #
        # however, if we have a free-floating item in the hierarchy, this will not be 'seeded'
        # by its children as we move upwards - for example a step.
        my_sg_data_key = FilterExpressionToken.sg_data_key_for_folder_obj(self)
        if my_sg_data_key in tokens:

            link_map = {}
            fields_to_retrieve = []
            additional_filters = []

            # TODO: Support nested conditions
            for condition in self._filters["conditions"]:
                vals = condition["values"]

                # note the $FROM$ condition below - this is a bit of a hack to make sure we exclude
                # the special $FROM$ step based culling filter that is commonly used. Because steps are
                # sort of free floating and not associated with an entity, removing them from the
                # resolve should be fine in most cases.

                # so - if at the shot level, we have defined the following filter:
                # filters: [ { "path": "sg_sequence", "relation": "is", "values": [ "$sequence" ] } ]
                # the $sequence will be represented by a Token object and we need to get a value for
                # this token. We fetch the id for this token and then, as we recurse upwards, and process
                # the parent folder level (the sequence), this id will be the "seed" when we populate that
<<<<<<< HEAD
                # level. 

                if vals[0] and isinstance(vals[0], FilterExpressionToken) and not condition["path"].startswith(
                        '$FROM$'):
=======
                # level.

                if (
                    vals[0]
                    and isinstance(vals[0], FilterExpressionToken)
                    and not condition["path"].startswith("$FROM$")
                ):
>>>>>>> 9b9e6d5a
                    expr_token = vals[0]
                    # we should get this field (eg. 'sg_sequence')
                    fields_to_retrieve.append(condition["path"])
                    # add to our map for later processing map['sg_sequence'] = 'Sequence'
                    # note that for List fields, the key is EntityType.field
                    link_map[condition["path"]] = expr_token

<<<<<<< HEAD
                elif not condition["path"].startswith('$FROM$'):
=======
                elif not condition["path"].startswith("$FROM$"):
>>>>>>> 9b9e6d5a
                    # this is a normal filter (we exclude the $FROM$ stuff since it is weird
                    # and specific to steps.) So for example 'name must begin with X' - we want
                    # to include these in the query where we are looking for the object, to
                    # ensure that assets with names starting with X are not created for an
                    # asset folder node which explicitly excludes these via its filters.
                    additional_filters.append(condition)

            # add some extra fields apart from the stuff in the config
            field_name = shotgun_entity.get_sg_entity_name_field(self._entity_type)
            fields_to_retrieve.append(field_name)

            # TODO: AND the id query with this folder's query to make sure this path is
            # valid for the current entity. Throw error if not so driver code knows to
            # stop processing. This would be needed in a setup where (for example) Asset
            # appears in several locations in the filesystem and that the filters are responsible
            # for determining which location to use for a particular asset.
            my_id = tokens[my_sg_data_key]["id"]
<<<<<<< HEAD
            additional_filters.append({"path": "id", "relation": "is", "values": [my_id]})
=======
            additional_filters.append(
                {"path": "id", "relation": "is", "values": [my_id]}
            )
>>>>>>> 9b9e6d5a

            # append additional filter cruft
            filter_dict = {"logical_operator": "and", "conditions": additional_filters}

            # carry out find
            rec = sg.find_one(self._entity_type, filter_dict, fields_to_retrieve)

            # there are now two reasons why find_one did not return:
            # - the specified entity id does not exist or has been deleted
            # - there are filters which has filtered it out. For example imagine that you
            #   have one folder structure for all assets starting with A and a second structure
            #   for the rest. This would be a filter condition (code does not start with A, and
            #   code starts with A respectively). In these cases, the object does exist but has been
            #   explicitly filtered out - which is not an error!

            if not rec:

                # check if it is a missing id or just a filtered out thing
                if sg.find_one(self._entity_type, [["id", "is", my_id]]) is None:
<<<<<<< HEAD
                    raise TankError("Could not find Shotgun %s with id %s as required by "
                                    "the folder creation setup." % (self._entity_type, my_id))
=======
                    raise TankError(
                        "Could not find Shotgun %s with id %s as required by "
                        "the folder creation setup." % (self._entity_type, my_id)
                    )
>>>>>>> 9b9e6d5a
                else:
                    raise EntityLinkTypeMismatch()

            # and append the 'name field' which is always needed.
            # we are OK with getting back a None value as its used for error reporting
            name = rec.get(field_name)
            if name is not None:
                tokens[my_sg_data_key][field_name] = name

            # Step through our token key map and process
            #
            # This is on the form
            # link_map['sg_sequence'] = link_obj
            #
            for field in link_map:

<<<<<<< HEAD
                # do some juggling to make sure we don't double process the 
=======
                # do some juggling to make sure we don't double process the
>>>>>>> 9b9e6d5a
                # name fields.
                value = rec[field]
                link_obj = link_map[field]

                if value is None:
                    # field was none! - cannot handle that!
<<<<<<< HEAD
                    raise TankError("The %s %s has a required field %s that \ndoes not have a value "
                                    "set in Shotgun. \nDouble check the values and try "
                                    "again!\n" % (self._entity_type, name, field))
=======
                    raise TankError(
                        "The %s %s has a required field %s that \ndoes not have a value "
                        "set in Shotgun. \nDouble check the values and try "
                        "again!\n" % (self._entity_type, name, field)
                    )
>>>>>>> 9b9e6d5a

                if isinstance(value, dict):
                    # If the value is a dict, assume it comes from a entity link.

                    # now make sure that this link is actually relevant for us,
                    # e.g. that it points to an entity of the right type.
                    # this may be a problem whenever a link can link to more
                    # than one type. See the EntityLinkTypeMismatch docs for example.
                    if value["type"] != link_obj.get_entity_type():
                        raise EntityLinkTypeMismatch()

                # store it in our sg_data prefetch chunk
                tokens[link_obj.get_sg_data_key()] = value

        # now keep recursing upwards
        if self._parent is None:
            return tokens

        else:
            return self._parent.extract_shotgun_data_upwards(sg, tokens)<|MERGE_RESOLUTION|>--- conflicted
+++ resolved
@@ -67,22 +67,8 @@
             create_with_parent,
         )
 
-<<<<<<< HEAD
     def __init__(self, tk, parent, full_path, metadata, entity_type, field_name_expression, filters,
                  create_with_parent):
-=======
-    def __init__(
-        self,
-        tk,
-        parent,
-        full_path,
-        metadata,
-        entity_type,
-        field_name_expression,
-        filters,
-        create_with_parent,
-    ):
->>>>>>> 9b9e6d5a
         """
         Constructor.
 
@@ -144,14 +130,8 @@
         Creates folders.
         """
         items_created = []
-<<<<<<< HEAD
 
         for entity in self.__get_entities(sg_data):
-=======
-
-        for entity in self.__get_entities(sg_data):
-
->>>>>>> 9b9e6d5a
             # generate the field name
             folder_name = self._entity_expression.generate_name(entity)
 
@@ -166,15 +146,11 @@
             name_field = shotgun_entity.get_sg_entity_name_field(self._entity_type)
             name_value = entity[name_field]
             # construct a full entity link dict w name, id, type
-<<<<<<< HEAD
-            full_entity_dict = {"type": self._entity_type, "id": entity["id"], "name": name_value}
-=======
             full_entity_dict = {
                 "type": self._entity_type,
                 "id": entity["id"],
                 "name": name_value,
             }
->>>>>>> 9b9e6d5a
 
             # register secondary entity links
             self._register_secondary_entities(io_receiver, my_path, entity)
@@ -190,15 +166,11 @@
             # create a new entity dict including our own data and pass it down to children
             my_sg_data = copy.deepcopy(sg_data)
             my_sg_data_key = FilterExpressionToken.sg_data_key_for_folder_obj(self)
-<<<<<<< HEAD
-            my_sg_data[my_sg_data_key] = {"type": self._entity_type, "id": entity["id"], "computed_name": folder_name}
-=======
             my_sg_data[my_sg_data_key] = {
                 "type": self._entity_type,
                 "id": entity["id"],
                 "computed_name": folder_name,
             }
->>>>>>> 9b9e6d5a
 
             # process symlinks
             self._process_symlinks(io_receiver, my_path, my_sg_data)
@@ -256,7 +228,6 @@
         fields_list = list(fields)
 
         # now find all the items (e.g. shots) matching this query
-<<<<<<< HEAD
         entities = self._tk.shotgun.find(self._entity_type, resolved_filters, fields_list)
 
         entities_to_remove = []
@@ -266,13 +237,6 @@
 
         # Filtered list without the milestone tasks
         return [entity for entity in entities if entity not in entities_to_remove]
-=======
-        entities = self._tk.shotgun.find(
-            self._entity_type, resolved_filters, fields_list
-        )
-
-        return entities
->>>>>>> 9b9e6d5a
 
     def extract_shotgun_data_upwards(self, sg, shotgun_data):
         """
@@ -338,12 +302,6 @@
                 # the $sequence will be represented by a Token object and we need to get a value for
                 # this token. We fetch the id for this token and then, as we recurse upwards, and process
                 # the parent folder level (the sequence), this id will be the "seed" when we populate that
-<<<<<<< HEAD
-                # level. 
-
-                if vals[0] and isinstance(vals[0], FilterExpressionToken) and not condition["path"].startswith(
-                        '$FROM$'):
-=======
                 # level.
 
                 if (
@@ -351,7 +309,6 @@
                     and isinstance(vals[0], FilterExpressionToken)
                     and not condition["path"].startswith("$FROM$")
                 ):
->>>>>>> 9b9e6d5a
                     expr_token = vals[0]
                     # we should get this field (eg. 'sg_sequence')
                     fields_to_retrieve.append(condition["path"])
@@ -359,11 +316,7 @@
                     # note that for List fields, the key is EntityType.field
                     link_map[condition["path"]] = expr_token
 
-<<<<<<< HEAD
-                elif not condition["path"].startswith('$FROM$'):
-=======
                 elif not condition["path"].startswith("$FROM$"):
->>>>>>> 9b9e6d5a
                     # this is a normal filter (we exclude the $FROM$ stuff since it is weird
                     # and specific to steps.) So for example 'name must begin with X' - we want
                     # to include these in the query where we are looking for the object, to
@@ -381,13 +334,9 @@
             # appears in several locations in the filesystem and that the filters are responsible
             # for determining which location to use for a particular asset.
             my_id = tokens[my_sg_data_key]["id"]
-<<<<<<< HEAD
-            additional_filters.append({"path": "id", "relation": "is", "values": [my_id]})
-=======
             additional_filters.append(
                 {"path": "id", "relation": "is", "values": [my_id]}
             )
->>>>>>> 9b9e6d5a
 
             # append additional filter cruft
             filter_dict = {"logical_operator": "and", "conditions": additional_filters}
@@ -407,15 +356,10 @@
 
                 # check if it is a missing id or just a filtered out thing
                 if sg.find_one(self._entity_type, [["id", "is", my_id]]) is None:
-<<<<<<< HEAD
-                    raise TankError("Could not find Shotgun %s with id %s as required by "
-                                    "the folder creation setup." % (self._entity_type, my_id))
-=======
                     raise TankError(
                         "Could not find Shotgun %s with id %s as required by "
                         "the folder creation setup." % (self._entity_type, my_id)
                     )
->>>>>>> 9b9e6d5a
                 else:
                     raise EntityLinkTypeMismatch()
 
@@ -432,28 +376,18 @@
             #
             for field in link_map:
 
-<<<<<<< HEAD
-                # do some juggling to make sure we don't double process the 
-=======
                 # do some juggling to make sure we don't double process the
->>>>>>> 9b9e6d5a
                 # name fields.
                 value = rec[field]
                 link_obj = link_map[field]
 
                 if value is None:
                     # field was none! - cannot handle that!
-<<<<<<< HEAD
-                    raise TankError("The %s %s has a required field %s that \ndoes not have a value "
-                                    "set in Shotgun. \nDouble check the values and try "
-                                    "again!\n" % (self._entity_type, name, field))
-=======
                     raise TankError(
                         "The %s %s has a required field %s that \ndoes not have a value "
                         "set in Shotgun. \nDouble check the values and try "
                         "again!\n" % (self._entity_type, name, field)
                     )
->>>>>>> 9b9e6d5a
 
                 if isinstance(value, dict):
                     # If the value is a dict, assume it comes from a entity link.
