--- conflicted
+++ resolved
@@ -399,7 +399,6 @@
                     fallback_roots=self._bundle_cache_fallback_paths,
                 )
 
-<<<<<<< HEAD
         # [Squeeze]
         # There's a big issue with CachedConfiguration.
         # If you look into tk-core/python/tank/bootstrap/cached_configuration.py in the update_configuration method,
@@ -482,10 +481,7 @@
             cfg_descriptor = cfg_installed_descriptor
             cfg_descriptor._sq_bootstrap_env = env_to_patch
 
-        elif sg_descriptor_uri and not is_classic_config:
-=======
         elif sg_descriptor_uri and not is_centralized_config:
->>>>>>> 3fa77e3c
 
             if sg_uploaded_config:
                 log.debug(
