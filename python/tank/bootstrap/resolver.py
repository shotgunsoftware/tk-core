# Copyright (c) 2016 Shotgun Software Inc.
#
# CONFIDENTIAL AND PROPRIETARY
#
# This work is provided "AS IS" and subject to the Shotgun Pipeline Toolkit
# Source Code License included in this distribution package. See LICENSE.
# By accessing, using, copying or modifying this work you indicate your
# agreement to the Shotgun Pipeline Toolkit Source Code License. All rights
# not expressly granted therein are reserved by Shotgun Software Inc.

"""
Resolver module. This module provides a way to resolve a pipeline configuration
on disk.
"""

import sys
import os
import fnmatch
import pprint

<<<<<<< HEAD
from ..descriptor import Descriptor, create_descriptor, descriptor_uri_to_dict, descriptor_dict_to_uri
=======
from ..descriptor import Descriptor, create_descriptor, descriptor_uri_to_dict, is_descriptor_version_missing
>>>>>>> 5d449ad8
from .errors import TankBootstrapError
from .baked_configuration import BakedConfiguration
from .cached_configuration import CachedConfiguration
from .installed_configuration import InstalledConfiguration
from ..descriptor.constants import INSTALLED_CONFIG_DESCRIPTOR
from ..util import filesystem
from ..util import ShotgunPath
from ..util import LocalFileStorageManager
from .. import LogManager
from . import constants

log = LogManager.get_logger(__name__)


class ConfigurationResolver(object):
    """
    A class that contains the business logic for returning a configuration
    object given a set of parameters.
    """

    _PIPELINE_CONFIG_FIELDS = [
        "code",
        "project",
        "users",
        "plugin_ids",
        "sg_plugin_ids",
        "windows_path",
        "linux_path",
        "mac_path",
        "sg_descriptor",
        "descriptor"
    ]

    def __init__(
        self,
        plugin_id,
        project_id=None,
        bundle_cache_fallback_paths=None
    ):
        """
        Constructor

        :param plugin_id: The plugin id of the system that is being bootstrapped.
        :param project_id: Project id to create a config object for, None for the site config.
        :param bundle_cache_fallback_paths: Optional list of additional paths where apps are cached.
        """
        self._project_id = project_id
        self._proj_entity_dict = {"type": "Project", "id": self._project_id} if self._project_id else None
        self._plugin_id = plugin_id
        self._bundle_cache_fallback_paths = bundle_cache_fallback_paths or []

    def __repr__(self):
        return "<Resolver: proj id %s, plugin id %s>" % (
            self._project_id,
            self._plugin_id,
        )

    def resolve_configuration(self, config_descriptor, sg_connection):
        """
        Return a configuration object given a config descriptor

        :param config_descriptor: descriptor dict or string
        :param sg_connection: Shotgun API instance
        :return: :class:`Configuration` instance
        """
        return self._resolve_configuration(config_descriptor, sg_connection, pc_id=None)

    def _resolve_configuration(self, config_descriptor, sg_connection, pc_id):
        """
        Return a configuration object given a config descriptor

        :param config_descriptor: descriptor dict or string
        :param sg_connection: Shotgun API instance
        :param pc_id: Id of the pipeline configuration in Shotgun. Can be ``None``.
        :return: :class:`Configuration` instance
        """

        log.debug("%s resolving configuration for descriptor %s" % (self, config_descriptor))

        if config_descriptor is None:
            raise TankBootstrapError(
                "No config descriptor specified - Cannot create a configuration object."
            )

        # convert to dictionary form
        if isinstance(config_descriptor, str):
            # convert to dict so we can introspect
            config_descriptor = descriptor_uri_to_dict(config_descriptor)

        # FIXME: This is a bit backwards. The code calling this method usually has a fully built
        # descriptor object, so there's no point passing in a config descriptor dict in order
        # to rebuild it.
        if config_descriptor["type"] == INSTALLED_CONFIG_DESCRIPTOR:
            cfg_descriptor = create_descriptor(
                sg_connection,
                Descriptor.CONFIG,
                config_descriptor,
                fallback_roots=self._bundle_cache_fallback_paths,
                resolve_latest=False
            )

            if not cfg_descriptor.exists_local():
                raise TankBootstrapError(
                    "Installed pipeline configuration '%s' does not exist on disk!" %
                    descriptor_dict_to_uri(config_descriptor)
                )

            config_path = ShotgunPath.from_current_os_path(cfg_descriptor.get_path())
            # The configuration path here points to the actual pipeline configuration that contains
            # config, cache and install folders.
            return InstalledConfiguration(config_path, cfg_descriptor)

        elif config_descriptor["type"] == constants.BAKED_DESCRIPTOR_TYPE:

            # special case -- this is a full configuration scaffold that
            # has been pre-baked and can be used directly at runtime
            # without having to do lots of copying into temp space.

            baked_config_root = None
            log.debug("Searching for baked config %s" % config_descriptor)
            for root_path in self._bundle_cache_fallback_paths:
                baked_config_path = os.path.join(
                    root_path,
                    constants.BAKED_DESCRIPTOR_FOLDER_NAME,
                    config_descriptor["name"],
                    config_descriptor["version"]
                )
                if os.path.exists(baked_config_path):
                    log.debug("Located baked config in %s" % baked_config_path)
                    # only handle current os platform
                    baked_config_root = ShotgunPath.from_current_os_path(baked_config_path)
                    break

            if baked_config_root is None:
                raise TankBootstrapError("Cannot locate %s!" % config_descriptor)

            cfg_descriptor = create_descriptor(
                sg_connection,
                Descriptor.CONFIG,
                dict(path=baked_config_path, type="path"),
                fallback_roots=self._bundle_cache_fallback_paths,
                resolve_latest=False
            )

            # create an object to represent our configuration install
            return BakedConfiguration(
                baked_config_root,
                sg_connection,
                self._project_id,
                self._plugin_id,
                pc_id,
                self._bundle_cache_fallback_paths,
                cfg_descriptor
            )

        else:
            # now probe for a version token in the given descriptor.
            # if that exists, a fixed version workflow will be used where
            # that exact version of the config is used.
            #
            # if a version token is omitted, we request that the latest version
            # should be resolved.
            if is_descriptor_version_missing(config_descriptor):
                log.debug("Base configuration descriptor does not have a "
                          "version token defined. Will attempt to determine "
                          "the latest version available.")
                resolve_latest = True
            else:
                log.debug("Base configuration has a version token defined. "
                          "Will use this fixed version for the bootstrap.")
                resolve_latest = False

            cfg_descriptor = create_descriptor(
                sg_connection,
                Descriptor.CONFIG,
                config_descriptor,
                fallback_roots=self._bundle_cache_fallback_paths,
                resolve_latest=resolve_latest
            )

            log.debug("Configuration resolved to %r." % cfg_descriptor)

            # first get the cache root
            cache_root = LocalFileStorageManager.get_configuration_root(
                sg_connection.base_url,
                self._project_id,
                self._plugin_id,
                pc_id,
                LocalFileStorageManager.CACHE
            )

            # resolve the config location both based on plugin id and current engine.
            #
            # Example: ~/Library/Caches/Shotgun/mysitename/site.review.rv/cfg
            #
            config_cache_root = os.path.join(cache_root, "cfg")
            filesystem.ensure_folder_exists(config_cache_root)

            log.debug("Configuration root resolved to %s." % config_cache_root)

            # populate current platform, leave rest blank.
            # this resolver only supports local, on-the-fly
            # configurations
            config_root = ShotgunPath.from_current_os_path(config_cache_root)

            # create an object to represent our configuration install
            return CachedConfiguration(
                config_root,
                sg_connection,
                cfg_descriptor,
                self._project_id,
                self._plugin_id,
                pc_id,
                self._bundle_cache_fallback_paths
            )

    def _get_pipeline_configurations_for_project(self, pipeline_config_name, current_login, sg_connection):
        """
        Retrieves pipeline configurations from Shotgun that are compatible with the project.

        :param str pipeline_config_name: Name of the pipeline configuration requested for. If ``None``,
            all pipeline configurations from the project will be matched.
        :param str current_login: Only retains non-primary configs from the specified user.
        :param ``shotgun_api3.Shotgun`` sg_connection: Connection to the Shotgun site.

        :returns: A list of pipeline configuration entity dictionaries.
        :rtype: list
        """
        # get the pipeline configs for the current project which are
        # either the primary or is associated with the currently logged in user.
        # also get the pipeline configs for the site level (project=None)
        log.debug("Requesting pipeline configurations from Shotgun...")

        if pipeline_config_name is None:
            # If nothing was specified, we need to pick pipeline configurations...
            ownership_filter = {
                "filter_operator": "any",
                "filters": [
                    ["users.HumanUser.login", "is", current_login],         # ... that are owned by the user OR
                    ["users", "is", None]                                   # ... that are shared.
                ]
            }
        elif pipeline_config_name == constants.PRIMARY_PIPELINE_CONFIG_NAME:
            # Only retrieve primary.
            # This makes sense if you don't want sandboxes and specifically want the Primary.
            ownership_filter = ["code", "is", constants.PRIMARY_PIPELINE_CONFIG_NAME]
        else:
            # If someone requested a pipeline by name that wasn't primary, it means we need only sandboxes,
            # in which case...
            ownership_filter = {
                "filter_operator": "all",
                "filters": [
                    ["code", "is", pipeline_config_name], # .. we only want pipeines with a given name AND
                    {
                        "filter_operator": "any",
                        "filters": [
                            ["users.HumanUser.login", "is", current_login], # ... who are assigned to the user OR
                            ["users", "is", None]                           # ... that are shared.
                        ]
                    }
                ]
            }

        filters = [
            {
                "filter_operator": "any",
                "filters": [
                    ["project", "is", self._proj_entity_dict],
                    ["project", "is", None],
                ]
            },
            ownership_filter
        ]

        log.debug("Retrieving the pipeline configuration list:")
        log.debug(pprint.pformat(filters))

        pipeline_configs = sg_connection.find(
            "PipelineConfiguration",
            filters,
            self._PIPELINE_CONFIG_FIELDS,
            order=[{"field_name": "id", "direction": "asc"}]
        )

        log.debug(
            "The following pipeline configurations were found: %s" % pprint.pformat(pipeline_configs)
        )

        for pc in pipeline_configs:
            # We'll need to provide a descriptor object for the config if
            # possible. Note that it's possible that we'll be returning a
            # None for the config descriptor. It's up to other filtering
            # operations to remove those if desired.
            #
<<<<<<< HEAD
            pc["config_descriptor"] = self._create_config_descriptor(sg_connection, pc)
=======
            # As in resolve_shotgun_configuration, the order of precedence
            # is as follows:
            #
            # 1. windows/linux/mac path
            # 2. descriptor
            # 3. sg_descriptor
            path = ShotgunPath.from_shotgun_dict(pc)
            current_os_path = path.current_os
            uri = pc.get("descriptor") or pc.get("sg_descriptor")

            if path:
                # Make sure that the config has a path for the current OS.
                if current_os_path is None:
                    log.debug("Config isn't setup for %s: %s", sys.platform, pc)
                    cfg_descriptor = None
                else:
                    cfg_path = os.path.join(current_os_path, "config")
                    cfg_descriptor = create_descriptor(
                        sg_connection,
                        Descriptor.CONFIG,
                        dict(path=cfg_path, type="path"),
                    )
            elif uri:
                log.debug("Using descriptor uri: %s", uri)
                cfg_descriptor = create_descriptor(
                    sg_connection,
                    Descriptor.CONFIG,
                    uri,
                    resolve_latest=is_descriptor_version_missing(uri)
                )
            else:
                # If we have neither a uri, nor a path, then we can't get
                # a descriptor for this config.
                log.debug("No uri or path found for config: %s", pc)
                cfg_descriptor = None

            # We add to the pc dict even if the descriptor is a None. We have an obligation
            # to return configs even when they're not viable on the current platform. This
            # is because Shotgun Desktop is aware of, and properly handles, situations
            # where a config needs to be setup on the current platform.
            if cfg_descriptor is None:
                log.debug("Unable to create descriptor for config: %s", pc)
            else:
                log.debug("Config descriptor created: %r", cfg_descriptor)

            pc["config_descriptor"] = cfg_descriptor
>>>>>>> 5d449ad8

            path = ShotgunPath.from_shotgun_dict(pc)
            # If we have a plugin based pipeline.
            if (
                self._match_plugin_id(pc.get("plugin_ids")) or
                self._match_plugin_id(pc.get("sg_plugin_ids"))
            ):
                # If a location was specified to get access to that pipeline, return it. Note that we are
                # potentially returning pipeline configurations that have been configured for one platform but
                # not all.
                if pc.get("descriptor") or pc.get("sg_descriptor") or path:
                    yield pc
                else:
                    log.warning("Pipeline configuration's 'path' and 'descriptor' fields are not set: %s" % pc)
            elif self._is_classic_pc(pc):
                # We have a classic pipeline, those only supported the path fields.
                # If a location was specified to get access to that pipeline, return it. Note that we are
                # potentially returning pipeline configurations that have been configured for one platform but
                # not all.
                if path:
                    yield pc
                else:
                    log.debug("Pipeline configuration's 'path' fields are not set: %s" % pc)

    def _create_config_descriptor(self, sg_connection, pc):
        """
        Creates a configuration descriptor for a given pipeline configuration.

        :param sg_connection: Connection to Shotgun.
        :param dict pc: Pipeline configuration dictionary with keys ``descriptor`` and ``*_path`.

        :returns: A :class:`sgtk.descriptor.ConfigDescriptorBase` instance.
        """
        # As in resolve_shotgun_configuration, the order of precedence
        # is as follows:
        #
        # 1. windows/linux/mac path
        # 2. descriptor
        # 3. sg_descriptor
        path = ShotgunPath.from_shotgun_dict(pc)

        if path:
            if pc.get("descriptor") or pc.get("sg_descriptor"):
                log.debug(
                    "Fields for path based and descriptor based pipeline configuration are both "
                    "set on pipeline configuration %s. Using path based field.", pc["id"])

            # Make sure that the config has a path for the current OS.
            if path.current_os is None:
                log.debug("Config isn't setup for %s: %s", sys.platform, pc)
                cfg_descriptor = None
            else:
                # Create an installed descriptor
                descriptor_dict = path.as_shotgun_dict()
                descriptor_dict["type"] = INSTALLED_CONFIG_DESCRIPTOR
                cfg_descriptor = create_descriptor(
                    sg_connection,
                    Descriptor.CONFIG,
                    descriptor_dict,
                    fallback_roots=self._bundle_cache_fallback_paths,
                )
        elif pc.get("descriptor"):
            if pc.get("sg_descriptor"):
                log.debug(
                    "Both sg_descriptor and descriptor fields are set on pipeline configuration "
                    "%s. Using descriptor field.", pc["id"]
                )

            cfg_descriptor = create_descriptor(
                sg_connection,
                Descriptor.CONFIG,
                pc.get("descriptor"),
                fallback_roots=self._bundle_cache_fallback_paths,
            )
        elif pc.get("sg_descriptor"):
            cfg_descriptor = create_descriptor(
                sg_connection,
                Descriptor.CONFIG,
                pc.get("sg_descriptor"),
                fallback_roots=self._bundle_cache_fallback_paths,
            )
        else:
            # If we have neither a uri, nor a path, then we can't get
            # a descriptor for this config.
            log.debug("No uri or path found for config: %s", pc)
            cfg_descriptor = None

        # We add to the pc dict even if the descriptor is a None. We have an obligation
        # to return configs even when they're not viable on the current platform. This
        # is because Shotgun Desktop is aware of, and properly handles, situations
        # where a config needs to be setup on the current platform.
        if cfg_descriptor is None:
            log.debug("Unable to create descriptor for config: %s", pc)
        else:
            log.debug("Config descriptor created: %r", cfg_descriptor)

        return cfg_descriptor

    def _pick_primary_pipeline_config(self, configs, level_name):
        """
        Picks a primary pipeline configuration and logs warnings if where are any extra ones.

        If there is a Toolkit classic pipeline configuration, it is picked over any plugin-id based
        pipeline configurations. If there are multiple Toolkit Classic pipeline configurations, the one with
        the lowest id is picked.

        :param list configs: Pipeline configurations entities sorted by id from lowest to highest.
        :param str level_name: Name of the scope for the pipeline configurations.

        :returns: The first pipeline configuration from ``configs`` or ``None`` if it was empty.
        """

        # Sorts all pipeline configurations, putting all classic pipeline configurations in the
        # front and then all the plugin based at the back. In each group, pipelines are sorted
        # by id.
        def make_pc_key(pc):
            if pc.get("plugin_ids") or pc.get("sg_plugin_ids"):
                return (1, pc["id"])
            else:
                return (0, pc["id"])

        configs = sorted(configs, key=make_pc_key)

        first, remainder = configs[0: 1], configs[1:]

        if remainder:
            log.warning(
                "Too many %s level pipeline configurations found.",
                level_name
            )
            log.warning(
                "Non-plugin id based pipeline configuration always take precedence over plugin id based"
                "pipeline configurations. Lower id pipeline configurations always take precedence over"
                "higher id pipeline configurations."
            )
            log.warning("The following pipeline configurations were skipped:")
            for pc in remainder:
                log.warning(
                    "    - Name: %s, Id: %s, Plugin Ids: %s",
                    pc["code"], pc["id"],
                    pc.get("sg_plugin_ids") or pc.get("plugin_ids") or "None"
                )

        # Return the first item if available, None otherwise.
        return first[0] if first else None

    def _filter_pipeline_configurations(self, pcs):
        """
        Filters pipeline configurations that are not needed.

        Here are the rules for being kept:
           - There can only be one primary
           - If there is one site level and one project level primary,
             the project level one is returned.
           - If there are two site level or two project level primaries, the one with the lowest id is kept.
           - All sandboxes are returned.

        .. note: This code assumes that pipeline configurations are sorted by id.

        :param list pcs: List of pipeline configuration entities with keys `code` and `project`.

        :returns: A tuple containing:
            - The primary pipeline configuration, if found.
            - An array of dev sandboxes for the current project, if found.
            - The primary site level pipeline configuration, if found and theres no primary project configuration.

        :rtype: tuple(dict, list, list)
        """
        primary_project_configs = []
        user_project_configs = []
        primary_site_configs = []
        user_site_configs = []

        # Step 1: Sort each pipeline in its respective bucket.
        for pc in pcs:
            if self._is_project_pc(pc):
                if self._is_primary_pc(pc):
                    log.debug("Primary match: %s" % pc)
                    primary_project_configs.append(pc)
                else:
                    user_project_configs.append(pc)
                    log.debug("Per-user match: %s" % pc)
            else:
                #
                if self._is_primary_pc(pc):
                    primary_site_configs.append(pc)
                    log.debug("Found primary fallback match: %s" % pc)
                else:
                    user_site_configs.append(pc)
                    log.debug("Found per-user fallback match: %s" % pc)

        # Step 2: Ensure each primary category only has one item.
        project_primary = self._pick_primary_pipeline_config(primary_project_configs, "project")
        site_primary = self._pick_primary_pipeline_config(primary_site_configs, "site")

        # Step 3: Ensure project primary override the site primary.
        if project_primary and site_primary:
            log.info(
                "'Primary' pipeline configuration '%d' for project '%d' overrides "
                "'Primary' pipeline configuration '%d' for site.",
                project_primary["id"],
                self._project_id,
                site_primary["id"]
            )
        primary = project_primary or site_primary

        return primary, user_project_configs, user_site_configs

    def find_matching_pipeline_configurations(self, pipeline_config_name, current_login, sg_connection):
        """
        Retrieves the pipeline configurations that can be used with this project.

        See _filter_pipeline_configurations to learn more about the pipeline configurations that are considered usable.

        :param str pipeline_config_name: Name of the pipeline configuration requested for. If ``None``,
            all pipeline configurations from the project will be matched.
        :param str current_login: Only retains non-primary configs from the specified user.
        :param ``shotgun_api3.Shotgun`` sg_connection: Connection to the Shotgun site.

        :returns: The pipeline configurations that can be used with this project. The pipeline
            configurations will always be sorted such as the primary pipeline configuration, if available,
            will be first. Then the remaining pipeline configurations will be sorted by ``name`` field
            (case insensitive), then the ``project`` field and finally then ``id`` field.
        """
        pcs = self._get_pipeline_configurations_for_project(
            pipeline_config_name,
            current_login,
            sg_connection,
        )

        # Filter out pipeline configurations that are not usable.
        primary, user_sandboxes_project, user_sandboxes_site = self._filter_pipeline_configurations(pcs)

        return self._sort_pipeline_configurations(
            ([primary] if primary else []) + user_sandboxes_project + user_sandboxes_site
        )

    def _sort_pipeline_configurations(self, pcs):
        """
        Sorts pipeline configuration is primary-ness, name, project and finally id.

        :param list pcs: List of pipeline configuration dictionaries with keys ``code``, ``project`` and ``id``.

        :returns: List of sorted pipeline configuration dictionaries.
        :rtype: list
        """
        def pc_key_func(pc):
            """
            Generates a key for a pipeline configuration. The key will ensure that a Primary
            pipeline configuration goes to the front of the line.

            Everything else will be sorted by name, project and finally id.
            """
            if pc["code"] == "Primary":
                primary_index = 0
            else:
                primary_index = 1

            return (primary_index, pc["code"].lower(), pc["project"], pc["id"])

        return sorted(pcs, key=pc_key_func)

    def _is_primary_pc(self, pc):
        """
        Tests if a pipeline configuration is a sandbox.

        :param pc: Pipeline configuration entity.

        :returns: True if pipeline configuration is a primary, False otherwise.
        """
        return pc["code"] == constants.PRIMARY_PIPELINE_CONFIG_NAME

    def _is_project_pc(self, pc):
        """
        Tests if a pipeline configuration is attached to a project.

        :param pc: Pipeline configuration entity.

        :returns: True if the pipeline configuration is attached to a project, False otherwise.
        """
        return pc.get("project") is not None

    def resolve_shotgun_configuration(
        self,
        pipeline_config_identifier,
        fallback_config_descriptor,
        sg_connection,
        current_login
    ):
        """
        Return a configuration object by requesting a pipeline configuration
        in Shotgun. If no suitable configuration is found, return a configuration
        for the given fallback config.

        :param pipeline_config_identifier: Name or id of configuration branch (e.g Primary).
                                           If None, the method will automatically attempt
                                           to resolve the right configuration based on the
                                           current user and the users field on the pipeline
                                           configuration.
        :param fallback_config_descriptor: descriptor dict or string for fallback config.
        :param sg_connection: Shotgun API instance
        :param current_login: The login of the currently logged in user.

        :return: :class:`Configuration` instance
        """
        log.debug(
            "%s resolving configuration from Shotgun Pipeline Configuration %s" % (self, pipeline_config_identifier)
        )

        pipeline_config = None

        if not isinstance(pipeline_config_identifier, int):
            log.debug("Will auto-detect which pipeline configuration to use.")

            # Get all the pipeline configurations that can be used given our project
            # restriction.
            pcs = self._get_pipeline_configurations_for_project(
                pipeline_config_identifier, current_login, sg_connection
            )

            # Filter out pipeline configurations that are not usable.
            (primary, user_project_configs, user_site_configs) = self._filter_pipeline_configurations(pcs)

            # Now select in order of priority. Note that the earliest pipeline encountered for sandboxes
            # is the one that will be selected.
            if user_project_configs:
                # A per-user pipeline config for the current project has top priority
                pipeline_config = user_project_configs[0]

            elif primary and self._is_project_pc(primary):
                # if there is a primary config for our current project, this takes precedence
                pipeline_config = primary

            elif user_site_configs:
                # if there is a pipeline config for our current user with project field None
                # that takes precedence
                pipeline_config = user_site_configs[0]

            elif primary and not self._is_project_pc(primary):
                # Lowest priority - A Primary pipeline configuration with project field None
                pipeline_config = primary

            else:
                # we may not have any pipeline configuration matches at all:
                pipeline_config = None
        else:
            log.debug("Will use pipeline configuration id '%s'" % pipeline_config_identifier)

            log.debug("Requesting pipeline configuration data from Shotgun...")

            # Fetch the one and only config that matches this id.
            pipeline_config = sg_connection.find_one(
                "PipelineConfiguration",
                [
                    ["id", "is", pipeline_config_identifier],
                ],
                self._PIPELINE_CONFIG_FIELDS
            )

            # If it doesn't exist, we're in trouble.
            if pipeline_config is None:
                raise TankBootstrapError(
                    "Pipeline configuration with id '%d' doesn't exist for project id '%d' in Shotgun." %
                    (pipeline_config_identifier, self._proj_entity_dict["id"])
                )

            pipeline_config["config_descriptor"] = self._create_config_descriptor(
                sg_connection, pipeline_config
            )

        # now resolve the descriptor to use based on the pipeline config record

        # default to the fallback descriptor
        pc_id = None

        if pipeline_config is None:
            log.debug("No pipeline configuration found. Using fallback descriptor")

            config_descriptor_dict = fallback_config_descriptor

        else:
            log.debug(
                "The following pipeline configuration will be used: %s" % pprint.pformat(pipeline_config)
            )

            pc_id = pipeline_config["id"]

            # now create a descriptor based on the data in the fields.
            # the following priority order exists:
            #
            # 1 windows/linux/mac path
            # 2 descriptor
            # 3 sg_descriptor
            if pipeline_config["config_descriptor"] is None:
                log.debug(
                    "No location set for %s on the Pipeline Configuration \"%s\" (id %d).",
                    sys.platform,
                    pipeline_config["code"],
                    pipeline_config["id"]
                )
                raise TankBootstrapError(
                    "The pipeline configuration %s has no location specified been set for your operating system." %
                    pipeline_config["id"]
                )
            config_descriptor_dict = pipeline_config["config_descriptor"].get_uri()

        log.debug("The descriptor representing the config is %s" % config_descriptor_dict)

        return self._resolve_configuration(config_descriptor_dict, sg_connection, pc_id)

    def _is_classic_pc(self, pc):
        """
        Checks if a pipeline configuration is a classic pipeline configuration, for the requested
        project.

        :param dict pc: Pipeline Configuration entity with fields ``plugin_ids``, ``sg_plugin_ids``,
            ``project`` and ``project.id``.

        :returns: True if the pipeline is a classic pipeline configuration, False otherwise.
        """
        if pc.get("plugin_ids") or pc.get("sg_plugin_ids"):
            return False
        if self._project_id is None:
            return pc["project"] is None
        elif pc["project"] is None:
            return False
        else:
            return pc["project"]["id"] == self._project_id

    def _match_plugin_id(self, value):
        """
        Given a plugin id pattern, determine if the current
        plugin id matches.

        Patterns can be comma separated and glob style patterns.
        Examples:

            - basic.nuke, basic.maya
            - basic.*, rv_review

        :param value: pattern string to check or None
        :return: True if matching false if not
        """
        if value is None or self._plugin_id is None:
            return False

        # first split by comma and strip whitespace
        patterns = [chunk.strip() for chunk in value.split(",")]

        # glob match each item
        for pattern in patterns:
            if fnmatch.fnmatch(self._plugin_id, pattern):
                log.debug("Our plugin id '%s' matches pattern '%s'" % (self._plugin_id, value))
                return True

        return False<|MERGE_RESOLUTION|>--- conflicted
+++ resolved
@@ -18,11 +18,10 @@
 import fnmatch
 import pprint
 
-<<<<<<< HEAD
-from ..descriptor import Descriptor, create_descriptor, descriptor_uri_to_dict, descriptor_dict_to_uri
-=======
-from ..descriptor import Descriptor, create_descriptor, descriptor_uri_to_dict, is_descriptor_version_missing
->>>>>>> 5d449ad8
+from ..descriptor import (
+    Descriptor, create_descriptor,
+    descriptor_uri_to_dict, descriptor_dict_to_uri, is_descriptor_version_missing
+)
 from .errors import TankBootstrapError
 from .baked_configuration import BakedConfiguration
 from .cached_configuration import CachedConfiguration
@@ -317,56 +316,7 @@
             # None for the config descriptor. It's up to other filtering
             # operations to remove those if desired.
             #
-<<<<<<< HEAD
             pc["config_descriptor"] = self._create_config_descriptor(sg_connection, pc)
-=======
-            # As in resolve_shotgun_configuration, the order of precedence
-            # is as follows:
-            #
-            # 1. windows/linux/mac path
-            # 2. descriptor
-            # 3. sg_descriptor
-            path = ShotgunPath.from_shotgun_dict(pc)
-            current_os_path = path.current_os
-            uri = pc.get("descriptor") or pc.get("sg_descriptor")
-
-            if path:
-                # Make sure that the config has a path for the current OS.
-                if current_os_path is None:
-                    log.debug("Config isn't setup for %s: %s", sys.platform, pc)
-                    cfg_descriptor = None
-                else:
-                    cfg_path = os.path.join(current_os_path, "config")
-                    cfg_descriptor = create_descriptor(
-                        sg_connection,
-                        Descriptor.CONFIG,
-                        dict(path=cfg_path, type="path"),
-                    )
-            elif uri:
-                log.debug("Using descriptor uri: %s", uri)
-                cfg_descriptor = create_descriptor(
-                    sg_connection,
-                    Descriptor.CONFIG,
-                    uri,
-                    resolve_latest=is_descriptor_version_missing(uri)
-                )
-            else:
-                # If we have neither a uri, nor a path, then we can't get
-                # a descriptor for this config.
-                log.debug("No uri or path found for config: %s", pc)
-                cfg_descriptor = None
-
-            # We add to the pc dict even if the descriptor is a None. We have an obligation
-            # to return configs even when they're not viable on the current platform. This
-            # is because Shotgun Desktop is aware of, and properly handles, situations
-            # where a config needs to be setup on the current platform.
-            if cfg_descriptor is None:
-                log.debug("Unable to create descriptor for config: %s", pc)
-            else:
-                log.debug("Config descriptor created: %r", cfg_descriptor)
-
-            pc["config_descriptor"] = cfg_descriptor
->>>>>>> 5d449ad8
 
             path = ShotgunPath.from_shotgun_dict(pc)
             # If we have a plugin based pipeline.
@@ -440,6 +390,7 @@
                 Descriptor.CONFIG,
                 pc.get("descriptor"),
                 fallback_roots=self._bundle_cache_fallback_paths,
+                resolve_latest=is_descriptor_version_missing(pc.get("descriptor"))
             )
         elif pc.get("sg_descriptor"):
             cfg_descriptor = create_descriptor(
