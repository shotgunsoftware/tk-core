﻿# Copyright (c) 2016 Shotgun Software Inc.
#
# CONFIDENTIAL AND PROPRIETARY
#
# This work is provided "AS IS" and subject to the Shotgun Pipeline Toolkit
# Source Code License included in this distribution package. See LICENSE.
# By accessing, using, copying or modifying this work you indicate your
# agreement to the Shotgun Pipeline Toolkit Source Code License. All rights
# not expressly granted therein are reserved by Shotgun Software Inc.

import os
import traceback
import pprint

from . import constants

from .errors import TankBootstrapError

from ..util import filesystem

from tank_vendor import yaml
from .configuration import Configuration
from .configuration_writer import ConfigurationWriter

from .. import LogManager

log = LogManager.get_logger(__name__)


class CachedConfiguration(Configuration):
    """
    Represents a configuration which is cached in temp space at runtime
    and kept continously up to date, usually through the means of
    automatic updates.
    """

    def __init__(
            self,
            path,
            sg,
            descriptor,
            project_id,
            plugin_id,
            pipeline_config_id,
            bundle_cache_fallback_paths
    ):
        """
        :param path: ShotgunPath object describing the path to this configuration
        :param sg: Shotgun API instance
        :param descriptor: ConfigDescriptor for the associated config
        :param project_id: Project id for the shotgun project associated with the
                           configuration. For a site-level configuration, this
                           can be set to None.
        :param plugin_id: Plugin id string to identify the scope for a particular plugin
                          or integration. For more information,
                          see :meth:`~sgtk.bootstrap.ToolkitManager.plugin_id`. For
                          non-plugin based toolkit projects, this value is None.
        :param pipeline_config_id: Pipeline Configuration id for the shotgun
                                   pipeline config id associated. If a config does
                                   not have an associated entity in Shotgun, this
                                   should be set to None.
        :param bundle_cache_fallback_paths: List of additional paths where apps are cached.
        """
        super(CachedConfiguration, self).__init__(path, descriptor)
        self._path = path
        self._sg_connection = sg
        self._descriptor = descriptor
        self._project_id = project_id
        self._plugin_id = plugin_id
        self._pipeline_config_id = pipeline_config_id
        self._bundle_cache_fallback_paths = bundle_cache_fallback_paths

        self._config_writer = ConfigurationWriter(self._path, self._sg_connection)

    def __str__(self):
        """
        User friendly representation of the config
        """
        return str(self._descriptor)

    def __repr__(self):
        """
        Low level representation of the config.
        """
        return "<Config with id %s, project id %s, id %s and base %r>" % (
            self._pipeline_config_id,
            self._project_id,
            self._plugin_id,
            self._descriptor
        )

    def verify_required_shotgun_fields(self):
        """
        Checks so that all shotgun fields required by the configuration
        are present and valid.

        Depending on the configuration, different checks are carried out.

        For configurations using the template and schema system,
        (e.g. has a roots.yml config file set),
        checks are carried out to ensure Project.tank_name and
        local storages are correctly set up.

        This will download the config into the bundle cache if not already
        done.

        :raises: :class:`TankBootstrapError` if checks fail.
        """
        if self._project_id is None:
            # site configuration. Nothing to check
            return

        # make sure the config is locally available.
        self._descriptor.ensure_local()

        log.debug(
            "Verifying that all necessary shotgun data is "
            "available in order for config %s to run..." % self
        )

        roots_data = None
        roots_path = os.path.join(self._descriptor.get_path(), "core", constants.STORAGE_ROOTS_FILE)
        if os.path.exists(roots_path):
            with open(roots_path, "rt") as fh:
                try:
                    roots_data = yaml.load(fh)
                except Exception:
                    pass

        if isinstance(roots_data, dict) and len(roots_data) > 0:
            log.debug("Detected roots.yml with roots %s" % roots_data.keys())

            log.debug("Ensuring that current project has a tank_name field...")
            proj_data = self._sg_connection.find_one(
                "Project",
                [["id", "is", self._project_id]],
                ["tank_name"]
            )
            if proj_data["tank_name"] is None:
                raise TankBootstrapError(
                    "The configuration requires you to specify a value "
                    "for the Project.tank_name field in Shotgun."
                )

            # get all storages to ensure all roots are
            log.debug("Ensuring that all required local storages exist in Shotgun.")
            shotgun_storages = self._sg_connection.find("LocalStorage", [], ["code"])
            shotgun_storage_names = [storage["code"] for storage in shotgun_storages]

            # check that are required storages are defined in Shotgun
            required_storage_names = roots_data.keys()
            for required_storage_name in required_storage_names:
                if required_storage_name not in shotgun_storage_names:

                        storage_str = "storage" if len(required_storage_names) == 1 else "storages"
                        raise TankBootstrapError(
                            "The configuration requires the following local %s "
                            "to be defined in Shotgun: %s" % (storage_str, ", ".join(required_storage_names))
                        )

    def status(self):
        """
        Compares the actual configuration installed on disk against the
        associated configuration described by the descriptor passed in via
        the class constructor.

        :returns: LOCAL_CFG_UP_TO_DATE, LOCAL_CFG_MISSING,
                  LOCAL_CFG_DIFFERENT, or LOCAL_CFG_INVALID
        """
        log.debug("Checking status of %r" % self)

        # Pass 1:
        # first check if there is any config at all
        # probe for info.yaml manifest file
        sg_config_file = os.path.join(
            self._path.current_os,
            "config",
            constants.BUNDLE_METADATA_FILE
        )
        if not os.path.exists(sg_config_file):
            return self.LOCAL_CFG_MISSING

        if self._config_writer.is_transaction_pending():
            return self.LOCAL_CFG_INVALID

        # Pass 2:
        # local config exists. See if it is up to date.
        # get the path to a potential config metadata file
        config_info_file = self._config_writer.get_descriptor_metadata_file()

        if not os.path.exists(config_info_file):
            # not sure what version this is.
            return self.LOCAL_CFG_INVALID

        fh = open(config_info_file, "rt")
        try:
            data = yaml.load(fh)
            deploy_generation = data["deploy_generation"]
            descriptor_dict = data["config_descriptor"]
        except Exception as e:
            # yaml info not valid.
            log.warning("Cannot parse file '%s' - ignoring. Error: %s" % (config_info_file, e))
            return self.LOCAL_CFG_INVALID
        finally:
            fh.close()

        if deploy_generation != constants.BOOTSTRAP_LOGIC_GENERATION:
            # different format or logic of the deploy itself.
            # trigger a redeploy
            log.debug(
                "Config was installed with a different generation of the logic. "
                "Was expecting %s but got %s.",
                constants.BOOTSTRAP_LOGIC_GENERATION, deploy_generation
            )
            return self.LOCAL_CFG_DIFFERENT

        if descriptor_dict != self._descriptor.get_dict():
            log.debug(
                "Local Config %r does not match "
                "associated descriptor %r" % (descriptor_dict, self._descriptor.get_dict())
            )
            return self.LOCAL_CFG_DIFFERENT

        elif not self._descriptor.is_immutable():
            # our desired configuration's descriptor matches
            # the config that is already installed however the descriptor
            # reports that it is not immutable, e.g. it can change at any
            # point (e.g like a dev or path descriptor). Assume a worst case
            # in this case - that the config that is cached locally is
            # not the same as the source descriptor it is based on.
            log.debug("Your configuration contains dev or path descriptors. "
                      "Triggering full config rebuild.")

            return self.LOCAL_CFG_DIFFERENT

        else:
            log.debug("Local config is up to date")
            return self.LOCAL_CFG_UP_TO_DATE

    def update_configuration(self):
        """
        Ensure that the configuration is up to date with the one
        given by the associated descriptor.

        This method fails gracefully and attempts to roll back to a
        stable state on failure.
        """

        self._config_writer.start_transaction()

        # stow away any previous versions of core and config folders
        try:
            # Move to backup needs to undo changes when failing because we need to put the configuration
            # in a usable state.
            (config_backup_path, core_backup_path) = self._config_writer.move_to_backup(undo_on_error=True)
        except Exception as e:
            log.exception(
                "Unexpected error while making a backup of the configuration. Toolkit will use the "
                "original configuration."
            )
            return

<<<<<<< HEAD
        self._config_writer.ensure_project_scaffold()

=======
>>>>>>> 9ba476c4
        # copy the configuration into place
        try:

            # make sure the config is locally available.
            self._descriptor.ensure_local()

            # Log information about the core being setup with this config.
            self._log_core_information()

            # compatibility checks
            self._verify_descriptor_compatible()
            # v1 of the lean_config allows to run the config from the bundle cache.
            if self._descriptor.get_associated_core_feature_info("bootstrap.lean_config.version", 0) < 1:
                # Old-style config, so copy the contents inside it.
                self._descriptor.copy(os.path.join(self._path.current_os, "config"))

            # write out config files
            self._config_writer.write_install_location_file()
            self._config_writer.write_config_info_file(self._descriptor)
            self._config_writer.write_shotgun_file(self._descriptor)
            self._config_writer.write_pipeline_config_file(
                self._pipeline_config_id,
                self._project_id,
                self._plugin_id,
                self._bundle_cache_fallback_paths,
                self._descriptor
            )

            # make sure roots file reflects current paths
            self._config_writer.update_roots_file(self._descriptor)

            # and lastly install core
            self._config_writer.install_core(
                self._descriptor,
                self._bundle_cache_fallback_paths
            )

        except Exception as e:

            log.debug(
                "An exception was raised when trying to install the config descriptor %r. "
                "Exception traceback details: %s" % (self._descriptor.get_uri(), traceback.format_exc())
            )

            # step 1 - clear core and config locations
            log.debug("Cleaning out faulty config location...")
            # we're purposefully moving the bad pipeline configuration out of the way so we can restore
            # the original one, so move the failed one to backup so it can hopefully be debugged in the future
            # and restore the original one.
            self._config_writer.move_to_backup(undo_on_error=False)
            # step 2 - recover previous core and backup
            if config_backup_path is None or core_backup_path is None:
                # there is nothing to restore!
                log.error(
                    "Failed to install configuration %s. Error: %s. "
                    "Cannot continue." % (self._descriptor.get_uri(), e)
                )
                raise TankBootstrapError("Configuration could not be installed: %s." % e)

            else:
                # ok to restore

                log.error(
                    "Failed to install configuration %s. Will continue with "
                    "the previous version instead. Error reported: %s" % (self._descriptor.get_uri(), e)
                )

                log.debug("Restoring previous config %s" % config_backup_path)
                filesystem.copy_folder(
                    config_backup_path,
                    os.path.join(self._path.current_os, "config")
                )
                log.debug("Previous config restore complete...")

                log.debug("Restoring previous core %s" % core_backup_path)
                filesystem.copy_folder(
                    core_backup_path,
                    os.path.join(self._path.current_os, "install", "core")
                )
                log.debug("Previous core restore complete...")
        else:
            # remove backup folders now that the update has completed successfully
            # note: config_path points at a config folder inside a timestamped
            # backup folder. It's this parent folder we want to clean up.
            self._cleanup_backup_folders(os.path.dirname(config_backup_path) if config_backup_path else None,
                                         core_backup_path)
            log.debug("Latest backup cleanup complete.")

        # @todo - prime caches (yaml, path cache)

        # make sure tank command and interpreter files are up to date
        self._config_writer.create_tank_command()

        self._config_writer.end_transaction()

    def _verify_descriptor_compatible(self):
        """
        Ensures the config we're booting into understands the newer Shotgun descriptor.
        """
        # if it's a shotgun descriptor type using id, ensure
        # that the core we are switching *to* is more recent than 18.120
        descriptor_dict = self._descriptor.get_dict()
        if descriptor_dict["type"] == "shotgun" and "id" in descriptor_dict:
            if self._descriptor.associated_core_version_less_than("v0.18.120"):
                raise TankBootstrapError(
                    "Configurations uploaded to Shotgun must use core API "
                    "version v0.18.120 or later. Please check the "
                    "core/core_api.yml file in your configuration."
                )

    def _log_core_information(self):
        """
        Logs features from core we're about to bootstrap into. This is useful for QA.
        """
        try:
            if not self._descriptor.associated_core_descriptor:
                log.debug(
                    "The core associated with '%s' is not specified. The most recent "
                    "core from the Toolkit app store will be download.", self._descriptor
                )
            else:
                features = self._descriptor.resolve_core_descriptor().get_features_info()
                log.debug(
                    "The core '%s' associated with '%s' has the following feature information:",
                    self._descriptor.resolve_core_descriptor(), self._descriptor
                )
                if features:
                    log.debug(pprint.pformat(features))
                else:
                    log.debug("This version of core can't report features.")
        except Exception as ex:
            # Do not let an error in here trip the bootstrap, but do report.
            log.warning(
                "The core '%s' associated with '%s' couldn't report its features: %s.",
                self._descriptor.resolve_core_descriptor(), self._descriptor, ex
            )

    @property
    def has_local_bundle_cache(self):
        """
        If True, indicates that pipeline configuration has a local bundle cache. If False, it
        depends on the global bundle cache.
        """
        # CachedConfiguration always depend on the global bundle cache.
        return False

    def _cleanup_backup_folders(self, config_backup_folder_path, core_backup_folder_path):
        """
        Cleans up backup folders generated by a call to the update_configuration method

        :param config_backup_folder_path: Path to the configuration backup folder to be deleted
                                          or None.
        :param core_backup_folder_path:   Path to the core backup folder to be deleted or None.
        """
        for path in [config_backup_folder_path, core_backup_folder_path]:
            if path:
                try:
                    filesystem.safe_delete_folder(path)
                    log.debug("Deleted backup folder: %s", path)
                except Exception as e:
                    log.warning("Failed to clean up temporary backup folder '%s': %s" % (path, e))<|MERGE_RESOLUTION|>--- conflicted
+++ resolved
@@ -260,11 +260,7 @@
             )
             return
 
-<<<<<<< HEAD
         self._config_writer.ensure_project_scaffold()
-
-=======
->>>>>>> 9ba476c4
         # copy the configuration into place
         try:
 
