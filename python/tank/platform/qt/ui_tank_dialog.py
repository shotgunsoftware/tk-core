# -*- coding: utf-8 -*-
################################################################################
## Form generated from reading UI file 'tank_dialog.ui'
##
## Created by: Qt User Interface Compiler version 5.15.2
##
## WARNING! All changes made in this file will be lost when recompiling UI file!
################################################################################
from tank.authentication.ui.qt_abstraction import QtCore
for name, cls in QtCore.__dict__.items():
    if isinstance(cls, type): globals()[name] = cls

from tank.authentication.ui.qt_abstraction import QtGui
for name, cls in QtGui.__dict__.items():
    if isinstance(cls, type): globals()[name] = cls

from  . import resources_rc
class Ui_TankDialog(object):
    def setupUi(self, TankDialog):
        if not TankDialog.objectName():
            TankDialog.setObjectName(u"TankDialog")
        TankDialog.resize(879, 551)
        TankDialog.setStyleSheet(u"")
        self.verticalLayout_3 = QVBoxLayout(TankDialog)
        self.verticalLayout_3.setSpacing(0)
        self.verticalLayout_3.setObjectName(u"verticalLayout_3")
        self.verticalLayout_3.setContentsMargins(0, 0, 0, 0)
        self.stackedWidget = QStackedWidget(TankDialog)
        self.stackedWidget.setObjectName(u"stackedWidget")
        self.page_1 = QWidget()
        self.page_1.setObjectName(u"page_1")
        self.page_1.setStyleSheet(u"QWidget#page_1 {\n"
"margin: 0px;\n"
"}")
        self.verticalLayout = QVBoxLayout(self.page_1)
        self.verticalLayout.setSpacing(0)
        self.verticalLayout.setObjectName(u"verticalLayout")
        self.verticalLayout.setContentsMargins(0, 0, 0, 0)
        self.top_group = QGroupBox(self.page_1)
        self.top_group.setObjectName(u"top_group")
        self.top_group.setMinimumSize(QSize(0, 45))
        self.top_group.setMaximumSize(QSize(16777215, 45))
        self.top_group.setStyleSheet(u"#top_group {\n"
"background-color:  #2D2D2D;\n"
"border: none;\n"
"border-bottom:1px solid #202020;\n"
"}\n"
"")
        self.top_group.setFlat(False)
        self.horizontalLayout = QHBoxLayout(self.top_group)
        self.horizontalLayout.setSpacing(0)
        self.horizontalLayout.setObjectName(u"horizontalLayout")
        self.horizontalLayout.setContentsMargins(4, 0, 1, 1)
        self.tank_logo = QLabel(self.top_group)
        self.tank_logo.setObjectName(u"tank_logo")
        sizePolicy = QSizePolicy(QSizePolicy.Maximum, QSizePolicy.Preferred)
        sizePolicy.setHorizontalStretch(0)
        sizePolicy.setVerticalStretch(0)
        sizePolicy.setHeightForWidth(self.tank_logo.sizePolicy().hasHeightForWidth())
        self.tank_logo.setSizePolicy(sizePolicy)
        self.tank_logo.setPixmap(QPixmap(u":/Tank.Platform.Qt/tank_logo.png"))
        self.horizontalLayout.addWidget(self.tank_logo)
        self.label = QLabel(self.top_group)
        self.label.setObjectName(u"label")
        self.label.setStyleSheet(u"/* want this stylesheet to apply to the label but not the tooltip */\n"
"QLabel{\n"
"    color: white;\n"
"    font-size: 20px;\n"
"    margin-left: 5px;\n"
"    font-family: \"Open Sans\";\n"
"    font-style: \"Regular\";\n"
"}")
        self.horizontalLayout.addWidget(self.label)
        self.lbl_context = QLabel(self.top_group)
        self.lbl_context.setObjectName(u"lbl_context")
        self.lbl_context.setStyleSheet(u"/* want this stylesheet to apply to the label but not the tooltip */\n"
"QLabel {\n"
"    color: rgba(250,250,250,180);\n"
"    font-size: 11px;\n"
"    margin-right: 8px;\n"
"    font-family: \"Open Sans\";\n"
"    font-style: \"Regular\";\n"
"}\n"
"\n"
"\n"
"")
        self.lbl_context.setAlignment(Qt.AlignRight|Qt.AlignTrailing|Qt.AlignVCenter)
        self.horizontalLayout.addWidget(self.lbl_context)
<<<<<<< HEAD
        self.details = QToolButton(self.top_group)
        self.details.setObjectName(u"details")
        self.details.setMinimumSize(QSize(34, 34))
        self.details.setFocusPolicy(Qt.ClickFocus)
        self.details.setStyleSheet(u"QToolButton{\n"
=======
        self.details_show = QtGui.QToolButton(self.top_group)
        self.details_show.setMinimumSize(QtCore.QSize(34, 34))
        self.details_show.setFocusPolicy(QtCore.Qt.ClickFocus)
        self.details_show.setStyleSheet("QToolButton{\n"
>>>>>>> 7c52d075
"width: 12px;\n"
"height: 20px;\n"
"background-image: url(:/Tank.Platform.Qt/arrow.png);\n"
"border: none;\n"
"background-color: none;\n"
"}\n"
"\n"
"QToolButton:hover{\n"
"background-image: url(:/Tank.Platform.Qt/arrow_hover.png);\n"
"}\n"
"\n"
"QToolButton:pressed{\n"
"background-image: url(:/Tank.Platform.Qt/arrow_pressed.png);\n"
"}\n"
"")
<<<<<<< HEAD
        self.details.setAutoRaise(True)
        self.horizontalLayout.addWidget(self.details)
=======
        self.details_show.setText("")
        self.details_show.setAutoRaise(True)
        self.details_show.setObjectName("details_show")
        self.horizontalLayout.addWidget(self.details_show)
        self.details_hide = QtGui.QToolButton(self.top_group)
        self.details_hide.setMinimumSize(QtCore.QSize(34, 34))
        self.details_hide.setFocusPolicy(QtCore.Qt.ClickFocus)
        self.details_hide.setVisible(False)
        self.details_hide.setStyleSheet("QToolButton{\n"
" width: 12px;\n"
" height: 20px;\n"
" background-image: url(:/Tank.Platform.Qt/arrow_flipped.png);\n"
" border: none;\n"
" background-color: none;\n"
" }\n"
"\n"
" QToolButton:hover{\n"
" background-image: url(:/Tank.Platform.Qt/arrow_flipped_hover.png);\n"
" }\n"
"\n"
" QToolButton:pressed{\n"
" background-image: url(:/Tank.Platform.Qt/arrow_flipped_pressed.png);\n"
" }\n"
" ")
        self.details_hide.setText("")
        self.details_hide.setAutoRaise(True)
        self.details_hide.setObjectName("details_hide")
        self.horizontalLayout.addWidget(self.details_hide)
>>>>>>> 7c52d075
        self.verticalLayout.addWidget(self.top_group)
        self.target = QVBoxLayout()
        self.target.setSpacing(4)
        self.target.setObjectName(u"target")
        self.verticalLayout.addLayout(self.target)
        self.stackedWidget.addWidget(self.page_1)
        self.page_2 = QWidget()
        self.page_2.setObjectName(u"page_2")
        self.page_2.setStyleSheet(u"QWidget {\n"
"    font-family: \"Open Sans\";\n"
"    font-style: \"Regular\";\n"
"}")
        self.verticalLayout_2 = QVBoxLayout(self.page_2)
        self.verticalLayout_2.setObjectName(u"verticalLayout_2")
        self.verticalLayout_2.setContentsMargins(1, 1, 1, 1)
        self.page_2_group = QGroupBox(self.page_2)
        self.page_2_group.setObjectName(u"page_2_group")
        self.page_2_group.setMinimumSize(QSize(0, 100))
        self.page_2_group.setStyleSheet(u"QGroupBox {\n"
"margin: 0px;\n"
"}")
        self.horizontalLayout_2 = QHBoxLayout(self.page_2_group)
        self.horizontalLayout_2.setSpacing(0)
        self.horizontalLayout_2.setObjectName(u"horizontalLayout_2")
        self.horizontalLayout_2.setContentsMargins(0, 0, 0, 0)
        self.horizontalSpacer = QSpacerItem(145, 20, QSizePolicy.Expanding, QSizePolicy.Minimum)
        self.horizontalLayout_2.addItem(self.horizontalSpacer)
        self.label_3 = QLabel(self.page_2_group)
        self.label_3.setObjectName(u"label_3")
        self.label_3.setMinimumSize(QSize(40, 0))
        self.label_3.setMaximumSize(QSize(40, 16777215))
        self.horizontalLayout_2.addWidget(self.label_3)
        self.gradient = QGroupBox(self.page_2_group)
        self.gradient.setObjectName(u"gradient")
        self.gradient.setMinimumSize(QSize(11, 0))
        self.gradient.setMaximumSize(QSize(11, 16777215))
        self.gradient.setStyleSheet(u"#gradient {\n"
"background-image: url(:/Tank.Platform.Qt/gradient.png);\n"
"border: none;\n"
"}")
        self.horizontalLayout_2.addWidget(self.gradient)
        self.scrollArea = QScrollArea(self.page_2_group)
        self.scrollArea.setObjectName(u"scrollArea")
        self.scrollArea.setMinimumSize(QSize(400, 0))
        self.scrollArea.setMaximumSize(QSize(400, 16777215))
        self.scrollArea.setStyleSheet(u"/*\n"
"All labels inside this scroll area should be 12px font.\n"
"This is to avoid the UI looking different in different app like\n"
"maya and nuke which all use slightly different style sheets.\n"
" */\n"
"QLabel{\n"
"   font-size: 11px;\n"
"   margin-bottom: 8px\n"
"}\n"
"")
        self.scrollArea.setWidgetResizable(True)
        self.scrollAreaWidgetContents = QWidget()
        self.scrollAreaWidgetContents.setObjectName(u"scrollAreaWidgetContents")
        self.scrollAreaWidgetContents.setGeometry(QRect(0, 0, 398, 550))
        self.verticalLayout_4 = QVBoxLayout(self.scrollAreaWidgetContents)
        self.verticalLayout_4.setObjectName(u"verticalLayout_4")
        self.horizontalLayout_4 = QHBoxLayout()
        self.horizontalLayout_4.setObjectName(u"horizontalLayout_4")
        self.app_icon = QLabel(self.scrollAreaWidgetContents)
        self.app_icon.setObjectName(u"app_icon")
        self.app_icon.setMinimumSize(QSize(64, 64))
        self.app_icon.setMaximumSize(QSize(64, 64))
        self.app_icon.setPixmap(QPixmap(u":/Tank.Platform.Qt/default_app_icon_256.png"))
        self.app_icon.setScaledContents(True)
        self.app_icon.setAlignment(Qt.AlignCenter)
        self.horizontalLayout_4.addWidget(self.app_icon)
        self.verticalLayout_8 = QVBoxLayout()
        self.verticalLayout_8.setSpacing(1)
        self.verticalLayout_8.setObjectName(u"verticalLayout_8")
        self.app_name = QLabel(self.scrollAreaWidgetContents)
        self.app_name.setObjectName(u"app_name")
        self.app_name.setStyleSheet(u"font-size: 16px;\n"
"")
        self.app_name.setAlignment(Qt.AlignLeading|Qt.AlignLeft|Qt.AlignVCenter)
        self.verticalLayout_8.addWidget(self.app_name)
        self.horizontalLayout_4.addLayout(self.verticalLayout_8)
        self.verticalLayout_4.addLayout(self.horizontalLayout_4)
        self.app_description = QLabel(self.scrollAreaWidgetContents)
        self.app_description.setObjectName(u"app_description")
        self.app_description.setMaximumSize(QSize(350, 16777215))
        self.app_description.setWordWrap(True)
        self.verticalLayout_4.addWidget(self.app_description)
        self.app_tech_details = QLabel(self.scrollAreaWidgetContents)
        self.app_tech_details.setObjectName(u"app_tech_details")
        sizePolicy1 = QSizePolicy(QSizePolicy.Preferred, QSizePolicy.Preferred)
        sizePolicy1.setHorizontalStretch(0)
        sizePolicy1.setVerticalStretch(0)
        sizePolicy1.setHeightForWidth(self.app_tech_details.sizePolicy().hasHeightForWidth())
        self.app_tech_details.setSizePolicy(sizePolicy1)
        self.app_tech_details.setMinimumSize(QSize(0, 22))
        self.app_tech_details.setMaximumSize(QSize(16777215, 22))
        self.app_tech_details.setAlignment(Qt.AlignLeading|Qt.AlignLeft|Qt.AlignVCenter)
        self.app_tech_details.setWordWrap(True)
        self.verticalLayout_4.addWidget(self.app_tech_details)
        self.horizontalLayout_9 = QHBoxLayout()
        self.horizontalLayout_9.setSpacing(2)
        self.horizontalLayout_9.setObjectName(u"horizontalLayout_9")
        self.btn_documentation = QToolButton(self.scrollAreaWidgetContents)
        self.btn_documentation.setObjectName(u"btn_documentation")
        self.horizontalLayout_9.addWidget(self.btn_documentation)
        self.btn_support = QToolButton(self.scrollAreaWidgetContents)
        self.btn_support.setObjectName(u"btn_support")
        self.horizontalLayout_9.addWidget(self.btn_support)
        self.horizontalSpacer_5 = QSpacerItem(0, 20, QSizePolicy.Expanding, QSizePolicy.Minimum)
        self.horizontalLayout_9.addItem(self.horizontalSpacer_5)
        self.verticalLayout_4.addLayout(self.horizontalLayout_9)
        self.label_5 = QLabel(self.scrollAreaWidgetContents)
        self.label_5.setObjectName(u"label_5")
        self.label_5.setStyleSheet(u"font-size: 16px;\n"
"margin-top: 30px;")
        self.verticalLayout_4.addWidget(self.label_5)
        self.line = QFrame(self.scrollAreaWidgetContents)
        self.line.setObjectName(u"line")
        self.line.setFrameShape(QFrame.HLine)
        self.line.setFrameShadow(QFrame.Sunken)
        self.verticalLayout_4.addWidget(self.line)
        self.app_work_area_info = QLabel(self.scrollAreaWidgetContents)
        self.app_work_area_info.setObjectName(u"app_work_area_info")
        self.app_work_area_info.setMaximumSize(QSize(350, 16777215))
        self.app_work_area_info.setWordWrap(True)
        self.verticalLayout_4.addWidget(self.app_work_area_info)
        self.horizontalLayout_10 = QHBoxLayout()
        self.horizontalLayout_10.setSpacing(2)
        self.horizontalLayout_10.setObjectName(u"horizontalLayout_10")
        self.btn_file_system = QToolButton(self.scrollAreaWidgetContents)
        self.btn_file_system.setObjectName(u"btn_file_system")
        self.horizontalLayout_10.addWidget(self.btn_file_system)
        self.btn_shotgun = QToolButton(self.scrollAreaWidgetContents)
        self.btn_shotgun.setObjectName(u"btn_shotgun")
        self.horizontalLayout_10.addWidget(self.btn_shotgun)
        self.horizontalSpacer_6 = QSpacerItem(0, 20, QSizePolicy.Expanding, QSizePolicy.Minimum)
        self.horizontalLayout_10.addItem(self.horizontalSpacer_6)
        self.verticalLayout_4.addLayout(self.horizontalLayout_10)
        self.app_work_area_info_2 = QLabel(self.scrollAreaWidgetContents)
        self.app_work_area_info_2.setObjectName(u"app_work_area_info_2")
        self.app_work_area_info_2.setMaximumSize(QSize(350, 16777215))
        self.app_work_area_info_2.setWordWrap(True)
        self.verticalLayout_4.addWidget(self.app_work_area_info_2)
        self.btn_reload = QToolButton(self.scrollAreaWidgetContents)
        self.btn_reload.setObjectName(u"btn_reload")
        self.verticalLayout_4.addWidget(self.btn_reload)
        self.config_header = QLabel(self.scrollAreaWidgetContents)
        self.config_header.setObjectName(u"config_header")
        self.config_header.setStyleSheet(u"font-size: 16px;\n"
"margin-top: 30px;")
        self.verticalLayout_4.addWidget(self.config_header)
        self.config_line = QFrame(self.scrollAreaWidgetContents)
        self.config_line.setObjectName(u"config_line")
        self.config_line.setFrameShape(QFrame.HLine)
        self.config_line.setFrameShadow(QFrame.Sunken)
        self.verticalLayout_4.addWidget(self.config_line)
        self.config_label = QLabel(self.scrollAreaWidgetContents)
        self.config_label.setObjectName(u"config_label")
        self.config_label.setMaximumSize(QSize(350, 16777215))
        self.config_label.setWordWrap(True)
        self.verticalLayout_4.addWidget(self.config_label)
        self.config_layout = QVBoxLayout()
        self.config_layout.setSpacing(20)
        self.config_layout.setObjectName(u"config_layout")
        self.verticalLayout_4.addLayout(self.config_layout)
        self.verticalSpacer_2 = QSpacerItem(328, 0, QSizePolicy.Minimum, QSizePolicy.Expanding)
        self.verticalLayout_4.addItem(self.verticalSpacer_2)
        self.scrollArea.setWidget(self.scrollAreaWidgetContents)
        self.horizontalLayout_2.addWidget(self.scrollArea)
        self.verticalLayout_2.addWidget(self.page_2_group)
        self.stackedWidget.addWidget(self.page_2)
        self.verticalLayout_3.addWidget(self.stackedWidget)
        self.retranslateUi(TankDialog)
        self.stackedWidget.setCurrentIndex(0)
        QMetaObject.connectSlotsByName(TankDialog)
    # setupUi
    def retranslateUi(self, TankDialog):
<<<<<<< HEAD
        TankDialog.setWindowTitle(QCoreApplication.translate("TankDialog", u"Dialog", None))
        self.top_group.setTitle("")
        self.tank_logo.setText("")
        self.label.setText(QCoreApplication.translate("TankDialog", u"TextLabel", None))
#if QT_CONFIG(tooltip)
        self.lbl_context.setToolTip(QCoreApplication.translate("TankDialog", u"foo bar", None))
#endif // QT_CONFIG(tooltip)
        self.lbl_context.setText(QCoreApplication.translate("TankDialog", u"Current Work Area:\n"
"TextLabel", None))
#if QT_CONFIG(tooltip)
        self.details.setToolTip(QCoreApplication.translate("TankDialog", u"Click for App Details", None))
#endif // QT_CONFIG(tooltip)
        self.details.setText("")
        self.page_2_group.setTitle("")
        self.label_3.setText("")
        self.gradient.setTitle("")
        self.app_icon.setText("")
        self.app_name.setText(QCoreApplication.translate("TankDialog", u"Publish And Snapshot", None))
        self.app_description.setText(QCoreApplication.translate("TankDialog", u"Tools to see what is out of date in your scene etc etc.", None))
        self.app_tech_details.setText(QCoreApplication.translate("TankDialog", u"tk-multi-snapshot, v1.2.3", None))
        self.btn_documentation.setText(QCoreApplication.translate("TankDialog", u"Documentation", None))
        self.btn_support.setText(QCoreApplication.translate("TankDialog", u"Help && Support", None))
        self.label_5.setText(QCoreApplication.translate("TankDialog", u"Your Current Work Area", None))
        self.app_work_area_info.setText(QCoreApplication.translate("TankDialog", u"TextLabel", None))
        self.btn_file_system.setText(QCoreApplication.translate("TankDialog", u"Jump to File System", None))
        self.btn_shotgun.setText(QCoreApplication.translate("TankDialog", u"Jump to Flow Production Tracking", None))
        self.app_work_area_info_2.setText(QCoreApplication.translate("TankDialog", u"If you are making changes to configuration or code, use the reload button to quickly load your changes in without having to restart:", None))
        self.btn_reload.setText(QCoreApplication.translate("TankDialog", u"Reload Engine and Apps", None))
        self.config_header.setText(QCoreApplication.translate("TankDialog", u"Configuration", None))
        self.config_label.setText(QCoreApplication.translate("TankDialog", u"Below is a list of all the configuration settings for this app, as defined in your environment file:", None))
    # retranslateUi
=======
        TankDialog.setWindowTitle(QtGui.QApplication.translate("TankDialog", "Dialog", None, QtGui.QApplication.UnicodeUTF8))
        self.label.setText(QtGui.QApplication.translate("TankDialog", "TextLabel", None, QtGui.QApplication.UnicodeUTF8))
        self.lbl_context.setToolTip(QtGui.QApplication.translate("TankDialog", "foo bar", None, QtGui.QApplication.UnicodeUTF8))
        self.lbl_context.setText(QtGui.QApplication.translate("TankDialog", "Current Work Area:\n"
"TextLabel", None, QtGui.QApplication.UnicodeUTF8))
        self.details_show.setToolTip(QtGui.QApplication.translate("TankDialog", "Click for App Details", None, QtGui.QApplication.UnicodeUTF8))
        self.details_hide.setToolTip(QtGui.QApplication.translate("TankDialog", "Hide App Details", None, QtGui.QApplication.UnicodeUTF8))
        self.app_name.setText(QtGui.QApplication.translate("TankDialog", "Publish And Snapshot", None, QtGui.QApplication.UnicodeUTF8))
        self.app_description.setText(QtGui.QApplication.translate("TankDialog", "Tools to see what is out of date in your scene etc etc.", None, QtGui.QApplication.UnicodeUTF8))
        self.app_tech_details.setText(QtGui.QApplication.translate("TankDialog", "tk-multi-snapshot, v1.2.3", None, QtGui.QApplication.UnicodeUTF8))
        self.btn_documentation.setText(QtGui.QApplication.translate("TankDialog", "Documentation", None, QtGui.QApplication.UnicodeUTF8))
        self.btn_support.setText(QtGui.QApplication.translate("TankDialog", "Help && Support", None, QtGui.QApplication.UnicodeUTF8))
        self.label_5.setText(QtGui.QApplication.translate("TankDialog", "Your Current Work Area", None, QtGui.QApplication.UnicodeUTF8))
        self.app_work_area_info.setText(QtGui.QApplication.translate("TankDialog", "TextLabel", None, QtGui.QApplication.UnicodeUTF8))
        self.btn_file_system.setText(QtGui.QApplication.translate("TankDialog", "Jump to File System", None, QtGui.QApplication.UnicodeUTF8))
        self.btn_shotgun.setText(QtGui.QApplication.translate("TankDialog", "Jump to Flow Production Tracking", None, QtGui.QApplication.UnicodeUTF8))
        self.app_work_area_info_2.setText(QtGui.QApplication.translate("TankDialog", "If you are making changes to configuration or code, use the reload button to quickly load your changes in without having to restart:", None, QtGui.QApplication.UnicodeUTF8))
        self.btn_reload.setText(QtGui.QApplication.translate("TankDialog", "Reload Engine and Apps", None, QtGui.QApplication.UnicodeUTF8))
        self.config_header.setText(QtGui.QApplication.translate("TankDialog", "Configuration", None, QtGui.QApplication.UnicodeUTF8))
        self.config_label.setText(QtGui.QApplication.translate("TankDialog", "Below is a list of all the configuration settings for this app, as defined in your environment file:", None, QtGui.QApplication.UnicodeUTF8))

from . import resources_rc
>>>>>>> 7c52d075
<|MERGE_RESOLUTION|>--- conflicted
+++ resolved
@@ -86,18 +86,11 @@
 "")
         self.lbl_context.setAlignment(Qt.AlignRight|Qt.AlignTrailing|Qt.AlignVCenter)
         self.horizontalLayout.addWidget(self.lbl_context)
-<<<<<<< HEAD
         self.details = QToolButton(self.top_group)
         self.details.setObjectName(u"details")
         self.details.setMinimumSize(QSize(34, 34))
         self.details.setFocusPolicy(Qt.ClickFocus)
         self.details.setStyleSheet(u"QToolButton{\n"
-=======
-        self.details_show = QtGui.QToolButton(self.top_group)
-        self.details_show.setMinimumSize(QtCore.QSize(34, 34))
-        self.details_show.setFocusPolicy(QtCore.Qt.ClickFocus)
-        self.details_show.setStyleSheet("QToolButton{\n"
->>>>>>> 7c52d075
 "width: 12px;\n"
 "height: 20px;\n"
 "background-image: url(:/Tank.Platform.Qt/arrow.png);\n"
@@ -113,39 +106,8 @@
 "background-image: url(:/Tank.Platform.Qt/arrow_pressed.png);\n"
 "}\n"
 "")
-<<<<<<< HEAD
         self.details.setAutoRaise(True)
         self.horizontalLayout.addWidget(self.details)
-=======
-        self.details_show.setText("")
-        self.details_show.setAutoRaise(True)
-        self.details_show.setObjectName("details_show")
-        self.horizontalLayout.addWidget(self.details_show)
-        self.details_hide = QtGui.QToolButton(self.top_group)
-        self.details_hide.setMinimumSize(QtCore.QSize(34, 34))
-        self.details_hide.setFocusPolicy(QtCore.Qt.ClickFocus)
-        self.details_hide.setVisible(False)
-        self.details_hide.setStyleSheet("QToolButton{\n"
-" width: 12px;\n"
-" height: 20px;\n"
-" background-image: url(:/Tank.Platform.Qt/arrow_flipped.png);\n"
-" border: none;\n"
-" background-color: none;\n"
-" }\n"
-"\n"
-" QToolButton:hover{\n"
-" background-image: url(:/Tank.Platform.Qt/arrow_flipped_hover.png);\n"
-" }\n"
-"\n"
-" QToolButton:pressed{\n"
-" background-image: url(:/Tank.Platform.Qt/arrow_flipped_pressed.png);\n"
-" }\n"
-" ")
-        self.details_hide.setText("")
-        self.details_hide.setAutoRaise(True)
-        self.details_hide.setObjectName("details_hide")
-        self.horizontalLayout.addWidget(self.details_hide)
->>>>>>> 7c52d075
         self.verticalLayout.addWidget(self.top_group)
         self.target = QVBoxLayout()
         self.target.setSpacing(4)
@@ -323,7 +285,6 @@
         QMetaObject.connectSlotsByName(TankDialog)
     # setupUi
     def retranslateUi(self, TankDialog):
-<<<<<<< HEAD
         TankDialog.setWindowTitle(QCoreApplication.translate("TankDialog", u"Dialog", None))
         self.top_group.setTitle("")
         self.tank_logo.setText("")
@@ -354,28 +315,4 @@
         self.btn_reload.setText(QCoreApplication.translate("TankDialog", u"Reload Engine and Apps", None))
         self.config_header.setText(QCoreApplication.translate("TankDialog", u"Configuration", None))
         self.config_label.setText(QCoreApplication.translate("TankDialog", u"Below is a list of all the configuration settings for this app, as defined in your environment file:", None))
-    # retranslateUi
-=======
-        TankDialog.setWindowTitle(QtGui.QApplication.translate("TankDialog", "Dialog", None, QtGui.QApplication.UnicodeUTF8))
-        self.label.setText(QtGui.QApplication.translate("TankDialog", "TextLabel", None, QtGui.QApplication.UnicodeUTF8))
-        self.lbl_context.setToolTip(QtGui.QApplication.translate("TankDialog", "foo bar", None, QtGui.QApplication.UnicodeUTF8))
-        self.lbl_context.setText(QtGui.QApplication.translate("TankDialog", "Current Work Area:\n"
-"TextLabel", None, QtGui.QApplication.UnicodeUTF8))
-        self.details_show.setToolTip(QtGui.QApplication.translate("TankDialog", "Click for App Details", None, QtGui.QApplication.UnicodeUTF8))
-        self.details_hide.setToolTip(QtGui.QApplication.translate("TankDialog", "Hide App Details", None, QtGui.QApplication.UnicodeUTF8))
-        self.app_name.setText(QtGui.QApplication.translate("TankDialog", "Publish And Snapshot", None, QtGui.QApplication.UnicodeUTF8))
-        self.app_description.setText(QtGui.QApplication.translate("TankDialog", "Tools to see what is out of date in your scene etc etc.", None, QtGui.QApplication.UnicodeUTF8))
-        self.app_tech_details.setText(QtGui.QApplication.translate("TankDialog", "tk-multi-snapshot, v1.2.3", None, QtGui.QApplication.UnicodeUTF8))
-        self.btn_documentation.setText(QtGui.QApplication.translate("TankDialog", "Documentation", None, QtGui.QApplication.UnicodeUTF8))
-        self.btn_support.setText(QtGui.QApplication.translate("TankDialog", "Help && Support", None, QtGui.QApplication.UnicodeUTF8))
-        self.label_5.setText(QtGui.QApplication.translate("TankDialog", "Your Current Work Area", None, QtGui.QApplication.UnicodeUTF8))
-        self.app_work_area_info.setText(QtGui.QApplication.translate("TankDialog", "TextLabel", None, QtGui.QApplication.UnicodeUTF8))
-        self.btn_file_system.setText(QtGui.QApplication.translate("TankDialog", "Jump to File System", None, QtGui.QApplication.UnicodeUTF8))
-        self.btn_shotgun.setText(QtGui.QApplication.translate("TankDialog", "Jump to Flow Production Tracking", None, QtGui.QApplication.UnicodeUTF8))
-        self.app_work_area_info_2.setText(QtGui.QApplication.translate("TankDialog", "If you are making changes to configuration or code, use the reload button to quickly load your changes in without having to restart:", None, QtGui.QApplication.UnicodeUTF8))
-        self.btn_reload.setText(QtGui.QApplication.translate("TankDialog", "Reload Engine and Apps", None, QtGui.QApplication.UnicodeUTF8))
-        self.config_header.setText(QtGui.QApplication.translate("TankDialog", "Configuration", None, QtGui.QApplication.UnicodeUTF8))
-        self.config_label.setText(QtGui.QApplication.translate("TankDialog", "Below is a list of all the configuration settings for this app, as defined in your environment file:", None, QtGui.QApplication.UnicodeUTF8))
-
-from . import resources_rc
->>>>>>> 7c52d075
+    # retranslateUi