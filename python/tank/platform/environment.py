--- conflicted
+++ resolved
@@ -311,12 +311,8 @@
         """
         Returns the descriptor object for an app.
         """
-<<<<<<< HEAD
 
         location_dict = self.__engine_locations.get((engine_name, app_name))
-=======
-        location_dict = self.__engine_locations.get( (engine_name, app_name) )
->>>>>>> c864f991
         if location_dict is None:
             raise TankError("The environment %s does not have a valid location "
                             "key for app %s.%s" % (self._env_path, engine_name, app_name))
