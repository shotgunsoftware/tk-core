--- conflicted
+++ resolved
@@ -22,14 +22,7 @@
         
 from .. import loader
 from .. import hook
-<<<<<<< HEAD
-from ..errors import TankError, TankEngineInitError
-=======
-
 from ..errors import TankError, TankEngineInitError, TankContextChangeNotSupportedError
-from ..deploy import descriptor
-from ..deploy.dev_descriptor import TankDevDescriptor
->>>>>>> c864f991
 
 from . import application
 from . import constants
@@ -153,18 +146,7 @@
         
         # Useful dev helpers: If there is one or more dev descriptors in the 
         # loaded environment, add a reload button to the menu!
-<<<<<<< HEAD
-        for app in self.__applications.values():
-            if app.descriptor.is_developer():
-                self.log_debug("App %s is registered via a dev descriptor. Will add a reload "
-                               "button to the actions listings." % app)
-                from . import restart 
-                self.register_command("Reload and Restart", restart, {"short_name": "restart", "type": "context_menu"})                
-                # only need one reload button, so don't keep iterating :)
-                break
-=======
         self.__register_reload_command()
->>>>>>> c864f991
         
         # now run the post app init
         self.post_app_init()
@@ -555,7 +537,7 @@
         # Last, now that we're otherwise done, we can run the
         # apps' post_engine_init methods.
         self.__run_post_engine_inits()
-    
+
     ##########################################################################################
     # public methods
 
@@ -1558,7 +1540,7 @@
                         ))
                         self.__applications[app_instance_name] = app
                         continue
-            
+
             # load the app
             try:
                 # now get the app location and resolve it into a version object
@@ -1665,11 +1647,11 @@
         running apps are registered via a dev descriptor.
         """
         for app in self.__applications.values():
-            if isinstance(app.descriptor, TankDevDescriptor):
+            if app.descriptor.is_developer():
                 self.log_debug("App %s is registered via a dev descriptor. Will add a reload "
                                "button to the actions listings."  % app)
-                from . import restart 
-                self.register_command("Reload and Restart", restart, {"short_name": "restart", "type": "context_menu"})                
+                from . import restart
+                self.register_command("Reload and Restart", restart, {"short_name": "restart", "type": "context_menu"})
                 # only need one reload button, so don't keep iterating :)
                 break
 
