--- conflicted
+++ resolved
@@ -921,7 +921,7 @@
         # lastly, return the instantiated widget
         return (status, widget)
     
-<<<<<<< HEAD
+
     def show_panel(self, panel_id, title, bundle, widget_class, *args, **kwargs):
         """
         Shows a panel in a way suitable for this engine. Engines should attempt to
@@ -944,7 +944,8 @@
         self.log_warning("Panel functionality not implemented. Falling back to showing "
                          "panel '%s' in a modeless dialog" % panel_id)
         return self.show_dialog(title, bundle, widget_class, *args, **kwargs)        
-=======
+
+
     def _resolve_sg_stylesheet_tokens(self, style_sheet):
         """
         Given a string containing a qt style sheet,
@@ -992,7 +993,6 @@
             finally:
                 f.close()
     
->>>>>>> fcb1c11c
     
     def _define_qt_base(self):
         """
