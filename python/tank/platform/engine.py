# Copyright (c) 2013 Shotgun Software Inc.
#
# CONFIDENTIAL AND PROPRIETARY
#
# This work is provided "AS IS" and subject to the Shotgun Pipeline Toolkit
# Source Code License included in this distribution package. See LICENSE.
# By accessing, using, copying or modifying this work you indicate your
# agreement to the Shotgun Pipeline Toolkit Source Code License. All rights
# not expressly granted therein are reserved by Shotgun Software Inc.

"""
Defines the base class for all Tank Engines.
"""

from __future__ import with_statement

import os
import sys
import logging
import pprint
import traceback
import inspect
import weakref
import threading

from tank_vendor import six

from ..util.qt_importer import QtImporter
from ..util.loader import load_plugin
from .. import hook

from ..errors import TankError
from .errors import (
    TankEngineInitError,
    TankUnresolvedEnvironmentError,
    TankContextChangeNotSupportedError,
    TankEngineEventError,
    TankMissingEngineError,
)

from ..util import sgre as re
from ..util.metrics import EventMetric
from ..util.metrics import MetricsDispatcher
from ..util import metrics_cache
from ..log import LogManager

from . import application
from . import constants
from . import validation
from . import events
from . import qt
from . import qt5
from . import qt6
from .bundle import TankBundle
from .framework import setup_frameworks
from .engine_logging import ToolkitEngineHandler, ToolkitEngineLegacyHandler

# std core level logger
core_logger = LogManager.get_logger(__name__)


class Engine(TankBundle):
    """
    Base class for an engine. When a new DCC integration is created, it should
    derive from this class.
    """

    _ASYNC_INVOKER, _SYNC_INVOKER = range(2)

    def __init__(self, tk, context, engine_instance_name, env):
        """
        Engine instances are constructed by the toolkit launch process
        and various factory methods such as :meth:`start_engine`.

        :param tk: :class:`~sgtk.Sgtk` instance
        :param context: A context object to define the context on disk where the engine is operating
        :type context: :class:`~sgtk.Context`
        :param engine_instance_name: The name of the engine as it has been defined in the environment.
        :param env: An Environment object to associate with this engine.

        """

        self.__env = env
        self.__engine_instance_name = engine_instance_name
        self.__applications = {}
        self.__application_pool = {}
        self.__shared_frameworks = {}
        self.__commands = {}
        self.__command_pool = {}
        self.__panels = {}
        self.__currently_initializing_app = None

        self.__qt_widget_trash = []
        self.__created_qt_dialogs = []
        self.__qt_debug_info = {}
        self.__has_qt5 = False
        self.__has_qt6 = False

        self.__commands_that_need_prefixing = []

        self.__global_progress_widget = None

        self.__fonts_loaded = False

        self._metrics_dispatcher = None

        # Initialize these early on so that methods implemented in the derived class and trying
        # to access the invoker don't trip on undefined variables.
        self._invoker = None
        self._async_invoker = None

        # get the engine settings
        settings = self.__env.get_engine_settings(self.__engine_instance_name)

        # get the descriptor representing the engine
        descriptor = self.__env.get_engine_descriptor(self.__engine_instance_name)

        # create logger for this engine.
        # log will be parented in a sgtk.env.environment_name.engine_instance_name hierarchy
        logger = LogManager.get_logger("env.%s.%s" % (env.name, engine_instance_name))

        # init base class
        TankBundle.__init__(self, tk, context, settings, descriptor, env, logger)

        # create a log handler to handle log dispatch from self.log
        # (and the rest of the sgtk logging ) to the user
        self.__log_handler = self.__initialize_logging()

        # check general debug log setting and if this flag is turned on,
        # adjust the global setting
        if self.get_setting("debug_logging", False):
            LogManager().global_debug = True
            self.log_debug(
                "Detected setting 'config/env/%s.yml:%s.debug_logging: true' "
                "in your environment configuration. Turning on debug output."
                % (env.name, engine_instance_name)
            )

        # check that the context contains all the info that the app needs
        validation.validate_context(descriptor, context)

        # make sure the current operating system platform is supported
        validation.validate_platform(descriptor)

        # Get the settings for the engine and then validate them
        engine_schema = descriptor.configuration_schema
        validation.validate_settings(
            self.__engine_instance_name, tk, context, engine_schema, settings
        )

        # set up any frameworks defined
        setup_frameworks(self, self, self.__env, descriptor)

        # run the engine init
        self.log_debug("Engine init: Instantiating %s" % self)
        self.log_debug("Engine init: Current Context: %s" % context)

        # now if a folder named python is defined in the engine, add it to the pythonpath
        my_path = os.path.dirname(sys.modules[self.__module__].__file__)
        python_path = os.path.join(my_path, constants.BUNDLE_PYTHON_FOLDER)
        if os.path.exists(python_path):
            # Only append if __init__.py doesn't exist. If it does then we
            # should use the special tank import instead.
            init_path = os.path.join(python_path, "__init__.py")
            if not os.path.exists(init_path):
                self.log_debug("Appending to PYTHONPATH: %s" % python_path)
                sys.path.append(python_path)

        # Note, 'init_engine()' is now deprecated and all derived initialisation should be
        # done in either 'pre_app_init()' or 'post_app_init()'.  'init_engine()' is left
        # in here to provide backwards compatibility with any legacy code.
        self.init_engine()

        # try to pull in QT classes and assign to tank.platform.qt.XYZ
        base_def = self._define_qt_base()
        qt.QtCore = base_def.get("qt_core")
        qt.QtGui = base_def.get("qt_gui")
        qt.TankDialogBase = base_def.get("dialog_base")
        qt.shiboken = base_def.get("shiboken")

        qt5_base = self.__define_qt5_base()
        self.__has_qt5 = len(qt5_base) > 0
        for name, value in qt5_base.items():
            setattr(qt5, name, value)

        qt6_base = self.__define_qt6_base()
        self.__has_qt6 = len(qt6_base) > 0
        for name, value in qt6_base.items():
            setattr(qt6, name, value)

        # Update the authentication module to use the engine's Qt.
        # @todo: can this import be untangled? Code references internal part of the auth module
        from ..authentication.ui import qt_abstraction

        qt_abstraction.QtCore = qt.QtCore
        qt_abstraction.QtGui = qt.QtGui

        # load the fonts. this will work if there is a QApplication instance
        # available.
        self._ensure_core_fonts_loaded()

        # create invoker to allow execution of functions on the
        # main thread:
        self._invoker, self._async_invoker = self.__create_invokers()

        # run any init that needs to be done before the apps are loaded:
        self.pre_app_init()

        # now load all apps and their settings
        self.__load_apps()

        # execute the post engine init for all apps
        # note that this is executed before the post_app_init
        # in the engine - this is because typically the post app
        # init in the engine will contain code which captures the
        # state of the apps - for example creates a menu, so at that
        # point we want to try and have all app initialization complete.
        self.__run_post_engine_inits()

        # The new way to handle this situation is via the register_toggle_debug_command
        # property on the engine. We also explicitly skip the shell and shotgun engines
        # here for the sake of backwards compatibility, as these engines have always
        # skipped registering the command by name.
        is_skipped_engine = self.name in [
            constants.SHELL_ENGINE_NAME,
            constants.SHOTGUN_ENGINE_NAME,
        ]
        supports_018_logging = self.__has_018_logging_support()
        wants_toggle_debug = self.register_toggle_debug_command

        if not is_skipped_engine and supports_018_logging and wants_toggle_debug:
            # if engine supports new logging implementation,
            #
            # we cannot add the 'toggle debug logging' for
            # an engine that has the old logging implementation
            # because that typically contains overrides in log_debug
            # which effectively renders the command below useless

            # note that we omit this action in the special built-in
            # engines tk-shell and tk-shotgun

            self.register_command(
                "Toggle Debug Logging",
                self.__toggle_debug_logging,
                {
                    "short_name": "toggle_debug",
                    "icon": self.__get_platform_resource_path("book_256.png"),
                    "description": (
                        "Toggles toolkit debug logging on and off. "
                        "This affects all debug logging, including log "
                        "files that are being written to disk."
                    ),
                    "type": "context_menu",
                },
            )

        # add a 'open log folder' command to the engine's context menu
        # note: we make an exception for the shotgun engine which is a
        # special case.
        if self.name != constants.SHOTGUN_ENGINE_NAME:

            self.register_command(
                "Open Log Folder",
                self.__open_log_folder,
                {
                    "short_name": "open_log_folder",
                    "icon": self.__get_platform_resource_path("folder_256.png"),
                    "description": "Opens the folder where log files are being stored.",
                    "type": "context_menu",
                },
            )

        # Useful dev helpers: If there is one or more dev descriptors in the
        # loaded environment, add a reload button to the menu!
        self.__register_reload_command()

        # now run the post app init
        self.post_app_init()

        # emit an engine started event
        tk.execute_core_hook(constants.TANK_ENGINE_INIT_HOOK_NAME, engine=self)

        # if the engine supports logging metrics, begin dispatching logged metrics
        if self.metrics_dispatch_allowed:
            self._metrics_dispatcher = MetricsDispatcher(self)
            self.log_debug("Starting metrics dispatcher...")
            self._metrics_dispatcher.start()
            self.log_debug("Metrics dispatcher started.")

        self.log_debug("Init complete: %s" % self)

    def __repr__(self):
        return "<Sgtk Engine 0x%08x: %s, env: %s>" % (
            id(self),
            self.name,
            self.__env.name,
        )

    ##########################################################################################
    # properties used by internal classes, not part of the public interface

    def get_env(self):
        """
        Returns the environment object associated with this engine.
        This is a private method which is internal to tank and should
        not be used by external code. This method signature may change at any point
        and the object returned may also change. Do not use outside of the core api.
        """
        return self.__env

    def __toggle_debug_logging(self):
        """
        Toggles global debug logging on and off in the log manager.
        This will affect all logging across all of toolkit.
        """
        # flip debug logging
        LogManager().global_debug = not LogManager().global_debug

    def __open_log_folder(self):
        """
        Opens the file system folder where log files are being stored.
        """
        self.log_info("Log folder is located in '%s'" % LogManager().log_folder)

        if self.has_ui:
            # only import QT if we have a UI
            from .qt import QtGui, QtCore

            url = QtCore.QUrl.fromLocalFile(LogManager().log_folder)
            status = QtGui.QDesktopServices.openUrl(url)
            if not status:
                self._engine.log_error("Failed to open folder!")

    def __is_method_subclassed(self, method_name):
        """
        Helper that determines if the given method name
        has been subclassed in the currently running
        instance of the class or not.

        :param method_name: Name of engine method to check, e.g. 'log_debug'.
        :return: True if subclassed, false if not
        """
        # grab active method and baseclass method
        running_method = getattr(self, method_name)
        base_method = getattr(Engine, method_name)

        # This should be a safe way to test, and is both Python 2 and 3 compatible.
        # the __func__ attribute of callables that was previously used was removed
        # in Python 3.4, and rather than continue to use that only in python 2, we
        # will use the universally available __module__ attribute.
        return running_method.__module__ != base_method.__module__

    def __has_018_logging_support(self):
        """
        Determine if the engine supports the new logging implementation.

        This is done by introspecting the _emit_log_message method.
        If this method is implemented for this engine, it is assumed
        that we are using the new logging system.

        :return: True if new logging is used, False otherwise
        """
        return self.__is_method_subclassed("_emit_log_message")

    def __initialize_logging(self):
        """
        Creates a std python logging LogHandler
        that dispatches all log messages to the
        :meth:`Engine._emit_log_message()` method
        in a thread safe manner.

        For engines that do not yet implement :meth:`_emit_log_message`,
        a legacy log handler is used that dispatches messages
        to the legacy output methods log_xxx.

        :return: :class:`python.logging.LogHandler`
        """
        if self.__has_018_logging_support():
            handler = LogManager().initialize_custom_handler(ToolkitEngineHandler(self))
            # make it easy for engines to implement a consistent log format
            # by equipping the handler with a standard formatter:
            # [DEBUG tk-maya] message message
            #
            # engines subclassing log output can call
            # handler.format to access this formatter for
            # a consistent output implementation
            # (see _emit_log_message for details)
            #
            formatter = logging.Formatter("[%(levelname)s %(basename)s] %(message)s")
            handler.setFormatter(formatter)

        else:
            # legacy engine that doesn't have _emit_log_message implemented
            handler = LogManager().initialize_custom_handler(
                ToolkitEngineLegacyHandler(self)
            )

            # create a minimalistic format suitable for
            # existing output implementations of log_xxx
            #
            formatter = logging.Formatter("%(basename)s: %(message)s")
            handler.setFormatter(formatter)

        return handler

    def __show_busy(self, title, details):
        """
        Payload for the show_busy method.

        For details, see the main show_busy documentation.

        :param title: Short descriptive title of what is happening
        :param details: Detailed message describing what is going on.
        """
        if self.has_ui:
            # we cannot import QT until here as non-ui engines don't have QT defined.
            try:
                from .qt.busy_dialog import BusyDialog
                from .qt import QtGui, QtCore

            except:
                # QT import failed. This may be because someone has upgraded the core
                # to the latest but are still running a earlier version of the
                # Shotgun or Shell engine where the self.has_ui method is not
                # correctly implemented. In that case, absorb the error and
                # emit a log message
                self.log_info("[%s] %s" % (title, details))

            else:
                # our qt import worked!
                if not self.__global_progress_widget:

                    # no window exists - create one!
                    (
                        window,
                        self.__global_progress_widget,
                    ) = self._create_dialog_with_widget(
                        title="Toolkit is busy", bundle=self, widget_class=BusyDialog
                    )

                    # make it a splashscreen that sits on top
                    window.setWindowFlags(
                        QtCore.Qt.SplashScreen | QtCore.Qt.WindowStaysOnTopHint
                    )

                    # set the message before the window is raised to avoid briefly
                    # showing default values
                    self.__global_progress_widget.set_contents(title, details)

                    # if the user closes manually by clicking on the dialog,
                    # make sure we remove the reference to it via the
                    # clear_busy method.
                    window.dialog_closed.connect(self.clear_busy)

                    # kick it off
                    window.show()

                else:

                    # just update the message for the existing window
                    self.__global_progress_widget.set_contents(title, details)

                # make sure events are properly processed and the window is updated
                QtCore.QCoreApplication.processEvents()

        else:
            # no UI support! Instead, just emit a log message
            self.log_info("[%s] %s" % (title, details))

    def __clear_busy(self):
        """
        Payload for clear_busy method.
        For details, see the main clear_busy documentation.
        """
        if self.__global_progress_widget:
            self.__global_progress_widget.close()
            self.__global_progress_widget = None

    def log_user_attribute_metric(self, attr_name, attr_value, log_once=False):
        """
        This method is deprecated and shouldn't be used anymore.
        """
        pass

    def get_metrics_properties(self):
        """
        Returns a dictionary with properties to use when emitting a metric event for
        this engine.

        The dictionary contains information about this engine: its name and version,
        and informations about the application hosting the engine: its name and
        version::

            {
                'Host App': 'Maya',
                'Host App Version': '2017',
                'Engine': 'tk-maya',
                'Engine Version': 'v0.4.1',
            }

        :returns: A dictionary with metrics properties as per above.
        """
        # Always create a new dictionary so the caller can safely modify it.
        return {
            EventMetric.KEY_ENGINE: self.name,
            EventMetric.KEY_ENGINE_VERSION: self.version,
            EventMetric.KEY_HOST_APP: self.host_info.get("name", "unknown"),
            EventMetric.KEY_HOST_APP_VERSION: self.host_info.get("version", "unknown"),
        }

    def get_child_logger(self, name):
        """
        Create a child logger for this engine.

        :param name: Name of child logger, can contain periods for nesting
        :return: :class:`logging.Logger` instance
        """
        full_log_path = "%s.%s" % (self.logger.name, name)
        return logging.getLogger(full_log_path)

    ##########################################################################################
    # properties

    @property
    def shotgun(self):
        """
        Returns a Shotgun API handle associated with the currently running
        environment. This method is a convenience method that calls out
        to :meth:`~sgtk.Tank.shotgun`.

        :returns: Shotgun API handle
        """
        # pass on information to the user agent manager which bundle is returning
        # this sg handle. This information will be passed to the web server logs
        # in the shotgun data centre and makes it easy to track which app and engine versions
        # are being used by clients
        try:
            self.tank.shotgun.tk_user_agent_handler.set_current_engine(
                self.name, self.version
            )
        except AttributeError:
            # looks like this sg instance for some reason does not have a
            # tk user agent handler associated.
            pass

        return self.tank.shotgun

    @property
    def environment(self):
        """
        A dictionary with information about the environment.

        :returns: dictionary with keys ``name``,
                  ``description`` and ``disk_location``.
        """
        data = {}
        data["name"] = self.__env.name
        data["description"] = self.__env.description
        data["disk_location"] = self.__env.disk_location

        return data

    @property
    def instance_name(self):
        """
        The instance name for this engine. The instance name
        is the entry that is defined in the environment file.

        :returns: instance name as string, e.g. ``tk-maya``
        """
        return self.__engine_instance_name

    @property
    def apps(self):
        """
        Dictionary of apps associated with this engine

        :returns: dictionary with keys being app name and values being app objects
        """
        return self.__applications

    @property
    def commands(self):
        """
        A dictionary representing all the commands that have been registered
        by apps in this engine via :meth:`register_command`.
        Each dictionary item contains the following keys:

        - ``callback`` - function pointer to function to execute for this command
        - ``properties`` - dictionary with free form options - these are typically
          engine specific and driven by convention.

        :returns: commands dictionary, keyed by command name
        """
        return self.__commands

    @property
    def panels(self):
        """
        Panels which have been registered with the engine via the :meth:`register_panel()`
        method. Returns a dictionary keyed by panel unique ids. Each value is a dictionary with keys
        ``callback`` and ``properties``.

        Returns all the panels which have been registered with the engine.

        :returns: A dictionary keyed by panel unique ids. Each value is a dictionary
                  with keys 'callback' and 'properties'
        """
        return self.__panels

    @property
    def has_ui(self):
        """
        Indicates that the host application that the engine is connected to has a UI enabled.
        This always returns False for some engines (such as the shell engine) and may vary
        for some engines, depending if the host application for example is in batch mode or
        UI mode.

        :returns: boolean value indicating if a UI currently exists
        """
        # default implementation is to assume a UI exists
        # this is since most engines are supporting a graphical application
        return True

    @property
    def has_qt5(self):
        """
        Indicates that the host application has access to Qt 5 and that the ``sgtk.platform.qt5``  module
        has been populated with the Qt 5 modules and information.

        :returns bool: boolean value indicating if Qt 5 is available.
        """
        return self.__has_qt5

    @property
    def has_qt6(self):
        """
        Indicates that the host application has access to Qt 6 and that the ``sgtk.platform.qt6`` module
        has been populated with the Qt 6 modules and information.

        :returns bool: boolean value indicating if Qt 6 is available.
        """
        return self.__has_qt6

    @property
    def metrics_dispatch_allowed(self):
        """
        Indicates this engine will allow the metrics worker threads to forward
        the user metrics logged via core, this engine, or registered apps to
        PTR.

        :returns: boolean value indicating that the engine allows user metrics
            to be forwarded to PTR.
        """
        return True

    @property
    def created_qt_dialogs(self):
        """
        A list of dialog objects that have been created by the engine.

        :returns:   A list of TankQDialog objects.
        """
        return self.__created_qt_dialogs

    @property
    def host_info(self):
        """
        Returns information about the application hosting this engine.

        This should be re-implemented in deriving classes to handle the logic
        specific to the application the engine is designed for.

        A dictionary with at least a "name" and a "version" key should be returned
        by derived implementations, with respectively the host application name
        and its release string as values, e.g. ``{ "name": "Maya", "version": "2017.3"}``.

        :returns: A ``{"name": "unknown", "version" : "unknown"}`` dictionary.
        """
        return {"name": "unknown", "version": "unknown"}

    @property
    def register_toggle_debug_command(self):
        """
        Indicates whether the engine should have a toggle debug logging
        command registered during engine initialization.

        :rtype: bool
        """
        return True

    ##########################################################################################
    # init and destroy

    def init_engine(self):
        """
        Note: Now deprecated - Please use pre_app_init instead.
        """
        pass

    def pre_app_init(self):
        """
        Sets up the engine into an operational state. Executed by the system and typically
        implemented by deriving classes. This method called before any apps are loaded.
        """
        pass

    def post_app_init(self):
        """
        Executed by the system and typically implemented by deriving classes.
        This method called after all apps have been loaded.
        """
        pass

    def destroy(self):
        """
        Destroy all apps, then call destroy_engine so subclasses can add their own tear down code.

        .. note:: This method should not be subclassed. Instead, implement :meth:`destroy_engine()`.

        """
        with _CoreContextChangeHookGuard(self.sgtk, self.context, None):
            self.__destroy_frameworks()
            self.__destroy_apps()

            self.log_debug("Destroying %s" % self)
            self.destroy_engine()

            # finally remove the current engine reference
            set_current_engine(None)

            # now clear the hooks cache to make sure fresh hooks are loaded the
            # next time an engine is initialized
            hook.clear_hooks_cache()

            # clean up the main thread invoker - it's a QObject so it's important we
            # explicitly set the value to None!
            self._invoker = None
            self._async_invoker = None

            # halt metrics dispatching
            if self._metrics_dispatcher and self._metrics_dispatcher.dispatching:
                self.log_debug("Stopping metrics dispatcher.")
                self._metrics_dispatcher.stop()
                self.log_debug("Metrics dispatcher stopped.")

        # kill log handler
        LogManager().root_logger.removeHandler(self.__log_handler)
        self.__log_handler = None

    def destroy_engine(self):
        """
        Called when the engine should tear down itself and all its apps.
        Implemented by deriving classes.
        """
        pass

    def change_context(self, new_context):
        """
        Called when the engine is being asked to change contexts. This
        will only be allowed if the engine explicitly suppose on-the-fly
        context changes by way of its context_change_allowed property. Any
        apps that do not support context changing will be restarted instead.
        Custom behavior at the engine level should be handled by overriding
        one or both of pre_context_change and post_context_change methods.

        :param new_context:     The context to change to.
        :type new_context: :class:`~sgtk.Context`
        """
        # Make sure we're allowed to change context at the engine level.
        if not self.context_change_allowed:
            self.log_debug("Engine %r does not allow context changes." % self)
            raise TankContextChangeNotSupportedError()

        # Make sure that this engine is configured to run in the new context,
        # and that it's the EXACT same engine. This can be handled by comparing
        # the current engine's descriptor to the one coming from the new environment.
        # If this fails then it's more than just the engine not supporting the
        # context change, it's that the target context isn't configured properly.
        # As such, we'll let any exceptions (mostly TankEngineInitError) bubble
        # up since it's a critical error case.
        (new_env, engine_descriptor) = get_env_and_descriptor_for_engine(
            engine_name=self.instance_name, tk=self.tank, context=new_context
        )

        # Make sure that the engine in the target context is the same as the current
        # engine. In the case of git or app_store descriptors, the equality check
        # is an "is" check to see if they're references to the same object due to the
        # fact that those descriptor types are singletons. For dev descriptors, the
        # check is going to compare the paths of the descriptors to see if they're
        # referencing the same data on disk, in which case they are equivalent.
        if engine_descriptor != self.descriptor:
            self.log_debug(
                "Engine %r does not match descriptors between %r and %r."
                % (self, self.context, new_context)
            )
            raise TankContextChangeNotSupportedError()

        # Run the pre_context_change method to allow for any engine-specific
        # prep work to happen.
        self.log_debug(
            "Executing pre_context_change for %r, changing from %r to %r."
            % (self, self.context, new_context)
        )

        with _CoreContextChangeHookGuard(self.sgtk, self.context, new_context):
            self.pre_context_change(self.context, new_context)
            self.log_debug(
                "Execution of pre_context_change for engine %r is complete." % self
            )

            # Check to see if all of our apps are capable of accepting
            # a context change. If one of them is not, then we remove it
            # from the persistent app pool, which will force it to be
            # rebuilt when apps are loaded later on.
            non_compliant_app_paths = []
            for install_path, app_instances in self.__application_pool.items():
                for instance_name, app in app_instances.items():
                    self.log_debug(
                        "Executing pre_context_change for %r, changing from %r to %r."
                        % (app, self.context, new_context)
                    )
                    app.pre_context_change(self.context, new_context)
                    self.log_debug(
                        "Execution of pre_context_change for app %r is complete." % app
                    )

            # Now that we're certain we can perform a context change,
            # we can tell the environment what the new context is, update
            # our own context property, and load the apps. The app load
            # will repopulate the __applications dict to contain the appropriate
            # apps for the new context, and will pull apps that have already
            # been loaded from the __application_pool, which is persistent.
            old_context = self.context
            new_engine_settings = new_env.get_engine_settings(
                self.__engine_instance_name
            )
            self.__env = new_env
            self._set_context(new_context)
            self._set_settings(new_engine_settings)
            self.__load_apps(reuse_existing_apps=True, old_context=old_context)

            # Call the post_context_change method to allow for any engine
            # specific post-change logic to be run.
            self.log_debug(
                "Executing post_context_change for %r, changing from %r to %r."
                % (self, self.context, new_context)
            )

            # Emit the core level event.
            self.post_context_change(old_context, new_context)

        self.log_debug(
            "Execution of post_context_change for engine %r is complete." % self
        )

        # Last, now that we're otherwise done, we can run the
        # apps' post_engine_init methods.
        self.__run_post_engine_inits()

    ##########################################################################################
    # public methods

    def show_busy(self, title, details):
        """
        Displays or updates a global "busy window" tied to this engine. The window
        is a splash screen type window, floats on top and contains details of what
        is currently being processed.

        This method pops up a splash screen with a message and the idea is that
        long running core processes can use this as a way to communicate their intent
        to the user and keep the user informed as slow processes are executed. If the engine
        has a UI present, this will be used to display the progress message. If the engine
        does not have UI support, a message will be logged. The UI always appears in the
        main thread for safety.

        Only one global progress window can exist per engine at a time, so if you want to
        push several updates one after the other, just keep calling this method.

        When you want to remove the window, call :meth:`clear_busy()`.

        Note! If you are calling this from the Core API you typically don't have
        access to the current engine object. In this case you can use the
        convenience method ``tank.platform.engine.show_global_busy()`` which will
        attempt to broadcast the request to the currently active engine.

        :params title: Short descriptive title of what is happening
        :params details: Detailed message describing what is going on.
        """
        # make sure that the UI is always shown in the main thread
        self.execute_in_main_thread(self.__show_busy, title, details)

    def clear_busy(self):
        """
        Closes any active busy window.

        For more details, see the :meth:`show_busy()` documentation.
        """
        if self.__global_progress_widget:
            self.execute_in_main_thread(self.__clear_busy)

    def register_command(self, name, callback, properties=None):
        """
        Register a ``command`` with a name and a callback function.

        A *command* refers to an access point for some functionality.
        In most cases, commands will appear as items on a Shotgun dropdown
        menu, but it ultimately depends on the engine - in the Shell engine,
        commands are instead represented as a text base listing and in the
        PTR desktop app it is a scrollable list of larger icons.

        .. note:: This method is used to add menu entries for launching
           toolkit UIs. If you wish to register a panel UI with toolkit,
           you need call this method in order to register a menu command
           with which a user can launch the panel. In addition to this,
           you also need to call :meth:`register_panel` in order to
           register the panel so that the engine can handle its
           management and persistence.

        An arbitrary list of properties can be passed into the engine
        in the form of a properties dictionary. The interpretation of
        the properties dictionary is engine specific, but in general
        the following properties are supported:

        - ``short_name`` - A shorter name, typically intended for console use (e.g. 'import_cut')

        - ``icon`` - A path to a 256x256 png app icon. If not specified, the icon for the app will be used.

        - ``description`` - a one line description of the command, suitable for a tooltip.
          If no description is passed, the one provided in the app manifest will be used.

        - ``title`` - Title to appear on shotgun action menu (e.g. "Create Folders")

        - ``type`` - The type of command - hinting at which menu the command should appear.
          Options vary between engines and the following are supported:

            - ``context_menu`` - Supported on all engines. Places an item on
              the context menu (first item on the shotgun menu). The context menu is a
              suitable location for utility items, helpers and tools.

            - ``panel`` - Some DCCs have a special menu which is accessible only when
              right clicking on a panel. Passing ``panel`` as the command type hints
              to the system that the command should be added to this menu. If no panel
              menu is available, it will be added to the main menu. Nuke is an example
              of a DCC which supports this behavior.

            - ``node`` - Node based applications such as Nuke typically have a separate
              menu system for accessing nodes. If you want your registered command to appear
              on this menu, use this type.


        **Grouping commands into collections**

        It is possible to group several commands into a collection. Such a collection is called
        a *group*.  For example, you may have three separate commands to launch Maya 2017,
        Maya 2016 and Maya 2015, all under a 'Launch Maya' group. It is up to each engine to
        implement this specification in a suitable way but typically, it would be displayed as a
        "Launch Maya" menu with three sub menu items to represent each version of Maya.

        Each group has a concept of a group default - this is what would get executed if you click
        on the 'Launch Maya' group.

        To register commands with groups, pass the following two parameters in the properties
        dictionary:

        - ``group`` - The name for a group this command should be considered a member of.

        - ``group_default`` - Boolean value indicating whether this command should represent the
          group as a whole.

        .. note:: It is up to each engine to implement grouping and group defaults in an
                  appropriate way. Some engines may not support grouping.


        The following properties are supported for the Shotgun engine specifically:

        - ``deny_permissions`` - List of permission groups to exclude this
          menu item for (e.g. ``["Artist"]``)

        - ``deny_platforms`` - List of platforms for which not to show the menu
          (e.g. ``["windows", "mac", "linux"]``). Please note that there are
          other ways to achieve this same result.

        - ``supports_multiple_selection`` - a special flag that allows multiple objects
          in Shotgun to be selected and operated on. An example showing how to write a
          multi select shotgun app is provided in a special branch in the sample starter
          app: https://github.com/shotgunsoftware/tk-multi-starterapp/tree/shotgun_multi_select

        - Please note that custom icons are not supported by the Shotgun engine.

        Typical usage normally looks something like this -
        register_command is called from the :meth:`Application.init_app()` method of an app::

            self.engine.register_command(
                "Work Area Info...",
                callback,
                {"type": "context_menu", "short_name": "work_area_info"}
            )

        :param name: Name of the command. This will be the key when accessed via the
                     :meth:`commands` dictionary.
        :param callback: Callback to call upon command execution
        :param properties: Dictionary with command properties.
        """
        if properties is None:
            properties = {}

        # uniqueness prefix, populated when there are several instances of the same app
        properties["prefix"] = None

        # try to add an app key to the dict with the app requesting the command
        if self.__currently_initializing_app is not None:
            # track which apps this request came from
            properties["app"] = self.__currently_initializing_app

        # add some defaults. If there isn't a description key, add it from the app's manifest
        if "description" not in properties and self.__currently_initializing_app:
            properties["description"] = self.__currently_initializing_app.description

        if "icon" not in properties and self.__currently_initializing_app:
            properties["icon"] = self.__currently_initializing_app.descriptor.icon_256

        if name in self.__commands:
            # Duplicate command name detected! Attempt to make commands unique by prepending the
            # a prefix derived from information in the properties.
            existing_item = self.__commands[name]
            command_prefix = _get_command_prefix(existing_item["properties"])
            if command_prefix:
                new_name_for_existing = "%s:%s" % (command_prefix, name)
                self.__commands[new_name_for_existing] = existing_item
                # Record the command prefix in the properties dictionary for future reference.
                self.__commands[new_name_for_existing]["properties"][
                    "prefix"
                ] = command_prefix
                del self.__commands[name]
                # Record the original command name to make sure any additional commands
                # registered with this name are treated as duplicates and fully prefixed.
                self.__commands_that_need_prefixing.append(name)

        if name in self.__commands_that_need_prefixing:
            # At least one instance of this command name has already been detected.
            # Resolve the duplicate command by application name and/or group name.
            command_prefix = _get_command_prefix(properties)
            if command_prefix:
                name = "%s:%s" % (command_prefix, name)
                # Record the command prefix in the properties dictionary for future reference.
                properties["prefix"] = command_prefix

        # now define command wrappers to capture metrics logging
        # on command execution. The toolkit callback system supports
        # two different callback styles:
        #
        # - A legacy type which is only used by Shotgun Apps which
        #   utilize multi select. These callbacks are always on the
        #   form callback(entity_type, entity_ids)
        #
        # - The standard type, which does not pass any arguments:
        #   callback()
        #

        # introspect the arg list to determine this and set a flag
        # to highlight this state. This is used by the tank_command
        # execution logic to correctly dispatch the callback during
        # runtime.
        # getargspec has been deprecated in Python 3 and generates a copious
        # amount of warnings, so use getfullargspec which is backwards
        # compatible in Python 3. Unfortunately, it doesn't exist in Python
        # 2 and six doesn't offer a wrapper for it.
        if six.PY2:
            arg_spec = inspect.getargspec(callback)
        else:
            arg_spec = inspect.getfullargspec(callback)
        # note - cannot use named tuple form because it is py2.6+
        arg_list = arg_spec[0]

        if "entity_type" in arg_list and "entity_ids" in arg_list:
            # add property flag
            properties[constants.LEGACY_MULTI_SELECT_ACTION_FLAG] = True

        # define a generic callback wrapper for metrics logging
        def callback_wrapper(*args, **kwargs):

            if properties.get("app"):
                # Track which app command is being launched
                command_name = properties.get("short_name") or name
                properties["app"].log_metric(
                    "Launched Command", command_name=command_name
                )

            # run the actual payload callback
            return callback(*args, **kwargs)

        self.log_debug(
            "Registering command '%s' with options:\n%s"
            % (name, pprint.pformat(properties))
        )

        self.__commands[name] = {"callback": callback_wrapper, "properties": properties}

    def register_panel(self, callback, panel_name="main", properties=None):
        """
        Similar to :meth:`register_command()`, but instead of registering a menu item in the form of a
        command, this method registers a UI panel. A register_panel call should
        be used in conjunction with a register_command call.

        Panels need to be registered if they should persist between DCC sessions (e.g.
        for example 'saved layouts').

        Just like with the :meth:`register_command` method, panel registration should be executed
        from within the init phase of the app. Once a panel has been registered, it is possible
        for the engine to correctly restore panel UIs at startup and profile switches.

        Not all engines support this feature, but in for example Nuke, a panel can be added to
        a saved layout. Apps wanting to be able to take advantage of the persistence given by
        these saved layouts will need to call register_panel as part of their init_app phase.

        In order to show or focus on a panel, use the :meth:`show_panel` method instead.

        :param callback: Callback to a factory method that creates the panel and returns a panel widget.
        :param panel_name: A string to distinguish this panel from other panels created by
                           the app. This will be used as part of the unique id for the panel.
        :param properties: Properties dictionary. Reserved for future use.
        :returns: A unique identifier that can be used to consistently identify the
                  panel across sessions. This identifier should be used to identify the panel
                  in all subsequent calls, e.g. for example :meth:`show_panel()`.
        """
        properties = properties or {}

        if self.__currently_initializing_app is None:
            # register_panel is called from outside of init_app
            raise TankError(
                "register_panel must be called from inside of the init_app() method!"
            )

        current_app = self.__currently_initializing_app

        # similar to register_command, track which app this request came from
        properties["app"] = current_app

        # now compose a unique id for this panel.
        # This is done based on the app instance name plus the given panel name.
        # By using the instance name rather than the app name, we support the
        # use case where more than one instance of an app exists within a
        # config.
        panel_id = "%s_%s" % (current_app.instance_name, panel_name)
        # to ensure the string is safe to use in most engines,
        # sanitize to simple alpha-numeric form
        panel_id = re.sub(r"\W", "_", panel_id)
        panel_id = panel_id.lower()

        # add it to the list of registered panels
        self.__panels[panel_id] = {"callback": callback, "properties": properties}

        self.log_debug("Registered panel %s" % panel_id)

        return panel_id

    def execute_in_main_thread(self, func, *args, **kwargs):
        """
        Execute the specified function in the main thread when called from a non-main
        thread.  This will block the calling thread until the function returns. Note that this
        method can introduce a deadlock if the main thread is waiting for a background thread
        and the background thread is invoking this method. Since the main thread is waiting
        for the background thread to finish, Qt's event loop won't be able to process the request
        to execute in the main thread::

            >>> from sgtk.platform.qt import QtGui
            >>> engine.execute_in_main_thread(QtGui.QMessageBox.information, None, "Hello", "Hello from the main thread!")

        .. note:: This currently only works if Qt is available, otherwise it just
                  executes immediately on the current thread.

        :param func: function to call
        :param args: arguments to pass to the function
        :param kwargs: named arguments to pass to the function

        :returns: the result of the function call
        """
        return self._execute_in_main_thread(self._SYNC_INVOKER, func, *args, **kwargs)

    def async_execute_in_main_thread(self, func, *args, **kwargs):
        """
        Execute the specified function in the main thread when called from a non-main
        thread.  This call will return immediately and will not wait for the code to be
        executed in the main thread.

        .. note:: This currently only works if Qt is available, otherwise it just
                  executes immediately on the current thread.

        :param func: function to call
        :param args: arguments to pass to the function
        :param kwargs: named arguments to pass to the function
        """
        self._execute_in_main_thread(self._ASYNC_INVOKER, func, *args, **kwargs)

    def _execute_in_main_thread(self, invoker_id, func, *args, **kwargs):
        """
        Executes the given method and arguments with the specified invoker.
        If the invoker is not ready or if the calling thread is the main thread,
        the method is called immediately with it's arguments.

        :param invoker_id: Either _ASYNC_INVOKER or _SYNC_INVOKER.
        :param func: function to call
        :param args: arguments to pass to the function
        :param kwargs: named arguments to pass to the function

        :returns: The return value from the invoker.
        """
        # Execute in main thread might be called before the invoker is ready.
        # For example, an engine might use the invoker for logging to the main
        # thread.
        invoker = (
            self._invoker if invoker_id == self._SYNC_INVOKER else self._async_invoker
        )
        if invoker:
            from .qt import QtGui, QtCore

            if (
                QtGui.QApplication.instance()
                and QtCore.QThread.currentThread()
                != QtGui.QApplication.instance().thread()
            ):
                # invoke the function on the thread that the QtGui.QApplication was created on.
                return invoker.invoke(func, *args, **kwargs)
            else:
                # we're already on the main thread so lets just call our function:
                return func(*args, **kwargs)
        else:
            # we don't have an invoker so just call the function:
            return func(*args, **kwargs)

    def get_matching_commands(self, command_selectors):
        """
        Finds all the commands that match the given selectors.

        Command selector structures are typically found in engine configurations
        and are typically defined on the following form in yaml::

            menu_favourites:
            - {app_instance: tk-multi-workfiles, name: Shotgun File Manager...}
            - {app_instance: tk-multi-snapshot,  name: Snapshot...}
            - {app_instance: tk-multi-workfiles, name: Shotgun Save As...}
            - {app_instance: tk-multi-publish,   name: Publish...}

        Note that selectors that do not match a command will output a warning.

        :param command_selectors: A list of command selectors, with each
                                  selector having the following structure::

                                      {
                                        name: command-name,
                                        app_instance: instance-name
                                      }

                                  An empty name ("") will select all the
                                  commands of the given instance-name.

        :returns:                 A list of tuples for all commands that match
                                  the selectors. Each tuple has the format::

                                      (instance-name, command-name, callback)
        """
        # return a dictionary grouping all the commands by instance name
        commands_by_instance = {}
        for (name, value) in self.commands.items():
            app_instance = value["properties"].get("app")
            if app_instance is None:
                continue
            instance_name = app_instance.instance_name
            commands_by_instance.setdefault(instance_name, []).append(
                (name, value["callback"])
            )

        # go through the selectors and return any matching commands
        ret_value = []
        for selector in command_selectors:
            command_name = selector["name"]
            instance_name = selector["app_instance"]
            instance_commands = commands_by_instance.get(instance_name, [])

            # add the commands if the name of the settings is ''
            # or the name matches
            matching_commands = [
                (instance_name, name, callback)
                for (name, callback) in instance_commands
                if not command_name or (command_name == name)
            ]
            ret_value.extend(matching_commands)

            # give feedback if no commands were found
            if not matching_commands:
                self._engine.log_warning(
                    "The requested command '%s' from app instance '%s' could "
                    "not be matched.\nPlease make sure that you have the app "
                    "installed and that it has successfully initialized."
                    % (command_name, instance_name)
                )

        return ret_value

    ##########################################################################################
    # logging interfaces

    def log_debug(self, msg):
        """
        Logs a debug message.

        .. deprecated:: 0.18
            Use :meth:`Engine.logger` instead.

        .. note:: Toolkit will probe for this method and use it to determine if
                  the current engine supports the new :meth:`Engine.logger` based logging
                  or not. If you are developing an engine and want to upgrade it to
                  use the new logging capabilities, you should remove the
                  implementation of ``log_debug|error|info|...()`` methods and
                  instead sublcass :meth:`Engine._emit_log_message`.

        :param msg: Message to log.
        """
        if not self.__has_018_logging_support() and self.__log_handler.inside_dispatch:
            # special case: We are in legacy mode and all log messages are
            # dispatched to the log_xxx methods because this engine does not have an
            # _emit_log_message implementation. This is fine because typically old
            # engine implementations subclass the log_xxx class, meaning that this call
            # is never run, but instead the subclassed code in run. If however, this
            # could *would* run in that case for whatever reason (either it wasn't
            # subclassed or the subclassed code calls the baseclass), we need to be
            # careful not to end up in an infinite loop. Therefore, the log handler
            # sets a flag to indicate that this code is being called from the logger
            # and not from somewhere else. In that case we just exit early to avoid
            # the infinite recursion
            return
        self.logger.debug(msg)

    def log_info(self, msg):
        """
        Logs an info message.

        .. deprecated:: 0.18
            Use :meth:`Engine.logger` instead.

        :param msg: Message to log.
        """
        if not self.__has_018_logging_support() and self.__log_handler.inside_dispatch:
            # special case: We are in legacy mode and all log messages are
            # dispatched to the log_xxx methods because this engine does not have an
            # _emit_log_message implementation. This is fine because typically old
            # engine implementations subclass the log_xxx class, meaning that this call
            # is never run, but instead the subclassed code in run. If however, this
            # could *would* run in that case for whatever reason (either it wasn't
            # subclassed or the subclassed code calls the baseclass), we need to be
            # careful not to end up in an infinite loop. Therefore, the log handler
            # sets a flag to indicate that this code is being called from the logger
            # and not from somewhere else. In that case we just exit early to avoid
            # the infinite recursion
            return
        self.logger.info(msg)

    def log_warning(self, msg):
        """
        Logs an warning message.

        .. deprecated:: 0.18
            Use :meth:`Engine.logger` instead.

        :param msg: Message to log.
        """
        if not self.__has_018_logging_support() and self.__log_handler.inside_dispatch:
            # special case: We are in legacy mode and all log messages are
            # dispatched to the log_xxx methods because this engine does not have an
            # _emit_log_message implementation. This is fine because typically old
            # engine implementations subclass the log_xxx class, meaning that this call
            # is never run, but instead the subclassed code in run. If however, this
            # could *would* run in that case for whatever reason (either it wasn't
            # subclassed or the subclassed code calls the baseclass), we need to be
            # careful not to end up in an infinite loop. Therefore, the log handler
            # sets a flag to indicate that this code is being called from the logger
            # and not from somewhere else. In that case we just exit early to avoid
            # the infinite recursion
            return
        self.logger.warning(msg)

    def log_error(self, msg):
        """
        Logs an error message.

        .. deprecated:: 0.18
            Use :meth:`Engine.logger` instead.

        :param msg: Message to log.
        """
        if not self.__has_018_logging_support() and self.__log_handler.inside_dispatch:
            # special case: We are in legacy mode and all log messages are
            # dispatched to the log_xxx methods because this engine does not have an
            # _emit_log_message implementation. This is fine because typically old
            # engine implementations subclass the log_xxx class, meaning that this call
            # is never run, but instead the subclassed code in run. If however, this
            # could *would* run in that case for whatever reason (either it wasn't
            # subclassed or the subclassed code calls the baseclass), we need to be
            # careful not to end up in an infinite loop. Therefore, the log handler
            # sets a flag to indicate that this code is being called from the logger
            # and not from somewhere else. In that case we just exit early to avoid
            # the infinite recursion
            return
        self.logger.error(msg)

    def log_exception(self, msg):
        """
        Logs an exception message.

        .. deprecated:: 0.18
            Use :meth:`Engine.logger` instead.

        :param msg: Message to log.
        """
        if not self.__has_018_logging_support() and self.__log_handler.inside_dispatch:
            # special case: We are in legacy mode and all log messages are
            # dispatched to the log_xxx methods because this engine does not have an
            # _emit_log_message implementation. This is fine because typically old
            # engine implementations subclass the log_xxx class, meaning that this call
            # is never run, but instead the subclassed code in run. If however, this
            # could *would* run in that case for whatever reason (either it wasn't
            # subclassed or the subclassed code calls the baseclass), we need to be
            # careful not to end up in an infinite loop. Therefore, the log handler
            # sets a flag to indicate that this code is being called from the logger
            # and not from somewhere else. In that case we just exit early to avoid
            # the infinite recursion
            return
        self.logger.exception(msg)

    ##########################################################################################
    # debug for tracking Qt Widgets & Dialogs created by the provided methods

    def get_debug_tracked_qt_widgets(self):
        """
        Returns a dictionary of debug info about created Qt dialogs and widgets.

        The keys of the dictionary are the string representation of a widget and the
        corresponding value is a reference to that widget.
        """
        return self.__qt_debug_info

    def __debug_track_qt_widget(self, widget):
        """
        Add the qt widget to a list of objects to be tracked.
        """
        if widget:
            self.__qt_debug_info[widget.__repr__()] = weakref.ref(widget)

    ##########################################################################################
    # private and protected methods

    def _emit_event(self, event):
        """
        Called by the engine whenever an event is to be emitted to child
        apps of this engine.

        .. note:: Events will be emitted and child apps notified immediately.

        .. warning:: Some event types might be triggered quite frequently. Apps
                     that react to events should do so in a way that is aware of
                     the potential performance impact of their actions.

        :param event: The event object that will be emitted.
        :type event:  :class:`~sgtk.platform.events.EngineEvent`
        """
        if not isinstance(event, events.EngineEvent):
            raise TankEngineEventError(
                "Given object does not derive from EngineEvent: %r" % event
            )

        self.log_debug("Emitting event: %r" % event)

        for app_instance_name, app in self.__applications.items():
            self.log_debug("Sending event to %r..." % app)

            # We send the event to the generic engine event handler
            # as well as to the type-specific handler when we have
            # one. This mirror's Qt's event system's structure.
            app.event_engine(event)

            if isinstance(event, events.FileOpenEvent):
                app.event_file_open(event)
            elif isinstance(event, events.FileCloseEvent):
                app.event_file_close(event)

    def _emit_log_message(self, handler, record):
        """
        Called by the engine whenever a new log message is available.
        All log messages from the toolkit logging namespace will be passed to this method.

        .. note:: To implement logging in your engine implementation, subclass
                  this method and display the record in a suitable way - typically
                  this means sending it to a built-in DCC console. In addition to this,
                  ensure that your engine implementation *does not* subclass
                  the (old) :meth:`Engine.log_debug`, :meth:`Engine.log_info` family
                  of logging methods.

                  For a consistent output, use the formatter that is associated with
                  the log handler that is passed in. A basic implementation of
                  this method could look like this::

                      # call out to handler to format message in a standard way
                      msg_str = handler.format(record)

                      # display message
                      print msg_str

        .. warning:: This method may be executing called from worker threads. In DCC
                     environments, where it is important that the console/logging output
                     always happens in the main thread, it is recommended that you
                     use the :meth:`async_execute_in_main_thread` to ensure that your
                     logging code is writing to the DCC console in the main thread.

        :param handler: Log handler that this message was dispatched from
        :type handler: :class:`~python.logging.LogHandler`
        :param record: Std python logging record
        :type record: :class:`~python.logging.LogRecord`
        """
        # default implementation doesn't do anything.

    def _ensure_core_fonts_loaded(self):
        """
        Loads the Shotgun approved fonts that are bundled with tk-core.

        This method ensures that the Shotgun approved fonts bundled with core
        are loaded into Qt's font database. This allows them to be used by apps
        for a consistent look and feel.

        If a QApplication exists during engine initialization, it is not
        necessary to call this method. Similarly, subclasses that make use of
        core's bundled dark look and feel will have the bundled fonts loaded
        automatically.

        This method can/should be called by subclasses that meet the following
        criteria:

         * Create their own ``QApplication`` instance after engine init
         * Do not use the bundled dark look and feel.
         * Have overridden ``Engine._create_dialog()``.

        """

        # Note, the fonts are packed within core's resource directory with a
        # parent directory that is the name of the font. The directory contains
        # all the bundled font files. Example:
        #
        #       ``tank/platform/qt/fonts/OpenSans/OpenSans-*.ttf``

        if not self.has_ui:
            return

        from sgtk.platform.qt import QtGui

        # if the fonts have been loaded, no need to do anything else
        if self.__fonts_loaded:
            return

        if not QtGui:
            # it is possible that QtGui is not available (test suite).
            return

        if not QtGui.QApplication.instance():
            # there is a QApplication, so we can load fonts.
            return

        # fonts dir in the core resources dir
        fonts_parent_dir = self.__get_platform_resource_path("fonts")

        # in the parent directly, get all the font-specific directories
        for font_dir_name in os.listdir(fonts_parent_dir):

            # the specific font directory
            font_dir = os.path.join(fonts_parent_dir, font_dir_name)

            if os.path.isdir(font_dir):

                # iterate over the font files and attempt to load them
                #
                # NOTE: We're loading the ttf files in reverse order to work around
                # a Windows 10 oddity in Qt5/PySide2. It appears as though Windows
                # prefers the first ttf installed for a given font weight, so when
                # we're setting weight in qss (publish2 is a good example), if we're
                # going for a lighter-weight font, we end up getting condensed light
                # instead of the regular style. So...we're going to install these in
                # reverse order so that the regular light style is preferred.
                for font_file_name in reversed(list(os.listdir(font_dir))):

                    # only process actual font files. It appears as though .ttf
                    # is the most common extension for use on win/mac/linux so
                    # for now limit to those files.
                    if not font_file_name.endswith(".ttf"):
                        continue

                    # the actual font file
                    font_file = os.path.join(font_dir, font_file_name)

                    # rather than registering the file path with the QT
                    # font system, first load the font data into memory
                    # and then register that data.
                    #
                    # this is to avoid QT keeping an open file handle to
                    # the font files - this causes issues on windows and
                    # results in bootstrap changes sometimes not being
                    # picked up.
                    with open(font_file, "rb") as fh:
                        # load binary data into memory
                        font_data = fh.read()
                        # load the font into the font db
                        if (
                            QtGui.QFontDatabase.addApplicationFontFromData(font_data)
                            == -1
                        ):
                            self.log_warning(
                                "Unable to load font file: %s" % (font_file,)
                            )
                        else:
                            self.log_debug(
                                "Loaded font file into memory: %s" % (font_file,)
                            )

        self.__fonts_loaded = True

    def _get_dialog_parent(self):
        """
        Get the QWidget parent for all dialogs created through :meth:`show_dialog` :meth:`show_modal`.

        Can be overriden in derived classes to return the QWidget to be used as the parent
        for all TankQDialog's.

        :return: QT Parent window (:class:`PySide.QtGui.QWidget`)
        """
        # By default, this will return the QApplication's active window:
        from .qt import QtGui

        return QtGui.QApplication.activeWindow()

    def _create_dialog(self, title, bundle, widget, parent):
        """
        Create a TankQDialog with the specified widget embedded. This also connects to the
        dialogs dialog_closed event so that it can clean up when the dialog is closed.

        .. note:: For more information, see the documentation for :meth:`show_dialog()`.

        :param title: The title of the window
        :param bundle: The app, engine or framework object that is associated with this window
        :param widget: A QWidget instance to be embedded in the newly created dialog.
        :type widget: :class:`PySide.QtGui.QWidget`
        """
        from .qt import tankqdialog

        # TankQDialog uses the bundled core font. Make sure they are loaded
        # since know we have a QApplication at this point.
        self._ensure_core_fonts_loaded()

        # create a dialog to put it inside
        dialog = tankqdialog.TankQDialog(title, bundle, widget, parent)

        # keep a reference to all created dialogs to make GC happy
        self.__created_qt_dialogs.append(dialog)

        # watch for the dialog closing so that we can clean up
        dialog.dialog_closed.connect(self._on_dialog_closed)

        # keep track of some info for debugging object lifetime
        self.__debug_track_qt_widget(dialog)

        return dialog

    def _create_widget(self, widget_class, *args, **kwargs):
        """
        Create an instance of the specified widget_class.  This wraps the widget_class so that
        the TankQDialog it is embedded in can connect to it more easily in order to handle the
        close event.

        When overriding in a derived engine, be sure to call the base implementations of
        :meth:`_create_widget()` and :meth:`_create_dialog()` to ensure that all
        dialogs and widgets are tracked efficiently and safely.

        .. note:: For more information, see the documentation for :meth:`show_dialog()`.

        :param widget_class: The class of the UI to be constructed. This must derive from QWidget.
        :type widget_class: :class:`PySide.QtGui.QWidget`

        Additional parameters specified will be passed through to the widget_class constructor.
        """
        from .qt import tankqdialog

        # construct the widget object
        try:
            derived_widget_class = tankqdialog.TankQDialog.wrap_widget_class(
                widget_class
            )
            widget = derived_widget_class(*args, **kwargs)
        except Exception as exc:
            # We don't want exceptions from the instantiation of the widget to bubble
            # up since we don't know how the Python environment we're running in might
            # react.
            self.logger.exception(exc)

            import traceback
            from sgtk.platform.qt import QtGui, QtCore

            # A very simple widget that ensures that the exception is visible and
            # selectable should the user need to copy/paste it into a support
            # ticket.
            class _exc_widget(QtGui.QWidget):
                def __init__(self, msg, *args, **kwargs):
                    super(_exc_widget, self).__init__(*args, **kwargs)

                    self.setObjectName("SGTK_CORE_EXC_WIDGET")

                    self._label = QtGui.QLabel(
                        "<big>The requested dialog could not be built "
                        "due to an exception that was raised:</big>"
                    )
                    self._label.setTextFormat(QtCore.Qt.RichText)
                    self._text = QtGui.QTextEdit()
                    self._text.setReadOnly(True)
                    self._text.setLineWrapMode(QtGui.QTextEdit.NoWrap)
                    self._text.setText(msg)

                    self._layout = QtGui.QVBoxLayout(self)
                    self._layout.addWidget(self._label)
                    self._layout.addWidget(self._text)

            derived_widget_class = tankqdialog.TankQDialog.wrap_widget_class(
                _exc_widget
            )
            widget = derived_widget_class(traceback.format_exc())

        # keep track of some info for debugging object lifetime
        self.__debug_track_qt_widget(widget)

        return widget

    def _create_dialog_with_widget(self, title, bundle, widget_class, *args, **kwargs):
        """
        Convenience method to create an sgtk TankQDialog with a widget instantiated from
        widget_class embedded in the main section.

        .. note:: For more information, see the documentation for :meth:`show_dialog()`.

        :param title: The title of the window
        :param bundle: The app, engine or framework object that is associated with this window
        :param widget_class: The class of the UI to be constructed. This must derive from QWidget.
        :type widget_class: :class:`PySide.QtGui.QWidget`

        Additional parameters specified will be passed through to the widget_class constructor.
        """

        # get the parent for the dialog:
        parent = self._get_dialog_parent()

        # create the widget:
        widget = self._create_widget(widget_class, *args, **kwargs)

        # apply style sheet
        self._apply_external_stylesheet(bundle, widget)

        # create the dialog:
        dialog = self._create_dialog(title, bundle, widget, parent)

        return (dialog, widget)

    def _on_dialog_closed(self, dlg):
        """
        Called when a dialog created by this engine is closed.

        :param dlg: The dialog being closed
        :type dlg: :class:`PySide.QtGui.QWidget`

        Derived implementations of this method should be sure to call
        the base implementation
        """
        # first, detach the widget from the dialog.  This allows
        # the two objects to be cleaned up seperately menaing the
        # lifetime of the widget can be better managed
        widget = dlg.detach_widget()

        # add the dlg and it's contained widget to the list
        # of widgets to delete at some point!
        self.__qt_widget_trash.append(dlg)
        self.__qt_widget_trash.append(widget)

        if dlg in self.__created_qt_dialogs:
            # don't need to track this dialog any longer
            self.__created_qt_dialogs.remove(dlg)

        # disconnect from the dialog:
        dlg.dialog_closed.disconnect(self._on_dialog_closed)

        # clear temps
        dlg = None
        widget = None

        # finally, clean up the widget trash:
        self.__cleanup_widget_trash()

    def __cleanup_widget_trash(self):
        """
        Run through the widget trash and clean up any widgets
        that are no longer referenced by anything else.

        Notes:  This is pretty dumb and only looks at reference
        counts.  This means that if a widget has cyclic references
        then it will never get released.

        Better to be safe though as deleting/releasing a widget that
        still has events in the event queue will cause a hard crash!
        """
        still_trash = []
        for widget in self.__qt_widget_trash:
            # There should be 3 references:
            # 1. self.__qt_widget_trash[n]
            # 2. widget temporary
            # 3. temporary used by sys.getrefcount
            if sys.getrefcount(widget) <= 3:
                # we have the only references to the widget
                # so lets delete it!
                try:
                    widget.deleteLater()
                except RuntimeError:
                    # this is most likely because the Qt C++ widget has
                    # already been deleted elsewhere so we can safely
                    # ignore it!
                    pass
            else:
                # there are still other references to this widget
                # out there so we should still keep track of it
                still_trash.append(widget)

        # update widget trash
        self.__qt_widget_trash = still_trash
        self.log_debug(
            "Widget trash contains %d widgets" % (len(self.__qt_widget_trash))
        )

    def show_dialog(self, title, bundle, widget_class, *args, **kwargs):
        """
        Shows a non-modal dialog window in a way suitable for this engine.
        The engine will attempt to parent the dialog nicely to the host application.
        The dialog will be created with a standard Toolkit window title bar where
        the title will be displayed.

        .. note:: In some cases, it is necessary to hide the standard Toolkit title
                  bar. You can do this by adding a property to the widget class you are
                  displaying::

                        @property
                        def hide_tk_title_bar(self):
                            "Tell the system to not show the standard toolkit toolbar"
                            return True

        **Notes for engine developers**

        Qt dialog & widget management can be quite tricky in different engines/applications.
        Because of this, Sgtk provides a few overridable methods with the idea being that when
        developing a new engine, you only need to override the minimum amount necessary.

        Making use of these methods in the correct way allows the base Engine class to manage the
        lifetime of the dialogs and widgets efficiently and safely without you having to worry about it.

        The methods available are listed here in the hierarchy in which they are called::

            show_dialog()/show_modal()
                _create_dialog_with_widget()
                    _get_dialog_parent()
                    _create_widget()
                    _create_dialog()

        For example, if you just need to make sure that all dialogs use a specific parent widget
        then you only need to override _get_dialog_parent() (e.g. the tk-maya engine).
        However, if you need to implement a two-stage creation then you may need to re-implement
        show_dialog() and show_modal() to call _create_widget() and _create_dialog() directly rather
        than using the helper method _create_dialog_with_widget() (e.g. the tk-3dsmax engine).
        Finally, if the application you are writing an engine for is Qt based then you may not need
        to override any of these methods (e.g. the tk-nuke engine).

        :param title: The title of the window. This will appear in the Toolkit title bar.
        :param bundle: The app, engine or framework object that is associated with this window
        :param widget_class: The class of the UI to be constructed. This must derive from QWidget.
        :type widget_class: :class:`PySide.QtGui.QWidget`

        Additional parameters specified will be passed through to the widget_class constructor.

        :returns: the created widget_class instance
        """
        if not self.has_ui:
            self.log_error(
                "Sorry, this environment does not support UI display! Cannot show "
                "the requested window '%s'." % title
            )
            return None

        # create the dialog:
        dialog, widget = self._create_dialog_with_widget(
            title, bundle, widget_class, *args, **kwargs
        )

        # show the dialog
        dialog.show()

        # lastly, return the instantiated widget
        return widget

    def show_modal(self, title, bundle, widget_class, *args, **kwargs):
        """
        Shows a modal dialog window in a way suitable for this engine. The engine will attempt to
        integrate it as seamlessly as possible into the host application. This call is blocking
        until the user closes the dialog.
        The dialog will be created with a standard Toolkit window title bar where
        the title will be displayed.

        .. note:: In some cases, it is necessary to hide the standard Toolkit title
                  bar. You can do this by adding a property to the widget class you are
                  displaying::

                        @property
                        def hide_tk_title_bar(self):
                            "Tell the system to not show the standard toolkit toolbar"
                            return True

        :param title: The title of the window
        :param bundle: The app, engine or framework object that is associated with this window
        :param widget_class: The class of the UI to be constructed. This must derive from QWidget.
        :type widget_class: :class:`PySide.QtGui.QWidget`

        Additional parameters specified will be passed through to the widget_class constructor.

        :returns: (a standard QT dialog status return code, the created widget_class instance)
        """
        if not self.has_ui:
            self.log_error(
                "Sorry, this environment does not support UI display! Cannot show "
                "the requested window '%s'." % title
            )
            return None

        # create the dialog:
        dialog, widget = self._create_dialog_with_widget(
            title, bundle, widget_class, *args, **kwargs
        )

        # finally launch it, modal state
        status = dialog.exec_()

        # lastly, return the instantiated widget
        return (status, widget)

    def show_panel(self, panel_id, title, bundle, widget_class, *args, **kwargs):
        """
        Shows a panel in a way suitable for this engine. Engines should attempt to
        integrate panel support as seamlessly as possible into the host application.
        Some engines have extensive panel support and workflows, others have none at all.

        If the engine does not specifically implement panel support, the window will
        be shown as a modeless dialog instead and the call is equivalent to
        calling :meth:`show_dialog()`.

        The dialog will be created with a standard Toolkit window title bar where
        the title will be displayed.

        .. note:: In some cases, it is necessary to hide the standard Toolkit title
                  bar. You can do this by adding a property to the widget class you are
                  displaying::

                        @property
                        def hide_tk_title_bar(self):
                            "Tell the system to not show the standard toolkit toolbar"
                            return True

        :param panel_id: Unique identifier for the panel, as obtained by register_panel().
        :param title: The title of the panel
        :param bundle: The app, engine or framework object that is associated with this window
        :param widget_class: The class of the UI to be constructed. This must derive from QWidget.
        :type widget_class: :class:`PySide.QtGui.QWidget`

        Additional parameters specified will be passed through to the widget_class constructor.

        :returns: the created widget_class instance
        """
        # engines implementing panel support should subclass this method.
        # the core implementation falls back on a modeless window.
        self.log_warning(
            "Panel functionality not implemented. Falling back to showing "
            "panel '%s' in a modeless dialog" % panel_id
        )
        return self.show_dialog(title, bundle, widget_class, *args, **kwargs)

    def _resolve_sg_stylesheet_tokens(self, style_sheet):
        """
        Given a string containing a qt style sheet,
        perform replacements of key toolkit tokens.

        For example, "{{SG_HIGHLIGHT_COLOR}}" is converted to "#30A7E3"

        :param style_sheet: Stylesheet string to process
        :returns: Stylesheet string with replacements applied
        """
        processed_style_sheet = style_sheet
        for (token, value) in constants.SG_STYLESHEET_CONSTANTS.items():
            processed_style_sheet = processed_style_sheet.replace(
                "{{%s}}" % token, value
            )
        return processed_style_sheet

    def _apply_external_stylesheet(self, bundle, widget):
        """
        Apply an std external stylesheet, associated with a bundle, to a widget.

        This will check if a standard style.css file exists in the
        app/engine/framework root location on disk and if so load it from
        disk and apply to the given widget. The style sheet is cascading, meaning
        that it will affect all children of the given widget. Typically this is used
        at window creation in order to allow newly created dialogs to apply app specific
        styles easily.

        If the `SHOTGUN_QSS_FILE_WATCHER` env variable is set to "1", the style sheet
        will be reloaded and re-applied if changed. This can be useful when developing
        apps to do some interactive styling but shouldn't be used in production.

        :param bundle: app/engine/framework instance to load style sheet from
        :param widget: widget to apply stylesheet to
        """
        qss_file = os.path.join(bundle.disk_location, constants.BUNDLE_STYLESHEET_FILE)
        if not os.path.exists(qss_file):
            # Bail out if the file does not exist.
            return
        self.log_debug(
            "Detected std style sheet file '%s' - applying to widget %s"
            % (qss_file, widget)
        )
        try:
            self._apply_stylesheet_file(qss_file, widget)
        except Exception as e:
            # catch-all and issue a warning and continue.
            self.log_warning("Could not apply stylesheet '%s': %s" % (qss_file, e))

        # Set a style sheet file watcher which can be used for interactive styling.
        # File watchers can cause problems in production when accessing shared
        # storage, so we only set it if explicitly asked to do so.
        if os.getenv("SHOTGUN_QSS_FILE_WATCHER", False) == "1":
            try:
                self._add_stylesheet_file_watcher(qss_file, widget)
            except Exception as e:
                # We don't want the watcher to cause any problem, so we catch
                # errors but issue a warning so the developer knows that interactive
                # styling is off.
                self.log_warning("Unable to set qss file watcher: %s" % e)

    # Here we add backward compatibility for a typo that existed in core for a
    # while. The method was found to be used in some existing Engine subclasses
    # so we need this.
    _apply_external_styleshet = _apply_external_stylesheet

    def _apply_stylesheet_file(self, qss_file, widget):
        """
        Load and apply the given style sheet file to the given widget and all its
        children.

        :param str qss_file: Full path to the style sheet file.
        :param widget: The QWidget to apply the style sheet to.
        """
        f = open(qss_file, "rt")
        try:
            qss_data = f.read()
            # resolve tokens
            qss_data = self._resolve_sg_stylesheet_tokens(qss_data)
            # apply to widget (and all its children)
            widget.setStyleSheet(qss_data)
            # Post of widget repaint
            widget.update()
        finally:
            f.close()

    def _add_stylesheet_file_watcher(self, qss_file, widget):
        """
        Set a file watcher which will reload and re-apply the stylesheet file to
        the given widget if the file is modified.

        This can be useful when developping apps to perform interactive styling,
        but shouldn't be used in production because of the problems it can cause.

        :param qss_file: Full path to the style sheet file.
        :param widget: A QWidget to apply the stylesheet to.
        """
        from .qt import QtCore

        # We don't keep any reference to the watcher to let it be deleted with
        # the widget it is parented under.
        # Please note that QWidgets/QFileSystemWatcher don't seem to be actually
        # deleted, so if multiple dialogs are created, e.g. from tk-desktop, users
        # could end up having a *lot* of file watchers running. Another good reason
        # to *not* run these watchers in production, but only when developing apps.
        watcher = QtCore.QFileSystemWatcher([qss_file], parent=widget)
        watcher.fileChanged.connect(
            lambda x: self._on_external_stylesheet_changed(x, watcher, widget)
        )
        # We use log_info here instead of log_debug because the style sheet watcher
        # is meant to be used only when doing development and knowing that the
        # style sheet file watcher is activated is useful when the file is tweaked
        # but no visible changes happen. It can be useful as well to know that watchers
        # were activated by mistake in production.
        self.log_debug("Watching qss file %s for %s..." % (qss_file, widget))

    def _on_external_stylesheet_changed(self, qss_file, watcher, widget):
        """
        Called when the style sheet file has been modified and a watcher was set.
        Reload and re-apply the style sheet file to the given widget.

        :param qss_file: Full path to the style sheet file.
        :param watcher: The :class:`QtCore.QFileSystemWatcher` which triggered the
                        callback.
        :param widget: A QWidget to apply the stylesheet to.
        """
        # We use log_info here instead of log_debug because the style sheet watcher
        # is meant to be used only when doing development and knowing that the
        # style sheet file was reloaded but without any visible effect is useful
        # when tweaking it.
        self.log_info("Reloading style sheet %s..." % qss_file)
        # Unset styling
        widget.setStyleSheet("")
        # And reload it
        self._apply_stylesheet_file(qss_file, widget)
        # Some code editors rename files on save, so the watcher will
        # stop watching the file. Check if the file is being watched, re-attach
        # it if not.
        if qss_file not in watcher.files():
            watcher.addPath(qss_file)

    def _define_qt_base(self):
        """
        This will be called at initialisation time and will allow
        a user to control various aspects of how QT is being used
        by Tank. The method should return a dictionary with a number
        of specific keys, outlined below.

        * qt_core - the QtCore module to use
        * qt_gui - the QtGui module to use
        * wrapper - the Qt wrapper root module, e.g. PySide
        * dialog_base - base class for to use for Tank's dialog factory

        :returns: dict
        """
        base = {"qt_core": None, "qt_gui": None, "dialog_base": None}
        try:
            importer = QtImporter()
            base["qt_core"] = importer.QtCore
            base["qt_gui"] = importer.QtGui
            if importer.QtGui:
                base["dialog_base"] = importer.QtGui.QDialog
            else:
                base["dialog_base"] = None
            base["wrapper"] = importer.binding
            base["shiboken"] = importer.shiboken
        except:

            self.log_exception(
                "Default engine QT definition failed to find QT. "
                "This may need to be subclassed."
            )

        return base

    def __define_qt5_base(self):
        """
        This will be called at initialization to discover every PySide 2 modules. It should provide
        every Qt modules available as well as two extra attributes, ``__name__`` and
        ``__version__``, which refer to the name of the binding and it's version, e.g.
        PySide2 and 2.0.1.

        .. note:: PyQt5 not supported since it runs only on Python 3.

        :returns: A dictionary with all the modules, __version__ and __name__.
        """
        return QtImporter(interface_version_requested=QtImporter.QT5).base

    def __define_qt6_base(self):
        """
        This will be called at initialization to discover every PySide6 module. It should provide
        every Qt modules available as well as two extra attributes, ``__name__`` and
        ``__version__``, which refer to the name of the binding and it's version, e.g.
        PySide6 and 6.2.7

        :returns: A dictionary with all the modules, __version__ and __name__.
        """
        return QtImporter(interface_version_requested=QtImporter.QT6).base

    def _initialize_dark_look_and_feel(self):
        """
        Initializes a standard toolkit look and feel using a combination of
        QPalette and stylesheets.

        If your engine is running inside an environment which already has
        a dark style defined, do not call this method. The Toolkit apps are
        designed to work well with most dark themes.

        However, if you are for example creating your own QApplication instance
        you can execute this method to put the session into Toolkit's
        standard dark mode.

        This will initialize the plastique style (for Qt4) or the fusion style
        (for Qt5/Qt6), and set it up with a standard dark palette and supporting
        stylesheet.

        `Qt5 setStyle documentation <https://doc.qt.io/qt-5.10/qapplication.html#setStyle-1>`_
        `Qt6 setStyle documentation <https://doc.qt.io/qt-6/qapplication.html#setStyle-1>`_

        Apps and UIs can then extend this further by using further css.

        Due to restrictions in QT, this needs to run after a QApplication object
        has been instantiated.
        """
<<<<<<< HEAD
        if self.has_qt5:
            self.log_debug("Applying Qt5-specific styling...")
            self.__initialize_dark_look_and_feel_qt5()
=======
        if self.has_qt5 or self.has_qt6:
            self.log_debug("Applying Qt5/Qt6-specific styling (Fusion)...")
            self.__initialize_dark_look_and_feel_qt5_qt6()
        elif self.has_qt4:
            self.log_debug("Applying Qt4-specific styling...")
            self.__initialize_dark_look_and_feel_qt4()
>>>>>>> 0edcee4c
        else:
            self.log_warning(
                "Qt5 is not available. Toolkit styling will not be applied."
            )

    def __initialize_dark_look_and_feel_qt5_qt6(self):
        """
        Applies a dark style for Qt5 environments. This sets the "fusion" style
        at the application level, and then constructs and applies a custom palette
        that emulates Maya 2017's color scheme.
        """
        from .qt import QtGui

        app = QtGui.QApplication.instance()

        # Set the fusion style, which gives us a good base to build on. With
        # this, we'll be sticking largely to the style and won't need to
        # introduce much qss to get a good look.
        app.setStyle("fusion")

        # Build ourselves a dark palette to assign to the application. This
        # will take the fusion style and darken it up.
        palette = QtGui.QPalette()

        # This closely resembles the color palette used in Maya 2017 with a
        # few minor tweaks.
        palette.setBrush(
            QtGui.QPalette.Disabled, QtGui.QPalette.Button, QtGui.QColor(80, 80, 80)
        )
        palette.setBrush(
            QtGui.QPalette.Disabled, QtGui.QPalette.Light, QtGui.QColor(97, 97, 97)
        )
        palette.setBrush(
            QtGui.QPalette.Disabled, QtGui.QPalette.Midlight, QtGui.QColor(59, 59, 59)
        )
        palette.setBrush(
            QtGui.QPalette.Disabled, QtGui.QPalette.Dark, QtGui.QColor(37, 37, 37)
        )
        palette.setBrush(
            QtGui.QPalette.Disabled, QtGui.QPalette.Mid, QtGui.QColor(45, 45, 45)
        )
        palette.setBrush(
            QtGui.QPalette.Disabled, QtGui.QPalette.Base, QtGui.QColor(42, 42, 42)
        )
        palette.setBrush(
            QtGui.QPalette.Disabled, QtGui.QPalette.Window, QtGui.QColor(68, 68, 68)
        )
        palette.setBrush(
            QtGui.QPalette.Disabled, QtGui.QPalette.Shadow, QtGui.QColor(0, 0, 0)
        )
        palette.setBrush(
            QtGui.QPalette.Disabled,
            QtGui.QPalette.AlternateBase,
            palette.color(QtGui.QPalette.Disabled, QtGui.QPalette.Base).lighter(110),
        )
        palette.setBrush(
            QtGui.QPalette.Disabled,
            QtGui.QPalette.Text,
            palette.color(QtGui.QPalette.Disabled, QtGui.QPalette.Base).lighter(250),
        )
        palette.setBrush(
            QtGui.QPalette.Disabled,
            QtGui.QPalette.Link,
            palette.color(QtGui.QPalette.Disabled, QtGui.QPalette.Base).lighter(250),
        )
        palette.setBrush(
            QtGui.QPalette.Disabled,
            QtGui.QPalette.LinkVisited,
            palette.color(QtGui.QPalette.Disabled, QtGui.QPalette.Base).lighter(110),
        )

        palette.setBrush(
            QtGui.QPalette.Active,
            QtGui.QPalette.WindowText,
            QtGui.QColor(200, 200, 200),
        )
        palette.setBrush(
            QtGui.QPalette.Active, QtGui.QPalette.Button, QtGui.QColor(75, 75, 75)
        )
        palette.setBrush(
            QtGui.QPalette.Active,
            QtGui.QPalette.ButtonText,
            QtGui.QColor(200, 200, 200),
        )
        palette.setBrush(
            QtGui.QPalette.Active, QtGui.QPalette.Light, QtGui.QColor(97, 97, 97)
        )
        palette.setBrush(
            QtGui.QPalette.Active, QtGui.QPalette.Midlight, QtGui.QColor(59, 59, 59)
        )
        palette.setBrush(
            QtGui.QPalette.Active, QtGui.QPalette.Dark, QtGui.QColor(37, 37, 37)
        )
        palette.setBrush(
            QtGui.QPalette.Active, QtGui.QPalette.Mid, QtGui.QColor(45, 45, 45)
        )
        palette.setBrush(
            QtGui.QPalette.Active, QtGui.QPalette.Text, QtGui.QColor(200, 200, 200)
        )
        palette.setBrush(
            QtGui.QPalette.Active, QtGui.QPalette.Link, QtGui.QColor(200, 200, 200)
        )
        palette.setBrush(
            QtGui.QPalette.Active, QtGui.QPalette.LinkVisited, QtGui.QColor(97, 97, 97)
        )
        palette.setBrush(
            QtGui.QPalette.Active, QtGui.QPalette.BrightText, QtGui.QColor(37, 37, 37)
        )
        palette.setBrush(
            QtGui.QPalette.Active, QtGui.QPalette.Base, QtGui.QColor(42, 42, 42)
        )
        palette.setBrush(
            QtGui.QPalette.Active, QtGui.QPalette.Window, QtGui.QColor(68, 68, 68)
        )
        palette.setBrush(
            QtGui.QPalette.Active, QtGui.QPalette.Shadow, QtGui.QColor(0, 0, 0)
        )
        palette.setBrush(
            QtGui.QPalette.Active,
            QtGui.QPalette.AlternateBase,
            palette.color(QtGui.QPalette.Active, QtGui.QPalette.Base).lighter(110),
        )

        palette.setBrush(
            QtGui.QPalette.Inactive,
            QtGui.QPalette.WindowText,
            QtGui.QColor(200, 200, 200),
        )
        palette.setBrush(
            QtGui.QPalette.Inactive, QtGui.QPalette.Button, QtGui.QColor(75, 75, 75)
        )
        palette.setBrush(
            QtGui.QPalette.Inactive,
            QtGui.QPalette.ButtonText,
            QtGui.QColor(200, 200, 200),
        )
        palette.setBrush(
            QtGui.QPalette.Inactive, QtGui.QPalette.Light, QtGui.QColor(97, 97, 97)
        )
        palette.setBrush(
            QtGui.QPalette.Inactive, QtGui.QPalette.Midlight, QtGui.QColor(59, 59, 59)
        )
        palette.setBrush(
            QtGui.QPalette.Inactive, QtGui.QPalette.Dark, QtGui.QColor(37, 37, 37)
        )
        palette.setBrush(
            QtGui.QPalette.Inactive, QtGui.QPalette.Mid, QtGui.QColor(45, 45, 45)
        )
        palette.setBrush(
            QtGui.QPalette.Inactive, QtGui.QPalette.Text, QtGui.QColor(200, 200, 200)
        )
        palette.setBrush(
            QtGui.QPalette.Inactive, QtGui.QPalette.Link, QtGui.QColor(200, 200, 200)
        )
        palette.setBrush(
            QtGui.QPalette.Inactive,
            QtGui.QPalette.LinkVisited,
            QtGui.QColor(97, 97, 97),
        )
        palette.setBrush(
            QtGui.QPalette.Inactive, QtGui.QPalette.BrightText, QtGui.QColor(37, 37, 37)
        )
        palette.setBrush(
            QtGui.QPalette.Inactive, QtGui.QPalette.Base, QtGui.QColor(42, 42, 42)
        )
        palette.setBrush(
            QtGui.QPalette.Inactive, QtGui.QPalette.Window, QtGui.QColor(68, 68, 68)
        )
        palette.setBrush(
            QtGui.QPalette.Inactive, QtGui.QPalette.Shadow, QtGui.QColor(0, 0, 0)
        )
        palette.setBrush(
            QtGui.QPalette.Inactive,
            QtGui.QPalette.AlternateBase,
            palette.color(QtGui.QPalette.Inactive, QtGui.QPalette.Base).lighter(110),
        )

        app.setPalette(palette)

        # Finally, we just need to set the default font size for our widgets
        # deriving from QWidget. This also has the side effect of correcting
        # a couple of styling quirks in the tank dialog header when it's
        # used with the fusion style.
        app.setStyleSheet(".QWidget { font-size: 11px; }")

    def _get_standard_qt_stylesheet(self):
        """
        **********************************************************************
        THIS METHOD HAS BEEN DEPRECATED AND SHOULD NOT BE USED!
        Instead, call _initialize_standard_look_and_feel()
        **********************************************************************

        For environments which do not have a well defined QT style sheet,
        Toolkit maintains a "standard style" which is similar to the look and
        feel that Maya and Nuke has.

        This is intended to be used in conjunction with QTs cleanlooks mode.
        The init code inside an engine would typically look something like this:

            QtGui.QApplication.setStyle("cleanlooks")
            qt_application = QtGui.QApplication([])
            qt_application.setStyleSheet( self._get_standard_qt_stylesheet() )

        :returns: The style sheet data, as a string.
        """
        css_file = self.__get_platform_resource_path("toolkit_std_dark.css")
        with open(css_file) as f:
            return f.read()

    def _register_shared_framework(self, instance_name, fw_obj):
        """
        Registers a framework with the specified instance name.
        This allows framework instances to be shared between bundles.
        This method is exposed for use by the platform.framework module.

        :param instance_name: Name of framework instance, as defined in the
                              environment. For example 'tk-framework-widget_v1.x.x'
        :param fw_obj: Framework object.
        """
        self.__shared_frameworks[instance_name] = fw_obj

    def _get_shared_framework(self, instance_name):
        """
        Get a framework instance by name. If no framework with the specified
        name has been loaded yet, None is returned.
        This method is exposed for use by the platform.framework module.

        :param instance_name: Name of framework instance, as defined in the
                              environment. For example 'tk-framework-widget_v1.x.x'
        """
        return self.__shared_frameworks.get(instance_name, None)

    def __create_invokers(self):
        """
        Create the object used to invoke function calls on the main thread when
        called from a different thread.
        """
        invoker = None
        async_invoker = None
        if self.has_ui:
            from .qt import QtGui, QtCore

            # Classes are defined locally since Qt might not be available.
            if QtGui and QtCore:

                class Invoker(QtCore.QObject):
                    """
                    Invoker class - implements a mechanism to execute a function with arbitrary
                    args in the main thread.
                    """

                    def __init__(self):
                        """
                        Construction
                        """
                        QtCore.QObject.__init__(self)
                        self._lock = threading.Lock()
                        self._fn = None
                        self._res = None

                    def invoke(self, fn, *args, **kwargs):
                        """
                        Invoke the specified function with the specified args in the main thread

                        :param fn:          The function to execute in the main thread
                        :param *args:       Args for the function
                        :param **kwargs:    Named arguments for the function
                        :returns:           The result returned by the function
                        """
                        # acquire lock to ensure that the function and result are not overwritten
                        # by syncrounous calls to this method from different threads
                        self._lock.acquire()
                        try:
                            self._fn = lambda: fn(*args, **kwargs)
                            self._res = None

                            # invoke the internal _do_invoke method that will actually run the function.  Note that
                            # we are unable to pass/return arguments through invokeMethod as this isn't properly
                            # supported by PySide.
                            QtCore.QMetaObject.invokeMethod(
                                self, "_do_invoke", QtCore.Qt.BlockingQueuedConnection
                            )

                            return self._res
                        finally:
                            self._lock.release()

                    @qt.QtCore.Slot()
                    def _do_invoke(self):
                        """
                        Execute the function
                        """
                        self._res = self._fn()

                class AsyncInvoker(QtCore.QObject):
                    """
                    Invoker class - implements a mechanism to execute a function with arbitrary
                    args in the main thread asynchronously.
                    """

                    __signal = QtCore.Signal(object)

                    def __init__(self):
                        """
                        Construction
                        """
                        QtCore.QObject.__init__(self)
                        self.__signal.connect(self.__execute_in_main_thread)

                    def invoke(self, fn, *args, **kwargs):
                        """
                        Invoke the specified function with the specified args in the main thread

                        :param fn:          The function to execute in the main thread
                        :param *args:       Args for the function
                        :param **kwargs:    Named arguments for the function
                        :returns:           The result returned by the function
                        """

                        self.__signal.emit(lambda: fn(*args, **kwargs))

                    def __execute_in_main_thread(self, fn):
                        fn()

                # Make sure that the invoker exists in the main thread:
                invoker = Invoker()
                async_invoker = AsyncInvoker()
                if QtCore.QCoreApplication.instance():
                    invoker.moveToThread(QtCore.QCoreApplication.instance().thread())
                    async_invoker.moveToThread(
                        QtCore.QCoreApplication.instance().thread()
                    )

        return invoker, async_invoker

    ##########################################################################################
    # private

    def __load_apps(self, reuse_existing_apps=False, old_context=None):
        """
        Populate the __applications dictionary, skip over apps that fail to initialize.

        :param reuse_existing_apps:     Whether to use already-running apps rather than
                                        starting up a new instance. This is primarily
                                        used during context changes. Default is False.
        :param old_context:             In the event of a context change occurring, this
                                        represents the context being changed away from,
                                        which will be provided along with the current
                                        context to each reused app's post_context_change
                                        method.
        """
        # If this is a load as part of a context change, the applications
        # dict will already have stuff in it. We can explicitly clean that
        # out here since those apps also exist in self.__application_pool,
        # which is persistent.
        self.__applications = dict()

        # The commands dict will be repopulated either by new app inits,
        # or by pulling existing commands for reused apps from the persistant
        # cache of commands.
        self.__commands = dict()
        self.__register_reload_command()

        for app_instance_name in self.__env.get_apps(self.__engine_instance_name):
            # Get a handle to the app bundle.
            descriptor = self.__env.get_app_descriptor(
                self.__engine_instance_name, app_instance_name
            )

            if not descriptor.exists_local():
                self.log_error(
                    "Cannot start app! %s does not exist on disk." % descriptor
                )
                continue

            # Load settings for app - skip over the ones that don't validate
            try:
                # get the app settings data and validate it.
                app_schema = descriptor.configuration_schema
                app_settings = self.__env.get_app_settings(
                    self.__engine_instance_name, app_instance_name
                )

                # check that the context contains all the info that the app needs
                if self.__engine_instance_name != constants.SHOTGUN_ENGINE_NAME:
                    # special case! The shotgun engine is special and does not have a
                    # context until you actually run a command, so disable the validation.
                    validation.validate_context(descriptor, self.context)

                # make sure the current operating system platform is supported
                validation.validate_platform(descriptor)

                # for multi engine apps, make sure our engine is supported
                supported_engines = descriptor.supported_engines
                if supported_engines and self.name not in supported_engines:
                    raise TankError(
                        "The app could not be loaded since it only supports "
                        "the following engines: %s. Your current engine has been "
                        "identified as '%s'" % (supported_engines, self.name)
                    )

                # now validate the configuration
                validation.validate_settings(
                    app_instance_name, self.tank, self.context, app_schema, app_settings
                )

            except TankError as e:
                # validation error - probably some issue with the settings!
                # report this as an error message.
                self.log_error(
                    "App configuration Error for %s (configured in environment '%s'). "
                    "It will not be loaded: %s"
                    % (app_instance_name, self.__env.disk_location, e)
                )
                continue

            except Exception:
                # code execution error in the validation. Report this as an error
                # with the engire call stack!
                self.log_exception(
                    "A general exception was caught while trying to "
                    "validate the configuration loaded from '%s' for app %s. "
                    "The app will not be loaded."
                    % (self.__env.disk_location, app_instance_name)
                )
                continue

            # If we're told to reuse existing app instances, check for it and
            # continue if it's already there. This is most likely a context
            # change that's in progress, which means we only want to load apps
            # that aren't already up and running.
            install_path = descriptor.get_path()
            app_pool = self.__application_pool

            if reuse_existing_apps and install_path in app_pool:
                # If we were given an "old" context that's being switched away
                # from, we can run the post change method and do a bit of
                # reinitialization of certain portions of the app.
                if (
                    old_context is not None
                    and app_instance_name in app_pool[install_path]
                ):
                    app = self.__application_pool[install_path][app_instance_name]

                    try:
                        # Update the app's internal context pointer.
                        app._set_context(self.context)

                        # Update the app settings.
                        app._set_settings(app_settings)

                        # Set the instance name.
                        app.instance_name = app_instance_name

                        # Make sure our frameworks are up and running properly for
                        # the new context.
                        setup_frameworks(self, app, self.__env, descriptor)

                        # Repopulate the app's commands into the engine.
                        for command_name, command in self.__command_pool.items():
                            if app is command.get("properties", dict()).get("app"):
                                self.__commands[command_name] = command

                        # Run the post method in case there's custom logic implemented
                        # for the app.
                        app.post_context_change(old_context, self.context)
                    except Exception:
                        # If any of the reinitialization failed we will warn and
                        # continue on to a restart of the app via the normal means.
                        self.log_warning(
                            "App %r failed to change context and will be restarted: %s"
                            % (app, traceback.format_exc())
                        )
                    else:
                        # If the reinitialization of the reused app succeeded, we
                        # just have to add it to the apps list and continue on to
                        # the next app.
                        self.log_debug(
                            "App %s successfully reinitialized for new context %s."
                            % (app_instance_name, str(self.context))
                        )
                        self.__applications[app_instance_name] = app
                        continue

            # load the app
            try:
                # now get the app location and resolve it into a version object
                app_dir = descriptor.get_path()

                # create the object, run the constructor
                app = application.get_application(
                    self,
                    app_dir,
                    descriptor,
                    app_settings,
                    app_instance_name,
                    self.__env,
                )

                # load any frameworks required
                setup_frameworks(self, app, self.__env, descriptor)

                # track the init of the app
                self.__currently_initializing_app = app
                try:
                    app.init_app()
                finally:
                    self.__currently_initializing_app = None

            except TankError as e:
                self.log_error(
                    "App %s failed to initialize. It will not be loaded: %s"
                    % (app_dir, e)
                )

            except Exception:
                self.log_exception(
                    "App %s failed to initialize. It will not be loaded." % app_dir
                )
            else:
                # note! Apps are keyed by their instance name, meaning that we
                # could theoretically have multiple instances of the same app.
                self.__applications[app_instance_name] = app

            # For the sake of potetial context changes, apps and commands are cached
            # into a persistent pool such that they can be reused at some later time.
            # This is required because, during context changes, some apps that were
            # active in the old context might not be active in the new context. Because
            # we might then switch BACK to the old context at some later time, or some
            # future context might simply make use of some of the same apps, we want
            # to keep a running cache of everything that's been initialized over time.
            # This will allow us to reuse those (assuming they support on-the-fly
            # context changes) rather than having to import and instantiate the same
            # app(s) all over again, thereby hurting performance.

            # Likewise, with commands, those from the old context that are not associated
            # with apps that are active in the new context are filtered out of the engine's
            # list of commands. When switching back to the old context, or any time the
            # associated app is reused, we can then add back in the commands that the app
            # had previously registered. With that, we're not required to re-run the init
            # process for the app.

            # Update the persistent application pool for use in context changes.
            for app in self.__applications.values():
                # We will only track apps that we know can handle a context
                # change. Any that do not will not be treated as a persistent
                # app.
                if (
                    app.context_change_allowed
                    and app.instance_name == app_instance_name
                ):
                    app_path = app.descriptor.get_path()

                    if app_path not in self.__application_pool:
                        self.__application_pool[app_path] = dict()

                    self.__application_pool[app_path][app_instance_name] = app

            # Update the persistent commands pool for use in context changes.
            for command_name, command in self.__commands.items():
                self.__command_pool[command_name] = command

    def __destroy_frameworks(self):
        """
        Destroy frameworks
        """
        # Destroy engine's frameworks
        for fw in self.frameworks.values():
            if not fw.is_shared:
                fw._destroy_framework()

        # Destroy shared frameworks
        for fw in self.__shared_frameworks.values():
            fw._destroy_framework()
        self.__shared_frameworks = {}

    def __destroy_apps(self):
        """
        Call the destroy_app method on all loaded apps
        """

        for app in self.__applications.values():
            app._destroy_frameworks()
            self.log_debug("Destroying %s" % app)
            app.destroy_app()

    def __register_reload_command(self):
        """
        Registers a "Reload and Restart" command with the engine if any
        running apps are registered via a dev descriptor.
        """
        for app in self.__applications.values():
            if app.descriptor.is_dev():
                self.log_debug(
                    "App %s is registered via a dev descriptor. Will add a reload "
                    "button to the actions listings." % app
                )
                from . import restart

                self.register_command(
                    "Reload and Restart",
                    restart,
                    {
                        "short_name": "restart",
                        "icon": self.__get_platform_resource_path("reload_256.png"),
                        "type": "context_menu",
                    },
                )
                # only need one reload button, so don't keep iterating :)
                break

    def __get_platform_resource_path(self, filename):
        """
        Returns the full path to the given platform resource file or folder.
        Resources reside in the core/platform/qt folder.

        :return: full path
        """
        this_folder = os.path.abspath(os.path.dirname(__file__))
        return os.path.join(this_folder, "qt", filename)

    def __run_post_engine_inits(self):
        """
        Executes the post_engine_init method for all running apps.
        """
        for app in self.__applications.values():
            try:
                app.post_engine_init()
            except TankError as e:
                self.log_error(
                    "App %s Failed to run its post_engine_init. It is loaded, but"
                    "may not operate in its desired state! Details: %s" % (app, e)
                )
            except Exception:
                self.log_exception(
                    "App %s failed run its post_engine_init. It is loaded, but"
                    "may not operate in its desired state!" % app
                )


##########################################################################################
# Engine management

g_current_engine = None


def set_current_engine(eng):
    """
    Sets the current engine

    :param eng: :class:`Engine` instance to set as current.
    """
    global g_current_engine
    g_current_engine = eng


def current_engine():
    """
    Returns the currently active engine.

    :returns: :class:`Engine` instance or None if no engine is running.
    """
    global g_current_engine
    return g_current_engine


def get_engine_path(engine_name, tk, context):
    """
    Returns the path to the engine corresponding to the given engine name or
    None if the engine could not be found.

    Similar to :meth:`start_engine`, but instead of starting an engine, this method
    returns the path to a suitable engine. This helper method is sometimes useful
    when initializing engines for applications that do not have a built in python interpreter.

    Example::

        >>> import sgtk
        >>> tk = sgtk.sgtk_from_path("/studio/project_root")
        >>> ctx = tk.context_empty()
        >>> sgtk.platform.get_engine_path('tk-maya', tk, ctx)
        /studio/sgtk/install/engines/app_store/tk-maya/v0.1.0


    :param engine_name: Name of the engine to launch, e.g. tk-maya
    :param tk: :class:`~sgtk.Sgtk` instance to associate the engine with
    :param context: :class:`~sgtk.Context` object of the context to launch the engine for.
    :returns: Path to where the engine code is located on disk.
    """
    # get environment and engine location
    try:
        (env, engine_descriptor) = get_env_and_descriptor_for_engine(
            engine_name, tk, context
        )
    except TankEngineInitError:
        return None

    # return path to engine code
    engine_path = engine_descriptor.get_path()
    return engine_path


def start_engine(engine_name, tk, context):
    """
    Creates an engine and makes it the current engine.
    Returns the newly created engine object. Example::

        >>> import sgtk
        >>> tk = sgtk.sgtk_from_path("/studio/project_root")
        >>> ctx = tk.context_empty()
        >>> engine = sgtk.platform.start_engine('tk-maya', tk, ctx)
        >>> engine
        <Sgtk Engine 0x10451b690: tk-maya, env: shotgun>

    .. note:: This is for advanced workflows. For standard use
        cases, use :meth:`~sgtk.bootstrap.ToolkitManager.bootstrap_engine`.
        For more information, see :ref:`init_and_startup`.

    :param engine_name: Name of the engine to launch, e.g. tk-maya
    :param tk: :class:`~sgtk.Sgtk` instance to associate the engine with
    :param context: :class:`~sgtk.Context` object of the context to launch the engine for.
    :returns: :class:`Engine` instance
    :raises: :class:`TankEngineInitError` if an engine could not be started
             for the passed context.
    """
    return _start_engine(engine_name, tk, None, context)


def _restart_engine(new_context):
    """
    Restarts an engine by destroying the previous one and creating a new one.

    :param new_context: Context for the new engine. If None, previous context will
        be reused.
    :type new_context: :class:`~sgtk.Context`
    """
    engine = current_engine()
    try:
        # Track some of the current state before restarting the engine.
        old_context = engine.context
        new_context = new_context or engine.context

        # Restart the engine. If we were given a new context to use,
        # use it, otherwise restart using the same context as before.
        current_engine_name = engine.instance_name
        with _CoreContextChangeHookGuard(engine.sgtk, old_context, new_context):
            engine.destroy()

            _start_engine(
                current_engine_name, new_context.tank, old_context, new_context
            )
    except TankError as e:
        engine.log_error("Could not restart the engine: %s" % e)
    except Exception:
        engine.log_exception("Could not restart the engine!")


class _CoreContextChangeHookGuard(object):
    """
    Used with the ``with`` statement, this guard will notify the context_change
    core hook with the pre_context_change event on entering and
    post_context_change even on exit if and only if the scope exits without
    an exception being raised.
    """

    _depth = 0

    def __init__(self, tk, old_context, new_context):
        """
        Constructor.

        :param tk: Toolkit instance.
        :param old_context: Current context.
        :param new_context: Context we're switching to.
        """
        self._tk = tk
        self._old_context = old_context
        self._new_context = new_context

    def __enter__(self):
        """
        Executes the pre context change hook if we're the first guard instance.
        """
        self.__class__._depth += 1
        # If we're the first instance of the guard, notify.
        if self._depth == 1:
            self._execute_pre_context_change(
                self._tk, self._old_context, self._new_context
            )

    # Made static so we can introspec the content of the guard during unit testing.
    @staticmethod
    def _execute_pre_context_change(tk, old_context, new_context):
        """
        Executes the pre context change hook.

        :param tk: Toolkit instance.
        :param old_context: Current context.
        :param new_context: Context we're switching to.
        """
        tk.execute_core_hook_method(
            constants.CONTEXT_CHANGE_HOOK,
            "pre_context_change",
            current_context=old_context,
            next_context=new_context,
        )

    def __exit__(self, ex_type, *_):
        """
        Executes the post context change hook if we're the last guard instance.

        :param ex_type: Type of the exception raised, if any.
        """
        # If we are the last instance of the guard and there's no exception, notify
        if self.__class__._depth == 1 and not ex_type:
            self._execute_post_context_change(
                self._tk, self._old_context, self._new_context
            )

        self.__class__._depth -= 1

    # Made static so we can introspec the content of the guard during unit testing.
    @staticmethod
    def _execute_post_context_change(tk, old_context, new_context):
        """
        Executes the post context change hook.

        :param tk: Toolkit instance.
        :param old_context: Current context.
        :param new_context: Context we're switching to.
        """
        tk.execute_core_hook_method(
            constants.CONTEXT_CHANGE_HOOK,
            "post_context_change",
            previous_context=old_context,
            current_context=new_context,
        )


def _start_engine(engine_name, tk, old_context, new_context):
    """
    Starts an engine for a given Toolkit instance and context.

    :param engine_name: Name of the engine to start.
    :param tk: Toolkit instance.
    :type tk: :class:`~sgtk.Sgtk`
    :param old_context: Context before the context change.
    :type old_context: :class:`~sgtk.Context`
    :param new_context: Context after the context change.
    :type new_context: :class:`~sgtk.Context`

    :returns: A new sgtk.platform.Engine object.
    """
    # first ensure that an engine is not currently running
    if current_engine():
        raise TankError(
            "An engine (%s) is already running! Before you can start a new engine, "
            "please shut down the previous one using the command "
            "tank.platform.current_engine().destroy()." % current_engine()
        )

    # begin writing log to disk, associated with the engine
    # only do this if a logger hasn't been previously set up.
    if LogManager().base_file_handler is None:
        LogManager().initialize_base_file_handler(engine_name)

    # get environment and engine location
    (env, engine_descriptor) = get_env_and_descriptor_for_engine(
        engine_name, tk, new_context
    )

    # make sure it exists locally
    if not engine_descriptor.exists_local():
        raise TankEngineInitError(
            "Cannot start engine! %s does not exist on disk" % engine_descriptor
        )

    # get path to engine code
    engine_path = engine_descriptor.get_path()
    plugin_file = os.path.join(engine_path, constants.ENGINE_FILE)
    class_obj = load_plugin(plugin_file, Engine)

    # Notify the context change and start the engine.
    with _CoreContextChangeHookGuard(tk, old_context, new_context):
        # Instantiate the engine
        engine = class_obj(tk, new_context, engine_name, env)
        # register this engine as the current engine
        set_current_engine(engine)

    metrics_cache.consume()

    return engine


def find_app_settings(engine_name, app_name, tk, context, engine_instance_name=None):
    """
    Utility method to find the settings for an app in an engine in the
    environment determined for the context by pick environment hook.

    :param engine_name: system name of the engine to look for, e.g tk-maya
    :param app_name: system name of the app to look for, e.g. tk-multi-publish
    :param tk: :class:`~sgtk.Sgtk` instance
    :param context: :class:`~sgtk.Context` object to use when picking environment
    :param engine_instance_name: The instance name of the engine to look for.

    :returns: list of dictionaries containing the engine name,
              application name and settings for any matching
              applications that are found and that have valid
              settings
    """
    app_settings = []

    # get the environment via the pick_environment hook
    env_name = __pick_environment(engine_name, tk, context)
    env = tk.pipeline_configuration.get_environment(env_name, context)

    # now find all engines whose names match the engine_name:
    for eng in env.get_engines():
        eng_desc = env.get_engine_descriptor(eng)
        eng_sys_name = eng_desc.system_name

        # Make sure that we get the right engine by comparing engine
        # name and instance name, if provided.
        if eng_sys_name != engine_name:
            continue
        if engine_instance_name and engine_instance_name != eng:
            continue

        # ok, found engine so look for app:
        for app in env.get_apps(eng):
            app_desc = env.get_app_descriptor(eng, app)
            if app_desc.system_name != app_name:
                continue

            # ok, found an app - lets validate the settings as
            # we want to ignore them if they're not valid
            try:
                schema = app_desc.configuration_schema
                settings = env.get_app_settings(eng, app)

                # Check that the context contains all the info that the app needs.
                validation.validate_context(app_desc, context)

                # Make sure the current operating system platform is supported.
                validation.validate_platform(app_desc)

                # For multi engine apps, make sure our engine is supported.
                supported_engines = app_desc.supported_engines
                if supported_engines and engine_name not in supported_engines:
                    raise TankError(
                        "The app doesn't support the engine %s. It supports "
                        "the following engines: %s" % (engine_name, supported_engines)
                    )

                # Finally validate the configuration.
                # Note: context is set to None as we don't
                # want to fail validation because of an
                # incomplete context at this stage!
                validation.validate_settings(app, tk, None, schema, settings)
            except TankError as e:
                core_logger.warning(
                    "Could not validate app settings for the "
                    '"%s" app instance in the "%s" environment '
                    'on the "%s" engine.\nError: %s' % (app, env_name, engine_name, e)
                )
                # Ignore any Tank exceptions to skip invalid apps.
                continue

            # settings are valid so add them to return list:
            app_settings.append(
                {"engine_instance": eng, "app_instance": app, "settings": settings}
            )

    return app_settings


def start_shotgun_engine(tk, entity_type, context):
    """
    Special, internal method that handles the shotgun engine.

    :param tk:          tank instance
    :param entity_type: type of the entity to use as a target for picking our
                        shotgun environment
    :param context:     context to use for the shotgun engine and its apps.

                        If some apps require a specific context to extract
                        information (e.g. they call a pick_environment hook to
                        get the environment to use based on the context), this
                        should be set to something other than the empty
                        context.
    """

    # begin writing log to disk, associated with the engine
    if LogManager().base_file_handler is None:
        LogManager().initialize_base_file_handler(constants.SHOTGUN_ENGINE_NAME)

    # bypass the get_environment hook and use a fixed set of environments
    # for this shotgun engine. This is required because of the action caching.
    env = tk.pipeline_configuration.get_environment(
        "shotgun_%s" % entity_type.lower(), context
    )

    # get the location for our engine
    if constants.SHOTGUN_ENGINE_NAME not in env.get_engines():
        raise TankMissingEngineError(
            "Cannot find a PTR engine in %s. Please contact support." % env
        )

    engine_descriptor = env.get_engine_descriptor(constants.SHOTGUN_ENGINE_NAME)

    # make sure it exists locally
    if not engine_descriptor.exists_local():
        raise TankEngineInitError(
            "Cannot start engine! %s does not exist on disk" % engine_descriptor
        )

    # get path to engine code
    engine_path = engine_descriptor.get_path()
    plugin_file = os.path.join(engine_path, constants.ENGINE_FILE)

    # Instantiate the engine
    class_obj = load_plugin(plugin_file, Engine)
    obj = class_obj(tk, context, constants.SHOTGUN_ENGINE_NAME, env)

    # register this engine as the current engine
    set_current_engine(obj)

    metrics_cache.consume()

    return obj


def get_environment_from_context(tk, context):
    """
    Returns an environment object given a context.
    Returns None if no environment was found.
    """
    try:
        env_name = tk.execute_core_hook(
            constants.PICK_ENVIRONMENT_CORE_HOOK_NAME, context=context
        )
    except Exception as e:
        raise TankError(
            "Could not resolve an environment for context '%s'. The pick "
            "environment hook reported the following error: %s" % (context, e)
        )

    if env_name is None:
        return None

    return tk.pipeline_configuration.get_environment(env_name, context)


def show_global_busy(title, details):
    """
    Convenience method.

    Displays or updates a global busy/progress indicator window tied to the currently running engine.
    For more details and documentation, see the engine class documentation of this method.

    :params title: Short descriptive title of what is happening
    :params details: Detailed message describing what is going on.
    """
    engine = current_engine()
    if engine:
        engine.show_busy(title, details)


def clear_global_busy():
    """
    Convenience method.

    Closes any open global progress indicator window tied to the currently running engine.
    For more details and documentation, see engine class documentation of this method.
    """
    engine = current_engine()
    if engine:
        engine.clear_busy()


##########################################################################################
# utilities


def get_env_and_descriptor_for_engine(engine_name, tk, context):
    """
    Utility method to return commonly needed objects when instantiating engines.

    :param engine_name: system name of the engine to look for, e.g tk-maya
    :param tk: :class:`~sgtk.Sgtk` instance
    :param context: :class:`~sgtk.Context` object to use when picking environment
    :returns: tuple with associated environment and engine descriptor)
    :raises: :class:`TankEngineInitError` if the engine name cannot be found.
    """
    # get the environment via the pick_environment hook
    env_name = __pick_environment(engine_name, tk, context)

    # get the env object based on the name in the pick env hook
    env = tk.pipeline_configuration.get_environment(env_name, context)

    # make sure that the environment has an engine instance with that name
    if engine_name not in env.get_engines():
        raise TankMissingEngineError(
            "Cannot find an engine instance %s in %s." % (engine_name, env)
        )

    # get the location for our engine
    engine_descriptor = env.get_engine_descriptor(engine_name)

    return (env, engine_descriptor)


def __pick_environment(engine_name, tk, context):
    """
    Call out to the pick_environment core hook to determine which environment we should load
    based on the current context. The Shotgun engine provides its own implementation.

    :param engine_name: system name of the engine to look for, e.g tk-maya
    :param tk: :class:`~sgtk.Sgtk` instance
    :param context: :class:`~sgtk.Context` object to use when picking environment
    :returns: name of environment.
    """

    try:
        env_name = tk.execute_core_hook(
            constants.PICK_ENVIRONMENT_CORE_HOOK_NAME, context=context
        )
    except Exception as e:
        raise TankEngineInitError(
            "Engine %s cannot initialize - the pick environment hook "
            "reported the following error: %s" % (engine_name, e)
        )

    if env_name is None:
        # the pick_environment hook could not determine an environment
        # this may be because an incomplete Context was passed.
        # without an environment, engine creation cannot succeed.
        # raise an exception with a message
        raise TankUnresolvedEnvironmentError(
            "Engine %s cannot initialize - the pick environment hook was not "
            "able to return an environment to use, given the context %s. "
            "Usually this is because the context contains insufficient information "
            "for an environment to be determined." % (engine_name, context)
        )

    return env_name


def _get_command_prefix(properties):
    """
    If multiple commands are registered with the same name, attempt to construct a unique
    prefix from other information in the command's properties dictionary to distinguish one
    command from another. Uses the properties' ``app`` and/or ``group`` keys to create the
    prefix.

    :param dict properties: Arbitrary key/value information related to a registered command.
    :returns: A unique identifier for the command as a str.
    """
    prefix_parts = []
    if properties.get("app"):
        # First, distinguish commands by app name.
        prefix_parts.append(properties["app"].instance_name)
    if properties.get("group"):
        # Second, distinguish commands by group name.
        prefix_parts.append(properties["group"])
    return ":".join(prefix_parts)<|MERGE_RESOLUTION|>--- conflicted
+++ resolved
@@ -2212,18 +2212,9 @@
         Due to restrictions in QT, this needs to run after a QApplication object
         has been instantiated.
         """
-<<<<<<< HEAD
-        if self.has_qt5:
-            self.log_debug("Applying Qt5-specific styling...")
-            self.__initialize_dark_look_and_feel_qt5()
-=======
         if self.has_qt5 or self.has_qt6:
             self.log_debug("Applying Qt5/Qt6-specific styling (Fusion)...")
             self.__initialize_dark_look_and_feel_qt5_qt6()
-        elif self.has_qt4:
-            self.log_debug("Applying Qt4-specific styling...")
-            self.__initialize_dark_look_and_feel_qt4()
->>>>>>> 0edcee4c
         else:
             self.log_warning(
                 "Qt5 is not available. Toolkit styling will not be applied."
