# Copyright (c) 2013 Shotgun Software Inc.
#
# CONFIDENTIAL AND PROPRIETARY
#
# This work is provided "AS IS" and subject to the Shotgun Pipeline Toolkit
# Source Code License included in this distribution package. See LICENSE.
# By accessing, using, copying or modifying this work you indicate your
# agreement to the Shotgun Pipeline Toolkit Source Code License. All rights
# not expressly granted therein are reserved by Shotgun Software Inc.

"""
Defines the base class for all Tank Engines.
"""

from __future__ import with_statement

import os
import sys
import logging
import pprint
import traceback
import inspect
import weakref
import threading

from tank_vendor import six

from ..util.qt_importer import QtImporter
from ..util.loader import load_plugin
from .. import hook

from ..errors import TankError
from .errors import (
    TankEngineInitError,
    TankContextChangeNotSupportedError,
    TankEngineEventError,
    TankMissingEngineError,
)

from ..util import sgre as re
from ..util.metrics import EventMetric
from ..util.metrics import MetricsDispatcher
from ..log import LogManager

from . import application
from . import constants
from . import validation
from . import events
from . import qt
from . import qt5
from .bundle import TankBundle
from .framework import setup_frameworks
from .engine_logging import ToolkitEngineHandler, ToolkitEngineLegacyHandler

# std core level logger
core_logger = LogManager.get_logger(__name__)


class Engine(TankBundle):
    """
    Base class for an engine. When a new DCC integration is created, it should
    derive from this class.
    """

    _ASYNC_INVOKER, _SYNC_INVOKER = range(2)

    def __init__(self, tk, context, engine_instance_name, env):
        """
        Engine instances are constructed by the toolkit launch process
        and various factory methods such as :meth:`start_engine`.

        :param tk: :class:`~sgtk.Sgtk` instance
        :param context: A context object to define the context on disk where the engine is operating
        :type context: :class:`~sgtk.Context`
        :param engine_instance_name: The name of the engine as it has been defined in the environment.
        :param env: An Environment object to associate with this engine.

        """

        self.__env = env
        self.__engine_instance_name = engine_instance_name
        self.__applications = {}
        self.__application_pool = {}
        self.__shared_frameworks = {}
        self.__commands = {}
        self.__command_pool = {}
        self.__panels = {}
        self.__currently_initializing_app = None

        self.__qt_widget_trash = []
        self.__created_qt_dialogs = []
        self.__qt_debug_info = {}
        self.__has_qt5 = False

        self.__commands_that_need_prefixing = []

        self.__global_progress_widget = None

        self.__fonts_loaded = False

        self._metrics_dispatcher = None

        # Initialize these early on so that methods implemented in the derived class and trying
        # to access the invoker don't trip on undefined variables.
        self._invoker = None
        self._async_invoker = None

        # get the engine settings
        settings = self.__env.get_engine_settings(self.__engine_instance_name)

        # get the descriptor representing the engine
        descriptor = self.__env.get_engine_descriptor(self.__engine_instance_name)

        # create logger for this engine.
        # log will be parented in a sgtk.env.environment_name.engine_instance_name hierarchy
        logger = LogManager.get_logger("env.%s.%s" % (env.name, engine_instance_name))

        # init base class
        TankBundle.__init__(self, tk, context, settings, descriptor, env, logger)

        # create a log handler to handle log dispatch from self.log
        # (and the rest of the sgtk logging ) to the user
        self.__log_handler = self.__initialize_logging()

        # check general debug log setting and if this flag is turned on,
        # adjust the global setting
        if self.get_setting("debug_logging", False):
            LogManager().global_debug = True
            self.log_debug(
                "Detected setting 'config/env/%s.yml:%s.debug_logging: true' "
                "in your environment configuration. Turning on debug output."
                % (env.name, engine_instance_name)
            )

        # check that the context contains all the info that the app needs
        validation.validate_context(descriptor, context)

        # make sure the current operating system platform is supported
        validation.validate_platform(descriptor)

        # Get the settings for the engine and then validate them
        engine_schema = descriptor.configuration_schema
        validation.validate_settings(
            self.__engine_instance_name, tk, context, engine_schema, settings
        )

        # set up any frameworks defined
        setup_frameworks(self, self, self.__env, descriptor)

        # run the engine init
        self.log_debug("Engine init: Instantiating %s" % self)
        self.log_debug("Engine init: Current Context: %s" % context)

        # now if a folder named python is defined in the engine, add it to the pythonpath
        my_path = os.path.dirname(sys.modules[self.__module__].__file__)
        python_path = os.path.join(my_path, constants.BUNDLE_PYTHON_FOLDER)
        if os.path.exists(python_path):
            # Only append if __init__.py doesn't exist. If it does then we
            # should use the special tank import instead.
            init_path = os.path.join(python_path, "__init__.py")
            if not os.path.exists(init_path):
                self.log_debug("Appending to PYTHONPATH: %s" % python_path)
                sys.path.append(python_path)

        # Note, 'init_engine()' is now deprecated and all derived initialisation should be
        # done in either 'pre_app_init()' or 'post_app_init()'.  'init_engine()' is left
        # in here to provide backwards compatibility with any legacy code.
        self.init_engine()

        # try to pull in QT classes and assign to tank.platform.qt.XYZ
        base_def = self._define_qt_base()
        qt.QtCore = base_def.get("qt_core")
        qt.QtGui = base_def.get("qt_gui")
        qt.TankDialogBase = base_def.get("dialog_base")

        qt5_base = self.__define_qt5_base()
        self.__has_qt5 = len(qt5_base) > 0
        for name, value in qt5_base.items():
            setattr(qt5, name, value)

        # Update the authentication module to use the engine's Qt.
        # @todo: can this import be untangled? Code references internal part of the auth module
        from ..authentication.ui import qt_abstraction

        qt_abstraction.QtCore = qt.QtCore
        qt_abstraction.QtGui = qt.QtGui

        # load the fonts. this will work if there is a QApplication instance
        # available.
        self._ensure_core_fonts_loaded()

        # create invoker to allow execution of functions on the
        # main thread:
        self._invoker, self._async_invoker = self.__create_invokers()

        # run any init that needs to be done before the apps are loaded:
        self.pre_app_init()

        # now load all apps and their settings
        self.__load_apps()

        # execute the post engine init for all apps
        # note that this is executed before the post_app_init
        # in the engine - this is because typically the post app
        # init in the engine will contain code which captures the
        # state of the apps - for example creates a menu, so at that
        # point we want to try and have all app initialization complete.
        self.__run_post_engine_inits()

        # The new way to handle this situation is via the register_toggle_debug_command
        # property on the engine. We also explicitly skip the shell and shotgun engines
        # here for the sake of backwards compatibility, as these engines have always
        # skipped registering the command by name.
        is_skipped_engine = self.name in [
            constants.SHELL_ENGINE_NAME,
            constants.SHOTGUN_ENGINE_NAME,
        ]
        supports_018_logging = self.__has_018_logging_support()
        wants_toggle_debug = self.register_toggle_debug_command

        if not is_skipped_engine and supports_018_logging and wants_toggle_debug:
            # if engine supports new logging implementation,
            #
            # we cannot add the 'toggle debug logging' for
            # an engine that has the old logging implementation
            # because that typically contains overrides in log_debug
            # which effectively renders the command below useless

            # note that we omit this action in the special built-in
            # engines tk-shell and tk-shotgun

            self.register_command(
                "Toggle Debug Logging",
                self.__toggle_debug_logging,
                {
                    "short_name": "toggle_debug",
                    "icon": self.__get_platform_resource_path("book_256.png"),
                    "description": (
                        "Toggles toolkit debug logging on and off. "
                        "This affects all debug logging, including log "
                        "files that are being written to disk."
                    ),
                    "type": "context_menu",
                },
            )

        # add a 'open log folder' command to the engine's context menu
        # note: we make an exception for the shotgun engine which is a
        # special case.
        if self.name != constants.SHOTGUN_ENGINE_NAME:

            self.register_command(
                "Open Log Folder",
                self.__open_log_folder,
                {
                    "short_name": "open_log_folder",
                    "icon": self.__get_platform_resource_path("folder_256.png"),
                    "description": "Opens the folder where log files are being stored.",
                    "type": "context_menu",
                },
            )

        # Useful dev helpers: If there is one or more dev descriptors in the
        # loaded environment, add a reload button to the menu!
        self.__register_reload_command()

        # now run the post app init
        self.post_app_init()

        # emit an engine started event
        tk.execute_core_hook(constants.TANK_ENGINE_INIT_HOOK_NAME, engine=self)

        # if the engine supports logging metrics, begin dispatching logged metrics
        if self.metrics_dispatch_allowed:
            self._metrics_dispatcher = MetricsDispatcher(self)
            self.log_debug("Starting metrics dispatcher...")
            self._metrics_dispatcher.start()
            self.log_debug("Metrics dispatcher started.")

        self.log_debug("Init complete: %s" % self)

    def __repr__(self):
        return "<Sgtk Engine 0x%08x: %s, env: %s>" % (
            id(self),
            self.name,
            self.__env.name,
        )

    ##########################################################################################
    # properties used by internal classes, not part of the public interface

    def get_env(self):
        """
        Returns the environment object associated with this engine.
        This is a private method which is internal to tank and should
        not be used by external code. This method signature may change at any point
        and the object returned may also change. Do not use outside of the core api.
        """
        return self.__env

    def __toggle_debug_logging(self):
        """
        Toggles global debug logging on and off in the log manager.
        This will affect all logging across all of toolkit.
        """
        # flip debug logging
        LogManager().global_debug = not LogManager().global_debug

    def __open_log_folder(self):
        """
        Opens the file system folder where log files are being stored.
        """
        self.log_info("Log folder is located in '%s'" % LogManager().log_folder)

        if self.has_ui:
            # only import QT if we have a UI
            from .qt import QtGui, QtCore

            url = QtCore.QUrl.fromLocalFile(LogManager().log_folder)
            status = QtGui.QDesktopServices.openUrl(url)
            if not status:
                self._engine.log_error("Failed to open folder!")

    def __is_method_subclassed(self, method_name):
        """
        Helper that determines if the given method name
        has been subclassed in the currently running
        instance of the class or not.

        :param method_name: Name of engine method to check, e.g. 'log_debug'.
        :return: True if subclassed, false if not
        """
        # grab active method and baseclass method
        running_method = getattr(self, method_name)
        base_method = getattr(Engine, method_name)

        # This should be a safe way to test, and is both Python 2 and 3 compatible.
        # the __func__ attribute of callables that was previously used was removed
        # in Python 3.4, and rather than continue to use that only in python 2, we
        # will use the universally available __module__ attribute.
        return running_method.__module__ != base_method.__module__

    def __has_018_logging_support(self):
        """
        Determine if the engine supports the new logging implementation.

        This is done by introspecting the _emit_log_message method.
        If this method is implemented for this engine, it is assumed
        that we are using the new logging system.

        :return: True if new logging is used, False otherwise
        """
        return self.__is_method_subclassed("_emit_log_message")

    def __initialize_logging(self):
        """
        Creates a std python logging LogHandler
        that dispatches all log messages to the
        :meth:`Engine._emit_log_message()` method
        in a thread safe manner.

        For engines that do not yet implement :meth:`_emit_log_message`,
        a legacy log handler is used that dispatches messages
        to the legacy output methods log_xxx.

        :return: :class:`python.logging.LogHandler`
        """
        if self.__has_018_logging_support():
            handler = LogManager().initialize_custom_handler(ToolkitEngineHandler(self))
            # make it easy for engines to implement a consistent log format
            # by equipping the handler with a standard formatter:
            # [DEBUG tk-maya] message message
            #
            # engines subclassing log output can call
            # handler.format to access this formatter for
            # a consistent output implementation
            # (see _emit_log_message for details)
            #
            formatter = logging.Formatter("[%(levelname)s %(basename)s] %(message)s")
            handler.setFormatter(formatter)

        else:
            # legacy engine that doesn't have _emit_log_message implemented
            handler = LogManager().initialize_custom_handler(
                ToolkitEngineLegacyHandler(self)
            )

            # create a minimalistic format suitable for
            # existing output implementations of log_xxx
            #
            formatter = logging.Formatter("%(basename)s: %(message)s")
            handler.setFormatter(formatter)

        return handler

    def __show_busy(self, title, details):
        """
        Payload for the show_busy method.

        For details, see the main show_busy documentation.

        :param title: Short descriptive title of what is happening
        :param details: Detailed message describing what is going on.
        """
        if self.has_ui:
            # we cannot import QT until here as non-ui engines don't have QT defined.
            try:
                from .qt.busy_dialog import BusyDialog
                from .qt import QtGui, QtCore

            except:
                # QT import failed. This may be because someone has upgraded the core
                # to the latest but are still running a earlier version of the
                # Shotgun or Shell engine where the self.has_ui method is not
                # correctly implemented. In that case, absorb the error and
                # emit a log message
                self.log_info("[%s] %s" % (title, details))

            else:
                # our qt import worked!
                if not self.__global_progress_widget:

                    # no window exists - create one!
                    (
                        window,
                        self.__global_progress_widget,
                    ) = self._create_dialog_with_widget(
                        title="Toolkit is busy", bundle=self, widget_class=BusyDialog
                    )

                    # make it a splashscreen that sits on top
                    window.setWindowFlags(
                        QtCore.Qt.SplashScreen | QtCore.Qt.WindowStaysOnTopHint
                    )

                    # set the message before the window is raised to avoid briefly
                    # showing default values
                    self.__global_progress_widget.set_contents(title, details)

                    # if the user closes manually by clicking on the dialog,
                    # make sure we remove the reference to it via the
                    # clear_busy method.
                    window.dialog_closed.connect(self.clear_busy)

                    # kick it off
                    window.show()

                else:

                    # just update the message for the existing window
                    self.__global_progress_widget.set_contents(title, details)

                # make sure events are properly processed and the window is updated
                QtCore.QCoreApplication.processEvents()

        else:
            # no UI support! Instead, just emit a log message
            self.log_info("[%s] %s" % (title, details))

    def __clear_busy(self):
        """
        Payload for clear_busy method.
        For details, see the main clear_busy documentation.
        """
        if self.__global_progress_widget:
            self.__global_progress_widget.close()
            self.__global_progress_widget = None

    def log_user_attribute_metric(self, attr_name, attr_value, log_once=False):
        """
        This method is deprecated and shouldn't be used anymore.
        """
        pass

    def get_metrics_properties(self):
        """
        Returns a dictionary with properties to use when emitting a metric event for
        this engine.

        The dictionary contains information about this engine: its name and version,
        and informations about the application hosting the engine: its name and
        version::

            {
                'Host App': 'Maya',
                'Host App Version': '2017',
                'Engine': 'tk-maya',
                'Engine Version': 'v0.4.1',
            }

        :returns: A dictionary with metrics properties as per above.
        """
        # Always create a new dictionary so the caller can safely modify it.
        return {
            EventMetric.KEY_ENGINE: self.name,
            EventMetric.KEY_ENGINE_VERSION: self.version,
            EventMetric.KEY_HOST_APP: self.host_info.get("name", "unknown"),
            EventMetric.KEY_HOST_APP_VERSION: self.host_info.get("version", "unknown"),
        }

    def get_child_logger(self, name):
        """
        Create a child logger for this engine.

        :param name: Name of child logger, can contain periods for nesting
        :return: :class:`logging.Logger` instance
        """
        full_log_path = "%s.%s" % (self.logger.name, name)
        return logging.getLogger(full_log_path)

    ##########################################################################################
    # properties

    @property
    def shotgun(self):
        """
        Returns a Shotgun API handle associated with the currently running
        environment. This method is a convenience method that calls out
        to :meth:`~sgtk.Tank.shotgun`.

        :returns: Shotgun API handle
        """
        # pass on information to the user agent manager which bundle is returning
        # this sg handle. This information will be passed to the web server logs
        # in the shotgun data centre and makes it easy to track which app and engine versions
        # are being used by clients
        try:
            self.tank.shotgun.tk_user_agent_handler.set_current_engine(
                self.name, self.version
            )
        except AttributeError:
            # looks like this sg instance for some reason does not have a
            # tk user agent handler associated.
            pass

        return self.tank.shotgun

    @property
    def environment(self):
        """
        A dictionary with information about the environment.

        :returns: dictionary with keys ``name``,
                  ``description`` and ``disk_location``.
        """
        data = {}
        data["name"] = self.__env.name
        data["description"] = self.__env.description
        data["disk_location"] = self.__env.disk_location

        return data

    @property
    def instance_name(self):
        """
        The instance name for this engine. The instance name
        is the entry that is defined in the environment file.

        :returns: instance name as string, e.g. ``tk-maya``
        """
        return self.__engine_instance_name

    @property
    def apps(self):
        """
        Dictionary of apps associated with this engine

        :returns: dictionary with keys being app name and values being app objects
        """
        return self.__applications

    @property
    def commands(self):
        """
        A dictionary representing all the commands that have been registered
        by apps in this engine via :meth:`register_command`.
        Each dictionary item contains the following keys:

        - ``callback`` - function pointer to function to execute for this command
        - ``properties`` - dictionary with free form options - these are typically
          engine specific and driven by convention.

        :returns: commands dictionary, keyed by command name
        """
        return self.__commands

    @property
    def panels(self):
        """
        Panels which have been registered with the engine via the :meth:`register_panel()`
        method. Returns a dictionary keyed by panel unique ids. Each value is a dictionary with keys
        ``callback`` and ``properties``.

        Returns all the panels which have been registered with the engine.

        :returns: A dictionary keyed by panel unique ids. Each value is a dictionary
                  with keys 'callback' and 'properties'
        """
        return self.__panels

    @property
    def has_ui(self):
        """
        Indicates that the host application that the engine is connected to has a UI enabled.
        This always returns False for some engines (such as the shell engine) and may vary
        for some engines, depending if the host application for example is in batch mode or
        UI mode.

        :returns: boolean value indicating if a UI currently exists
        """
        # default implementation is to assume a UI exists
        # this is since most engines are supporting a graphical application
        return True

    @property
    def has_qt5(self):
        """
        Indicates that the host application has access to Qt 5 and that the ``sgtk.platform.qt5``  module
        has been populated with the Qt 5 modules and information.

        :returns bool: boolean value indicating if Qt 5 is available.
        """
        return self.__has_qt5

    @property
    def has_qt4(self):
        """
        Indicates that the host application has access to Qt 4 and that the ``sgtk.platform.qt``  module
        has been populated with the Qt 4 modules and information.

        :returns bool: boolean value indicating if Qt 4 is available.
        """
        # Check if Qt was imported. Then checks if a Qt4 compatible api is available.
        return hasattr(qt, "QtGui") and hasattr(qt.QtGui, "QApplication")

    @property
    def metrics_dispatch_allowed(self):
        """
        Indicates this engine will allow the metrics worker threads to forward
        the user metrics logged via core, this engine, or registered apps to
        SG.

        :returns: boolean value indicating that the engine allows user metrics
            to be forwarded to SG.
        """
        return True

    @property
    def created_qt_dialogs(self):
        """
        A list of dialog objects that have been created by the engine.

        :returns:   A list of TankQDialog objects.
        """
        return self.__created_qt_dialogs

    @property
    def host_info(self):
        """
        Returns information about the application hosting this engine.

        This should be re-implemented in deriving classes to handle the logic
        specific to the application the engine is designed for.

        A dictionary with at least a "name" and a "version" key should be returned
        by derived implementations, with respectively the host application name
        and its release string as values, e.g. ``{ "name": "Maya", "version": "2017.3"}``.

        :returns: A ``{"name": "unknown", "version" : "unknown"}`` dictionary.
        """
        return {"name": "unknown", "version": "unknown"}

    @property
    def register_toggle_debug_command(self):
        """
        Indicates whether the engine should have a toggle debug logging
        command registered during engine initialization.

        :rtype: bool
        """
        return True

    ##########################################################################################
    # init and destroy

    def init_engine(self):
        """
        Note: Now deprecated - Please use pre_app_init instead.
        """
        pass

    def pre_app_init(self):
        """
        Sets up the engine into an operational state. Executed by the system and typically
        implemented by deriving classes. This method called before any apps are loaded.
        """
        pass

    def post_app_init(self):
        """
        Executed by the system and typically implemented by deriving classes.
        This method called after all apps have been loaded.
        """
        pass

    def destroy(self):
        """
        Destroy all apps, then call destroy_engine so subclasses can add their own tear down code.

        .. note:: This method should not be subclassed. Instead, implement :meth:`destroy_engine()`.

        """
        with _CoreContextChangeHookGuard(self.sgtk, self.context, None):
            self.__destroy_frameworks()
            self.__destroy_apps()

            self.log_debug("Destroying %s" % self)
            self.destroy_engine()

            # finally remove the current engine reference
            set_current_engine(None)

            # now clear the hooks cache to make sure fresh hooks are loaded the
            # next time an engine is initialized
            hook.clear_hooks_cache()

            # clean up the main thread invoker - it's a QObject so it's important we
            # explicitly set the value to None!
            self._invoker = None
            self._async_invoker = None

            # halt metrics dispatching
            if self._metrics_dispatcher and self._metrics_dispatcher.dispatching:
                self.log_debug("Stopping metrics dispatcher.")
                self._metrics_dispatcher.stop()
                self.log_debug("Metrics dispatcher stopped.")

        # kill log handler
        LogManager().root_logger.removeHandler(self.__log_handler)
        self.__log_handler = None

    def destroy_engine(self):
        """
        Called when the engine should tear down itself and all its apps.
        Implemented by deriving classes.
        """
        pass

    def change_context(self, new_context):
        """
        Called when the engine is being asked to change contexts. This
        will only be allowed if the engine explicitly suppose on-the-fly
        context changes by way of its context_change_allowed property. Any
        apps that do not support context changing will be restarted instead.
        Custom behavior at the engine level should be handled by overriding
        one or both of pre_context_change and post_context_change methods.

        :param new_context:     The context to change to.
        :type new_context: :class:`~sgtk.Context`
        """
        # Make sure we're allowed to change context at the engine level.
        if not self.context_change_allowed:
            self.log_debug("Engine %r does not allow context changes." % self)
            raise TankContextChangeNotSupportedError()

        # Make sure that this engine is configured to run in the new context,
        # and that it's the EXACT same engine. This can be handled by comparing
        # the current engine's descriptor to the one coming from the new environment.
        # If this fails then it's more than just the engine not supporting the
        # context change, it's that the target context isn't configured properly.
        # As such, we'll let any exceptions (mostly TankEngineInitError) bubble
        # up since it's a critical error case.
        (new_env, engine_descriptor) = get_env_and_descriptor_for_engine(
            engine_name=self.instance_name, tk=self.tank, context=new_context
        )

        # Make sure that the engine in the target context is the same as the current
        # engine. In the case of git or app_store descriptors, the equality check
        # is an "is" check to see if they're references to the same object due to the
        # fact that those descriptor types are singletons. For dev descriptors, the
        # check is going to compare the paths of the descriptors to see if they're
        # referencing the same data on disk, in which case they are equivalent.
        if engine_descriptor != self.descriptor:
            self.log_debug(
                "Engine %r does not match descriptors between %r and %r."
                % (self, self.context, new_context)
            )
            raise TankContextChangeNotSupportedError()

        # Run the pre_context_change method to allow for any engine-specific
        # prep work to happen.
        self.log_debug(
            "Executing pre_context_change for %r, changing from %r to %r."
            % (self, self.context, new_context)
        )

        with _CoreContextChangeHookGuard(self.sgtk, self.context, new_context):
            self.pre_context_change(self.context, new_context)
            self.log_debug(
                "Execution of pre_context_change for engine %r is complete." % self
            )

            # Check to see if all of our apps are capable of accepting
            # a context change. If one of them is not, then we remove it
            # from the persistent app pool, which will force it to be
            # rebuilt when apps are loaded later on.
            non_compliant_app_paths = []
            for install_path, app_instances in self.__application_pool.items():
                for instance_name, app in app_instances.items():
                    self.log_debug(
                        "Executing pre_context_change for %r, changing from %r to %r."
                        % (app, self.context, new_context)
                    )
                    app.pre_context_change(self.context, new_context)
                    self.log_debug(
                        "Execution of pre_context_change for app %r is complete." % app
                    )

            # Now that we're certain we can perform a context change,
            # we can tell the environment what the new context is, update
            # our own context property, and load the apps. The app load
            # will repopulate the __applications dict to contain the appropriate
            # apps for the new context, and will pull apps that have already
            # been loaded from the __application_pool, which is persistent.
            old_context = self.context
            new_engine_settings = new_env.get_engine_settings(
                self.__engine_instance_name
            )
            self.__env = new_env
            self._set_context(new_context)
            self._set_settings(new_engine_settings)
            self.__load_apps(reuse_existing_apps=True, old_context=old_context)

            # Call the post_context_change method to allow for any engine
            # specific post-change logic to be run.
            self.log_debug(
                "Executing post_context_change for %r, changing from %r to %r."
                % (self, self.context, new_context)
            )

            # Emit the core level event.
            self.post_context_change(old_context, new_context)

        self.log_debug(
            "Execution of post_context_change for engine %r is complete." % self
        )

        # Last, now that we're otherwise done, we can run the
        # apps' post_engine_init methods.
        self.__run_post_engine_inits()

    ##########################################################################################
    # public methods

    def show_busy(self, title, details):
        """
        Displays or updates a global "busy window" tied to this engine. The window
        is a splash screen type window, floats on top and contains details of what
        is currently being processed.

        This method pops up a splash screen with a message and the idea is that
        long running core processes can use this as a way to communicate their intent
        to the user and keep the user informed as slow processes are executed. If the engine
        has a UI present, this will be used to display the progress message. If the engine
        does not have UI support, a message will be logged. The UI always appears in the
        main thread for safety.

        Only one global progress window can exist per engine at a time, so if you want to
        push several updates one after the other, just keep calling this method.

        When you want to remove the window, call :meth:`clear_busy()`.

        Note! If you are calling this from the Core API you typically don't have
        access to the current engine object. In this case you can use the
        convenience method ``tank.platform.engine.show_global_busy()`` which will
        attempt to broadcast the request to the currently active engine.

        :params title: Short descriptive title of what is happening
        :params details: Detailed message describing what is going on.
        """
        # make sure that the UI is always shown in the main thread
        self.execute_in_main_thread(self.__show_busy, title, details)

    def clear_busy(self):
        """
        Closes any active busy window.

        For more details, see the :meth:`show_busy()` documentation.
        """
        if self.__global_progress_widget:
            self.execute_in_main_thread(self.__clear_busy)

    def register_command(self, name, callback, properties=None):
        """
        Register a ``command`` with a name and a callback function.

        A *command* refers to an access point for some functionality.
        In most cases, commands will appear as items on a Shotgun dropdown
        menu, but it ultimately depends on the engine - in the Shell engine,
        commands are instead represented as a text base listing and in the
        Shotgun Desktop it is a scrollable list of larger icons.

        .. note:: This method is used to add menu entries for launching
           toolkit UIs. If you wish to register a panel UI with toolkit,
           you need call this method in order to register a menu command
           with which a user can launch the panel. In addition to this,
           you also need to call :meth:`register_panel` in order to
           register the panel so that the engine can handle its
           management and persistence.

        An arbitrary list of properties can be passed into the engine
        in the form of a properties dictionary. The interpretation of
        the properties dictionary is engine specific, but in general
        the following properties are supported:

        - ``short_name`` - A shorter name, typically intended for console use (e.g. 'import_cut')

        - ``icon`` - A path to a 256x256 png app icon. If not specified, the icon for the app will be used.

        - ``description`` - a one line description of the command, suitable for a tooltip.
          If no description is passed, the one provided in the app manifest will be used.

        - ``title`` - Title to appear on shotgun action menu (e.g. "Create Folders")

        - ``type`` - The type of command - hinting at which menu the command should appear.
          Options vary between engines and the following are supported:

            - ``context_menu`` - Supported on all engines. Places an item on
              the context menu (first item on the shotgun menu). The context menu is a
              suitable location for utility items, helpers and tools.

            - ``panel`` - Some DCCs have a special menu which is accessible only when
              right clicking on a panel. Passing ``panel`` as the command type hints
              to the system that the command should be added to this menu. If no panel
              menu is available, it will be added to the main menu. Nuke is an example
              of a DCC which supports this behavior.

            - ``node`` - Node based applications such as Nuke typically have a separate
              menu system for accessing nodes. If you want your registered command to appear
              on this menu, use this type.


        **Grouping commands into collections**

        It is possible to group several commands into a collection. Such a collection is called
        a *group*.  For example, you may have three separate commands to launch Maya 2017,
        Maya 2016 and Maya 2015, all under a 'Launch Maya' group. It is up to each engine to
        implement this specification in a suitable way but typically, it would be displayed as a
        "Launch Maya" menu with three sub menu items to represent each version of Maya.

        Each group has a concept of a group default - this is what would get executed if you click
        on the 'Launch Maya' group.

        To register commands with groups, pass the following two parameters in the properties
        dictionary:

        - ``group`` - The name for a group this command should be considered a member of.

        - ``group_default`` - Boolean value indicating whether this command should represent the
          group as a whole.

        .. note:: It is up to each engine to implement grouping and group defaults in an
                  appropriate way. Some engines may not support grouping.


        The following properties are supported for the Shotgun engine specifically:

        - ``deny_permissions`` - List of permission groups to exclude this
          menu item for (e.g. ``["Artist"]``)

        - ``deny_platforms`` - List of platforms for which not to show the menu
          (e.g. ``["windows", "mac", "linux"]``). Please note that there are
          other ways to achieve this same result.

        - ``supports_multiple_selection`` - a special flag that allows multiple objects
          in Shotgun to be selected and operated on. An example showing how to write a
          multi select shotgun app is provided in a special branch in the sample starter
          app: https://github.com/shotgunsoftware/tk-multi-starterapp/tree/shotgun_multi_select

        - Please note that custom icons are not supported by the Shotgun engine.

        Typical usage normally looks something like this -
        register_command is called from the :meth:`Application.init_app()` method of an app::

            self.engine.register_command(
                "Work Area Info...",
                callback,
                {"type": "context_menu", "short_name": "work_area_info"}
            )

        :param name: Name of the command. This will be the key when accessed via the
                     :meth:`commands` dictionary.
        :param callback: Callback to call upon command execution
        :param properties: Dictionary with command properties.
        """
        if properties is None:
            properties = {}

        # uniqueness prefix, populated when there are several instances of the same app
        properties["prefix"] = None

        # try to add an app key to the dict with the app requesting the command
        if self.__currently_initializing_app is not None:
            # track which apps this request came from
            properties["app"] = self.__currently_initializing_app

        # add some defaults. If there isn't a description key, add it from the app's manifest
        if "description" not in properties and self.__currently_initializing_app:
            properties["description"] = self.__currently_initializing_app.description

        if "icon" not in properties and self.__currently_initializing_app:
            properties["icon"] = self.__currently_initializing_app.descriptor.icon_256

        if name in self.__commands:
            # Duplicate command name detected! Attempt to make commands unique by prepending the
            # a prefix derived from information in the properties.
            existing_item = self.__commands[name]
            command_prefix = _get_command_prefix(existing_item["properties"])
            if command_prefix:
                new_name_for_existing = "%s:%s" % (command_prefix, name)
                self.__commands[new_name_for_existing] = existing_item
                # Record the command prefix in the properties dictionary for future reference.
                self.__commands[new_name_for_existing]["properties"][
                    "prefix"
                ] = command_prefix
                del self.__commands[name]
                # Record the original command name to make sure any additional commands
                # registered with this name are treated as duplicates and fully prefixed.
                self.__commands_that_need_prefixing.append(name)

        if name in self.__commands_that_need_prefixing:
            # At least one instance of this command name has already been detected.
            # Resolve the duplicate command by application name and/or group name.
            command_prefix = _get_command_prefix(properties)
            if command_prefix:
                name = "%s:%s" % (command_prefix, name)
                # Record the command prefix in the properties dictionary for future reference.
                properties["prefix"] = command_prefix

        # now define command wrappers to capture metrics logging
        # on command execution. The toolkit callback system supports
        # two different callback styles:
        #
        # - A legacy type which is only used by Shotgun Apps which
        #   utilize multi select. These callbacks are always on the
        #   form callback(entity_type, entity_ids)
        #
        # - The standard type, which does not pass any arguments:
        #   callback()
        #

        # introspect the arg list to determine this and set a flag
        # to highlight this state. This is used by the tank_command
        # execution logic to correctly dispatch the callback during
        # runtime.
        # getargspec has been deprecated in Python 3 and generates a copious
        # amount of warnings, so use getfullargspec which is backwards
        # compatible in Python 3. Unfortunately, it doesn't exist in Python
        # 2 and six doesn't offer a wrapper for it.
        if six.PY2:
            arg_spec = inspect.getargspec(callback)
        else:
            arg_spec = inspect.getfullargspec(callback)
        # note - cannot use named tuple form because it is py2.6+
        arg_list = arg_spec[0]

        if "entity_type" in arg_list and "entity_ids" in arg_list:
            # add property flag
            properties[constants.LEGACY_MULTI_SELECT_ACTION_FLAG] = True

        # define a generic callback wrapper for metrics logging
        def callback_wrapper(*args, **kwargs):

            if properties.get("app"):
                # Track which app command is being launched
                command_name = properties.get("short_name") or name
                properties["app"].log_metric(
                    "Launched Command", command_name=command_name
                )

            # run the actual payload callback
            return callback(*args, **kwargs)

        self.log_debug(
            "Registering command '%s' with options:\n%s"
            % (name, pprint.pformat(properties))
        )

        self.__commands[name] = {"callback": callback_wrapper, "properties": properties}

    def register_panel(self, callback, panel_name="main", properties=None):
        """
        Similar to :meth:`register_command()`, but instead of registering a menu item in the form of a
        command, this method registers a UI panel. A register_panel call should
        be used in conjunction with a register_command call.

        Panels need to be registered if they should persist between DCC sessions (e.g.
        for example 'saved layouts').

        Just like with the :meth:`register_command` method, panel registration should be executed
        from within the init phase of the app. Once a panel has been registered, it is possible
        for the engine to correctly restore panel UIs at startup and profile switches.

        Not all engines support this feature, but in for example Nuke, a panel can be added to
        a saved layout. Apps wanting to be able to take advantage of the persistence given by
        these saved layouts will need to call register_panel as part of their init_app phase.

        In order to show or focus on a panel, use the :meth:`show_panel` method instead.

        :param callback: Callback to a factory method that creates the panel and returns a panel widget.
        :param panel_name: A string to distinguish this panel from other panels created by
                           the app. This will be used as part of the unique id for the panel.
        :param properties: Properties dictionary. Reserved for future use.
        :returns: A unique identifier that can be used to consistently identify the
                  panel across sessions. This identifier should be used to identify the panel
                  in all subsequent calls, e.g. for example :meth:`show_panel()`.
        """
        properties = properties or {}

        if self.__currently_initializing_app is None:
            # register_panel is called from outside of init_app
            raise TankError(
                "register_panel must be called from inside of the init_app() method!"
            )

        current_app = self.__currently_initializing_app

        # similar to register_command, track which app this request came from
        properties["app"] = current_app

        # now compose a unique id for this panel.
        # This is done based on the app instance name plus the given panel name.
        # By using the instance name rather than the app name, we support the
        # use case where more than one instance of an app exists within a
        # config.
        panel_id = "%s_%s" % (current_app.instance_name, panel_name)
        # to ensure the string is safe to use in most engines,
        # sanitize to simple alpha-numeric form
        panel_id = re.sub(r"\W", "_", panel_id)
        panel_id = panel_id.lower()

        # add it to the list of registered panels
        self.__panels[panel_id] = {"callback": callback, "properties": properties}

        self.log_debug("Registered panel %s" % panel_id)

        return panel_id

    def execute_in_main_thread(self, func, *args, **kwargs):
        """
        Execute the specified function in the main thread when called from a non-main
        thread.  This will block the calling thread until the function returns. Note that this
        method can introduce a deadlock if the main thread is waiting for a background thread
        and the background thread is invoking this method. Since the main thread is waiting
        for the background thread to finish, Qt's event loop won't be able to process the request
        to execute in the main thread::

            >>> from sgtk.platform.qt import QtGui
            >>> engine.execute_in_main_thread(QtGui.QMessageBox.information, None, "Hello", "Hello from the main thread!")

        .. note:: This currently only works if Qt is available, otherwise it just
                  executes immediately on the current thread.

        :param func: function to call
        :param args: arguments to pass to the function
        :param kwargs: named arguments to pass to the function

        :returns: the result of the function call
        """
        return self._execute_in_main_thread(self._SYNC_INVOKER, func, *args, **kwargs)

    def async_execute_in_main_thread(self, func, *args, **kwargs):
        """
        Execute the specified function in the main thread when called from a non-main
        thread.  This call will return immediately and will not wait for the code to be
        executed in the main thread.

        .. note:: This currently only works if Qt is available, otherwise it just
                  executes immediately on the current thread.

        :param func: function to call
        :param args: arguments to pass to the function
        :param kwargs: named arguments to pass to the function
        """
        self._execute_in_main_thread(self._ASYNC_INVOKER, func, *args, **kwargs)

    def _execute_in_main_thread(self, invoker_id, func, *args, **kwargs):
        """
        Executes the given method and arguments with the specified invoker.
        If the invoker is not ready or if the calling thread is the main thread,
        the method is called immediately with it's arguments.

        :param invoker_id: Either _ASYNC_INVOKER or _SYNC_INVOKER.
        :param func: function to call
        :param args: arguments to pass to the function
        :param kwargs: named arguments to pass to the function

        :returns: The return value from the invoker.
        """
        # Execute in main thread might be called before the invoker is ready.
        # For example, an engine might use the invoker for logging to the main
        # thread.
        invoker = (
            self._invoker if invoker_id == self._SYNC_INVOKER else self._async_invoker
        )
        if invoker:
            from .qt import QtGui, QtCore

            if (
                QtGui.QApplication.instance()
                and QtCore.QThread.currentThread()
                != QtGui.QApplication.instance().thread()
            ):
                # invoke the function on the thread that the QtGui.QApplication was created on.
                return invoker.invoke(func, *args, **kwargs)
            else:
                # we're already on the main thread so lets just call our function:
                return func(*args, **kwargs)
        else:
            # we don't have an invoker so just call the function:
            return func(*args, **kwargs)

    def get_matching_commands(self, command_selectors):
        """
        Finds all the commands that match the given selectors.

        Command selector structures are typically found in engine configurations
        and are typically defined on the following form in yaml::

            menu_favourites:
            - {app_instance: tk-multi-workfiles, name: Shotgun File Manager...}
            - {app_instance: tk-multi-snapshot,  name: Snapshot...}
            - {app_instance: tk-multi-workfiles, name: Shotgun Save As...}
            - {app_instance: tk-multi-publish,   name: Publish...}

        Note that selectors that do not match a command will output a warning.

        :param command_selectors: A list of command selectors, with each
                                  selector having the following structure::

                                      {
                                        name: command-name,
                                        app_instance: instance-name
                                      }

                                  An empty name ("") will select all the
                                  commands of the given instance-name.

        :returns:                 A list of tuples for all commands that match
                                  the selectors. Each tuple has the format::

                                      (instance-name, command-name, callback)
        """
        # return a dictionary grouping all the commands by instance name
        commands_by_instance = {}
        for (name, value) in self.commands.items():
            app_instance = value["properties"].get("app")
            if app_instance is None:
                continue
            instance_name = app_instance.instance_name
            commands_by_instance.setdefault(instance_name, []).append(
                (name, value["callback"])
            )

        # go through the selectors and return any matching commands
        ret_value = []
        for selector in command_selectors:
            command_name = selector["name"]
            instance_name = selector["app_instance"]
            instance_commands = commands_by_instance.get(instance_name, [])

            # add the commands if the name of the settings is ''
            # or the name matches
            matching_commands = [
                (instance_name, name, callback)
                for (name, callback) in instance_commands
                if not command_name or (command_name == name)
            ]
            ret_value.extend(matching_commands)

            # give feedback if no commands were found
            if not matching_commands:
                self._engine.log_warning(
                    "The requested command '%s' from app instance '%s' could "
                    "not be matched.\nPlease make sure that you have the app "
                    "installed and that it has successfully initialized."
                    % (command_name, instance_name)
                )

        return ret_value

    ##########################################################################################
    # logging interfaces

    def log_debug(self, msg):
        """
        Logs a debug message.

        .. deprecated:: 0.18
            Use :meth:`Engine.logger` instead.

        .. note:: Toolkit will probe for this method and use it to determine if
                  the current engine supports the new :meth:`Engine.logger` based logging
                  or not. If you are developing an engine and want to upgrade it to
                  use the new logging capabilities, you should remove the
                  implementation of ``log_debug|error|info|...()`` methods and
                  instead sublcass :meth:`Engine._emit_log_message`.

        :param msg: Message to log.
        """
        if not self.__has_018_logging_support() and self.__log_handler.inside_dispatch:
            # special case: We are in legacy mode and all log messages are
            # dispatched to the log_xxx methods because this engine does not have an
            # _emit_log_message implementation. This is fine because typically old
            # engine implementations subclass the log_xxx class, meaning that this call
            # is never run, but instead the subclassed code in run. If however, this
            # could *would* run in that case for whatever reason (either it wasn't
            # subclassed or the subclassed code calls the baseclass), we need to be
            # careful not to end up in an infinite loop. Therefore, the log handler
            # sets a flag to indicate that this code is being called from the logger
            # and not from somewhere else. In that case we just exit early to avoid
            # the infinite recursion
            return
        self.logger.debug(msg)

    def log_info(self, msg):
        """
        Logs an info message.

        .. deprecated:: 0.18
            Use :meth:`Engine.logger` instead.

        :param msg: Message to log.
        """
        if not self.__has_018_logging_support() and self.__log_handler.inside_dispatch:
            # special case: We are in legacy mode and all log messages are
            # dispatched to the log_xxx methods because this engine does not have an
            # _emit_log_message implementation. This is fine because typically old
            # engine implementations subclass the log_xxx class, meaning that this call
            # is never run, but instead the subclassed code in run. If however, this
            # could *would* run in that case for whatever reason (either it wasn't
            # subclassed or the subclassed code calls the baseclass), we need to be
            # careful not to end up in an infinite loop. Therefore, the log handler
            # sets a flag to indicate that this code is being called from the logger
            # and not from somewhere else. In that case we just exit early to avoid
            # the infinite recursion
            return
        self.logger.info(msg)

    def log_warning(self, msg):
        """
        Logs an warning message.

        .. deprecated:: 0.18
            Use :meth:`Engine.logger` instead.

        :param msg: Message to log.
        """
        if not self.__has_018_logging_support() and self.__log_handler.inside_dispatch:
            # special case: We are in legacy mode and all log messages are
            # dispatched to the log_xxx methods because this engine does not have an
            # _emit_log_message implementation. This is fine because typically old
            # engine implementations subclass the log_xxx class, meaning that this call
            # is never run, but instead the subclassed code in run. If however, this
            # could *would* run in that case for whatever reason (either it wasn't
            # subclassed or the subclassed code calls the baseclass), we need to be
            # careful not to end up in an infinite loop. Therefore, the log handler
            # sets a flag to indicate that this code is being called from the logger
            # and not from somewhere else. In that case we just exit early to avoid
            # the infinite recursion
            return
        self.logger.warning(msg)

    def log_error(self, msg):
        """
        Logs an error message.

        .. deprecated:: 0.18
            Use :meth:`Engine.logger` instead.

        :param msg: Message to log.
        """
        if not self.__has_018_logging_support() and self.__log_handler.inside_dispatch:
            # special case: We are in legacy mode and all log messages are
            # dispatched to the log_xxx methods because this engine does not have an
            # _emit_log_message implementation. This is fine because typically old
            # engine implementations subclass the log_xxx class, meaning that this call
            # is never run, but instead the subclassed code in run. If however, this
            # could *would* run in that case for whatever reason (either it wasn't
            # subclassed or the subclassed code calls the baseclass), we need to be
            # careful not to end up in an infinite loop. Therefore, the log handler
            # sets a flag to indicate that this code is being called from the logger
            # and not from somewhere else. In that case we just exit early to avoid
            # the infinite recursion
            return
        self.logger.error(msg)

    def log_exception(self, msg):
        """
        Logs an exception message.

        .. deprecated:: 0.18
            Use :meth:`Engine.logger` instead.

        :param msg: Message to log.
        """
        if not self.__has_018_logging_support() and self.__log_handler.inside_dispatch:
            # special case: We are in legacy mode and all log messages are
            # dispatched to the log_xxx methods because this engine does not have an
            # _emit_log_message implementation. This is fine because typically old
            # engine implementations subclass the log_xxx class, meaning that this call
            # is never run, but instead the subclassed code in run. If however, this
            # could *would* run in that case for whatever reason (either it wasn't
            # subclassed or the subclassed code calls the baseclass), we need to be
            # careful not to end up in an infinite loop. Therefore, the log handler
            # sets a flag to indicate that this code is being called from the logger
            # and not from somewhere else. In that case we just exit early to avoid
            # the infinite recursion
            return
        self.logger.exception(msg)

    ##########################################################################################
    # debug for tracking Qt Widgets & Dialogs created by the provided methods

    def get_debug_tracked_qt_widgets(self):
        """
        Returns a dictionary of debug info about created Qt dialogs and widgets.

        The keys of the dictionary are the string representation of a widget and the
        corresponding value is a reference to that widget.
        """
        return self.__qt_debug_info

    def __debug_track_qt_widget(self, widget):
        """
        Add the qt widget to a list of objects to be tracked.
        """
        if widget:
            self.__qt_debug_info[widget.__repr__()] = weakref.ref(widget)

    ##########################################################################################
    # private and protected methods

    def _emit_event(self, event):
        """
        Called by the engine whenever an event is to be emitted to child
        apps of this engine.

        .. note:: Events will be emitted and child apps notified immediately.

        .. warning:: Some event types might be triggered quite frequently. Apps
                     that react to events should do so in a way that is aware of
                     the potential performance impact of their actions.

        :param event: The event object that will be emitted.
        :type event:  :class:`~sgtk.platform.events.EngineEvent`
        """
        if not isinstance(event, events.EngineEvent):
            raise TankEngineEventError(
                "Given object does not derive from EngineEvent: %r" % event
            )

        self.log_debug("Emitting event: %r" % event)

        for app_instance_name, app in self.__applications.items():
            self.log_debug("Sending event to %r..." % app)

            # We send the event to the generic engine event handler
            # as well as to the type-specific handler when we have
            # one. This mirror's Qt's event system's structure.
            app.event_engine(event)

            if isinstance(event, events.FileOpenEvent):
                app.event_file_open(event)
            elif isinstance(event, events.FileCloseEvent):
                app.event_file_close(event)

    def _emit_log_message(self, handler, record):
        """
        Called by the engine whenever a new log message is available.
        All log messages from the toolkit logging namespace will be passed to this method.

        .. note:: To implement logging in your engine implementation, subclass
                  this method and display the record in a suitable way - typically
                  this means sending it to a built-in DCC console. In addition to this,
                  ensure that your engine implementation *does not* subclass
                  the (old) :meth:`Engine.log_debug`, :meth:`Engine.log_info` family
                  of logging methods.

                  For a consistent output, use the formatter that is associated with
                  the log handler that is passed in. A basic implementation of
                  this method could look like this::

                      # call out to handler to format message in a standard way
                      msg_str = handler.format(record)

                      # display message
                      print msg_str

        .. warning:: This method may be executing called from worker threads. In DCC
                     environments, where it is important that the console/logging output
                     always happens in the main thread, it is recommended that you
                     use the :meth:`async_execute_in_main_thread` to ensure that your
                     logging code is writing to the DCC console in the main thread.

        :param handler: Log handler that this message was dispatched from
        :type handler: :class:`~python.logging.LogHandler`
        :param record: Std python logging record
        :type record: :class:`~python.logging.LogRecord`
        """
        # default implementation doesn't do anything.

    def _ensure_core_fonts_loaded(self):
        """
        Loads the Shotgun approved fonts that are bundled with tk-core.

        This method ensures that the Shotgun approved fonts bundled with core
        are loaded into Qt's font database. This allows them to be used by apps
        for a consistent look and feel.

        If a QApplication exists during engine initialization, it is not
        necessary to call this method. Similarly, subclasses that make use of
        core's bundled dark look and feel will have the bundled fonts loaded
        automatically.

        This method can/should be called by subclasses that meet the following
        criteria:

         * Create their own ``QApplication`` instance after engine init
         * Do not use the bundled dark look and feel.
         * Have overridden ``Engine._create_dialog()``.

        """

        # Note, the fonts are packed within core's resource directory with a
        # parent directory that is the name of the font. The directory contains
        # all the bundled font files. Example:
        #
        #       ``tank/platform/qt/fonts/OpenSans/OpenSans-*.ttf``

        if not self.has_ui:
            return

        from sgtk.platform.qt import QtGui

        # if the fonts have been loaded, no need to do anything else
        if self.__fonts_loaded:
            return

        if not QtGui:
            # it is possible that QtGui is not available (test suite).
            return

        if not QtGui.QApplication.instance():
            # there is a QApplication, so we can load fonts.
            return

        # fonts dir in the core resources dir
        fonts_parent_dir = self.__get_platform_resource_path("fonts")

        # in the parent directly, get all the font-specific directories
        for font_dir_name in os.listdir(fonts_parent_dir):

            # the specific font directory
            font_dir = os.path.join(fonts_parent_dir, font_dir_name)

            if os.path.isdir(font_dir):

                # iterate over the font files and attempt to load them
                #
                # NOTE: We're loading the ttf files in reverse order to work around
                # a Windows 10 oddity in Qt5/PySide2. It appears as though Windows
                # prefers the first ttf installed for a given font weight, so when
                # we're setting weight in qss (publish2 is a good example), if we're
                # going for a lighter-weight font, we end up getting condensed light
                # instead of the regular style. So...we're going to install these in
                # reverse order so that the regular light style is preferred.
                for font_file_name in reversed(list(os.listdir(font_dir))):

                    # only process actual font files. It appears as though .ttf
                    # is the most common extension for use on win/mac/linux so
                    # for now limit to those files.
                    if not font_file_name.endswith(".ttf"):
                        continue

                    # the actual font file
                    font_file = os.path.join(font_dir, font_file_name)

                    # rather than registering the file path with the QT
                    # font system, first load the font data into memory
                    # and then register that data.
                    #
                    # this is to avoid QT keeping an open file handle to
                    # the font files - this causes issues on windows and
                    # results in bootstrap changes sometimes not being
                    # picked up.
                    with open(font_file, "rb") as fh:
                        # load binary data into memory
                        font_data = fh.read()
                        # load the font into the font db
                        if (
                            QtGui.QFontDatabase.addApplicationFontFromData(font_data)
                            == -1
                        ):
                            self.log_warning(
                                "Unable to load font file: %s" % (font_file,)
                            )
                        else:
                            self.log_debug(
                                "Loaded font file into memory: %s" % (font_file,)
                            )

        self.__fonts_loaded = True

    def _get_dialog_parent(self):
        """
        Get the QWidget parent for all dialogs created through :meth:`show_dialog` :meth:`show_modal`.

        Can be overriden in derived classes to return the QWidget to be used as the parent
        for all TankQDialog's.

        :return: QT Parent window (:class:`PySide.QtGui.QWidget`)
        """
        # By default, this will return the QApplication's active window:
        from .qt import QtGui

        return QtGui.QApplication.activeWindow()

    def _create_dialog(self, title, bundle, widget, parent):
        """
        Create a TankQDialog with the specified widget embedded. This also connects to the
        dialogs dialog_closed event so that it can clean up when the dialog is closed.

        .. note:: For more information, see the documentation for :meth:`show_dialog()`.

        :param title: The title of the window
        :param bundle: The app, engine or framework object that is associated with this window
        :param widget: A QWidget instance to be embedded in the newly created dialog.
        :type widget: :class:`PySide.QtGui.QWidget`
        """
        from .qt import tankqdialog

        # TankQDialog uses the bundled core font. Make sure they are loaded
        # since know we have a QApplication at this point.
        self._ensure_core_fonts_loaded()

        # create a dialog to put it inside
        dialog = tankqdialog.TankQDialog(title, bundle, widget, parent)

        # keep a reference to all created dialogs to make GC happy
        self.__created_qt_dialogs.append(dialog)

        # watch for the dialog closing so that we can clean up
        dialog.dialog_closed.connect(self._on_dialog_closed)

        # keep track of some info for debugging object lifetime
        self.__debug_track_qt_widget(dialog)

        return dialog

    def _create_widget(self, widget_class, *args, **kwargs):
        """
        Create an instance of the specified widget_class.  This wraps the widget_class so that
        the TankQDialog it is embedded in can connect to it more easily in order to handle the
        close event.

        When overriding in a derived engine, be sure to call the base implementations of
        :meth:`_create_widget()` and :meth:`_create_dialog()` to ensure that all
        dialogs and widgets are tracked efficiently and safely.

        .. note:: For more information, see the documentation for :meth:`show_dialog()`.

        :param widget_class: The class of the UI to be constructed. This must derive from QWidget.
        :type widget_class: :class:`PySide.QtGui.QWidget`

        Additional parameters specified will be passed through to the widget_class constructor.
        """
        from .qt import tankqdialog

        # construct the widget object
<<<<<<< HEAD
        try:
            derived_widget_class = tankqdialog.TankQDialog.wrap_widget_class(widget_class)
            widget = derived_widget_class(*args, **kwargs)
        except Exception as exc:
            # We don't want exceptions from the instantiation of the widget to bubble
            # up since we don't know how the Python environment we're running in might
            # react.
            self.logger.exception(exc)

            import traceback
            from sgtk.platform.qt import QtGui, QtCore

            # A very simple widget that ensures that the exception is visible and
            # selectable should the user need to copy/paste it into a support
            # ticket.
            class _exc_widget(QtGui.QWidget):
                def __init__(self, msg, *args, **kwargs):
                    super(_exc_widget, self).__init__(*args, **kwargs)

                    self.setObjectName("SGTK_CORE_EXC_WIDGET")

                    self._label = QtGui.QLabel(
                        "<big>The requested dialog could not be built "
                        "due to an exception that was raised:</big>"
                    )
                    self._label.setTextFormat(QtCore.Qt.RichText)
                    self._text = QtGui.QTextEdit()
                    self._text.setReadOnly(True)
                    self._text.setLineWrapMode(QtGui.QTextEdit.NoWrap)
                    self._text.setText(msg)

                    self._layout = QtGui.QVBoxLayout(self)
                    self._layout.addWidget(self._label)
                    self._layout.addWidget(self._text)

            derived_widget_class = tankqdialog.TankQDialog.wrap_widget_class(_exc_widget)
            widget = derived_widget_class(traceback.format_exc())
        
=======
        derived_widget_class = tankqdialog.TankQDialog.wrap_widget_class(widget_class)
        widget = derived_widget_class(*args, **kwargs)

>>>>>>> f0abe2ee
        # keep track of some info for debugging object lifetime
        self.__debug_track_qt_widget(widget)

        return widget

    def _create_dialog_with_widget(self, title, bundle, widget_class, *args, **kwargs):
        """
        Convenience method to create an sgtk TankQDialog with a widget instantiated from
        widget_class embedded in the main section.

        .. note:: For more information, see the documentation for :meth:`show_dialog()`.

        :param title: The title of the window
        :param bundle: The app, engine or framework object that is associated with this window
        :param widget_class: The class of the UI to be constructed. This must derive from QWidget.
        :type widget_class: :class:`PySide.QtGui.QWidget`

        Additional parameters specified will be passed through to the widget_class constructor.
        """

        # get the parent for the dialog:
        parent = self._get_dialog_parent()

        # create the widget:
        widget = self._create_widget(widget_class, *args, **kwargs)

        # apply style sheet
        self._apply_external_stylesheet(bundle, widget)

        # create the dialog:
        dialog = self._create_dialog(title, bundle, widget, parent)

        return (dialog, widget)

    def _on_dialog_closed(self, dlg):
        """
        Called when a dialog created by this engine is closed.

        :param dlg: The dialog being closed
        :type dlg: :class:`PySide.QtGui.QWidget`

        Derived implementations of this method should be sure to call
        the base implementation
        """
        # first, detach the widget from the dialog.  This allows
        # the two objects to be cleaned up seperately menaing the
        # lifetime of the widget can be better managed
        widget = dlg.detach_widget()

        # add the dlg and it's contained widget to the list
        # of widgets to delete at some point!
        self.__qt_widget_trash.append(dlg)
        self.__qt_widget_trash.append(widget)

        if dlg in self.__created_qt_dialogs:
            # don't need to track this dialog any longer
            self.__created_qt_dialogs.remove(dlg)

        # disconnect from the dialog:
        dlg.dialog_closed.disconnect(self._on_dialog_closed)

        # clear temps
        dlg = None
        widget = None

        # finally, clean up the widget trash:
        self.__cleanup_widget_trash()

    def __cleanup_widget_trash(self):
        """
        Run through the widget trash and clean up any widgets
        that are no longer referenced by anything else.

        Notes:  This is pretty dumb and only looks at reference
        counts.  This means that if a widget has cyclic references
        then it will never get released.

        Better to be safe though as deleting/releasing a widget that
        still has events in the event queue will cause a hard crash!
        """
        still_trash = []
        for widget in self.__qt_widget_trash:
            # There should be 3 references:
            # 1. self.__qt_widget_trash[n]
            # 2. widget temporary
            # 3. temporary used by sys.getrefcount
            if sys.getrefcount(widget) <= 3:
                # we have the only references to the widget
                # so lets delete it!
                try:
                    widget.deleteLater()
                except RuntimeError:
                    # this is most likely because the Qt C++ widget has
                    # already been deleted elsewhere so we can safely
                    # ignore it!
                    pass
            else:
                # there are still other references to this widget
                # out there so we should still keep track of it
                still_trash.append(widget)

        # update widget trash
        self.__qt_widget_trash = still_trash
        self.log_debug(
            "Widget trash contains %d widgets" % (len(self.__qt_widget_trash))
        )

    def show_dialog(self, title, bundle, widget_class, *args, **kwargs):
        """
        Shows a non-modal dialog window in a way suitable for this engine.
        The engine will attempt to parent the dialog nicely to the host application.
        The dialog will be created with a standard Toolkit window title bar where
        the title will be displayed.

        .. note:: In some cases, it is necessary to hide the standard Toolkit title
                  bar. You can do this by adding a property to the widget class you are
                  displaying::

                        @property
                        def hide_tk_title_bar(self):
                            "Tell the system to not show the standard toolkit toolbar"
                            return True

        **Notes for engine developers**

        Qt dialog & widget management can be quite tricky in different engines/applications.
        Because of this, Sgtk provides a few overridable methods with the idea being that when
        developing a new engine, you only need to override the minimum amount necessary.

        Making use of these methods in the correct way allows the base Engine class to manage the
        lifetime of the dialogs and widgets efficiently and safely without you having to worry about it.

        The methods available are listed here in the hierarchy in which they are called::

            show_dialog()/show_modal()
                _create_dialog_with_widget()
                    _get_dialog_parent()
                    _create_widget()
                    _create_dialog()

        For example, if you just need to make sure that all dialogs use a specific parent widget
        then you only need to override _get_dialog_parent() (e.g. the tk-maya engine).
        However, if you need to implement a two-stage creation then you may need to re-implement
        show_dialog() and show_modal() to call _create_widget() and _create_dialog() directly rather
        than using the helper method _create_dialog_with_widget() (e.g. the tk-3dsmax engine).
        Finally, if the application you are writing an engine for is Qt based then you may not need
        to override any of these methods (e.g. the tk-nuke engine).

        :param title: The title of the window. This will appear in the Toolkit title bar.
        :param bundle: The app, engine or framework object that is associated with this window
        :param widget_class: The class of the UI to be constructed. This must derive from QWidget.
        :type widget_class: :class:`PySide.QtGui.QWidget`

        Additional parameters specified will be passed through to the widget_class constructor.

        :returns: the created widget_class instance
        """
        if not self.has_ui:
            self.log_error(
                "Sorry, this environment does not support UI display! Cannot show "
                "the requested window '%s'." % title
            )
            return None

        # create the dialog:
        dialog, widget = self._create_dialog_with_widget(
            title, bundle, widget_class, *args, **kwargs
        )

        # show the dialog
        dialog.show()

        # lastly, return the instantiated widget
        return widget

    def show_modal(self, title, bundle, widget_class, *args, **kwargs):
        """
        Shows a modal dialog window in a way suitable for this engine. The engine will attempt to
        integrate it as seamlessly as possible into the host application. This call is blocking
        until the user closes the dialog.
        The dialog will be created with a standard Toolkit window title bar where
        the title will be displayed.

        .. note:: In some cases, it is necessary to hide the standard Toolkit title
                  bar. You can do this by adding a property to the widget class you are
                  displaying::

                        @property
                        def hide_tk_title_bar(self):
                            "Tell the system to not show the standard toolkit toolbar"
                            return True

        :param title: The title of the window
        :param bundle: The app, engine or framework object that is associated with this window
        :param widget_class: The class of the UI to be constructed. This must derive from QWidget.
        :type widget_class: :class:`PySide.QtGui.QWidget`

        Additional parameters specified will be passed through to the widget_class constructor.

        :returns: (a standard QT dialog status return code, the created widget_class instance)
        """
        if not self.has_ui:
            self.log_error(
                "Sorry, this environment does not support UI display! Cannot show "
                "the requested window '%s'." % title
            )
            return None

        # create the dialog:
        dialog, widget = self._create_dialog_with_widget(
            title, bundle, widget_class, *args, **kwargs
        )

        # finally launch it, modal state
        status = dialog.exec_()

        # lastly, return the instantiated widget
        return (status, widget)

    def show_panel(self, panel_id, title, bundle, widget_class, *args, **kwargs):
        """
        Shows a panel in a way suitable for this engine. Engines should attempt to
        integrate panel support as seamlessly as possible into the host application.
        Some engines have extensive panel support and workflows, others have none at all.

        If the engine does not specifically implement panel support, the window will
        be shown as a modeless dialog instead and the call is equivalent to
        calling :meth:`show_dialog()`.

        The dialog will be created with a standard Toolkit window title bar where
        the title will be displayed.

        .. note:: In some cases, it is necessary to hide the standard Toolkit title
                  bar. You can do this by adding a property to the widget class you are
                  displaying::

                        @property
                        def hide_tk_title_bar(self):
                            "Tell the system to not show the standard toolkit toolbar"
                            return True

        :param panel_id: Unique identifier for the panel, as obtained by register_panel().
        :param title: The title of the panel
        :param bundle: The app, engine or framework object that is associated with this window
        :param widget_class: The class of the UI to be constructed. This must derive from QWidget.
        :type widget_class: :class:`PySide.QtGui.QWidget`

        Additional parameters specified will be passed through to the widget_class constructor.

        :returns: the created widget_class instance
        """
        # engines implementing panel support should subclass this method.
        # the core implementation falls back on a modeless window.
        self.log_warning(
            "Panel functionality not implemented. Falling back to showing "
            "panel '%s' in a modeless dialog" % panel_id
        )
        return self.show_dialog(title, bundle, widget_class, *args, **kwargs)

    def _resolve_sg_stylesheet_tokens(self, style_sheet):
        """
        Given a string containing a qt style sheet,
        perform replacements of key toolkit tokens.

        For example, "{{SG_HIGHLIGHT_COLOR}}" is converted to "#30A7E3"

        :param style_sheet: Stylesheet string to process
        :returns: Stylesheet string with replacements applied
        """
        processed_style_sheet = style_sheet
        for (token, value) in constants.SG_STYLESHEET_CONSTANTS.items():
            processed_style_sheet = processed_style_sheet.replace(
                "{{%s}}" % token, value
            )
        return processed_style_sheet

    def _apply_external_stylesheet(self, bundle, widget):
        """
        Apply an std external stylesheet, associated with a bundle, to a widget.

        This will check if a standard style.css file exists in the
        app/engine/framework root location on disk and if so load it from
        disk and apply to the given widget. The style sheet is cascading, meaning
        that it will affect all children of the given widget. Typically this is used
        at window creation in order to allow newly created dialogs to apply app specific
        styles easily.

        If the `SHOTGUN_QSS_FILE_WATCHER` env variable is set to "1", the style sheet
        will be reloaded and re-applied if changed. This can be useful when developing
        apps to do some interactive styling but shouldn't be used in production.

        :param bundle: app/engine/framework instance to load style sheet from
        :param widget: widget to apply stylesheet to
        """
        qss_file = os.path.join(bundle.disk_location, constants.BUNDLE_STYLESHEET_FILE)
        if not os.path.exists(qss_file):
            # Bail out if the file does not exist.
            return
        self.log_debug(
            "Detected std style sheet file '%s' - applying to widget %s"
            % (qss_file, widget)
        )
        try:
            self._apply_stylesheet_file(qss_file, widget)
        except Exception as e:
            # catch-all and issue a warning and continue.
            self.log_warning("Could not apply stylesheet '%s': %s" % (qss_file, e))

        # Set a style sheet file watcher which can be used for interactive styling.
        # File watchers can cause problems in production when accessing shared
        # storage, so we only set it if explicitly asked to do so.
        if os.getenv("SHOTGUN_QSS_FILE_WATCHER", False) == "1":
            try:
                self._add_stylesheet_file_watcher(qss_file, widget)
            except Exception as e:
                # We don't want the watcher to cause any problem, so we catch
                # errors but issue a warning so the developer knows that interactive
                # styling is off.
                self.log_warning("Unable to set qss file watcher: %s" % e)

    # Here we add backward compatibility for a typo that existed in core for a
    # while. The method was found to be used in some existing Engine subclasses
    # so we need this.
    _apply_external_styleshet = _apply_external_stylesheet

    def _apply_stylesheet_file(self, qss_file, widget):
        """
        Load and apply the given style sheet file to the given widget and all its
        children.

        :param str qss_file: Full path to the style sheet file.
        :param widget: The QWidget to apply the style sheet to.
        """
        f = open(qss_file, "rt")
        try:
            qss_data = f.read()
            # resolve tokens
            qss_data = self._resolve_sg_stylesheet_tokens(qss_data)
            # apply to widget (and all its children)
            widget.setStyleSheet(qss_data)
            # Post of widget repaint
            widget.update()
        finally:
            f.close()

    def _add_stylesheet_file_watcher(self, qss_file, widget):
        """
        Set a file watcher which will reload and re-apply the stylesheet file to
        the given widget if the file is modified.

        This can be useful when developping apps to perform interactive styling,
        but shouldn't be used in production because of the problems it can cause.

        :param qss_file: Full path to the style sheet file.
        :param widget: A QWidget to apply the stylesheet to.
        """
        from .qt import QtCore

        # We don't keep any reference to the watcher to let it be deleted with
        # the widget it is parented under.
        # Please note that QWidgets/QFileSystemWatcher don't seem to be actually
        # deleted, so if multiple dialogs are created, e.g. from tk-desktop, users
        # could end up having a *lot* of file watchers running. Another good reason
        # to *not* run these watchers in production, but only when developing apps.
        watcher = QtCore.QFileSystemWatcher([qss_file], parent=widget)
        watcher.fileChanged.connect(
            lambda x: self._on_external_stylesheet_changed(x, watcher, widget)
        )
        # We use log_info here instead of log_debug because the style sheet watcher
        # is meant to be used only when doing development and knowing that the
        # style sheet file watcher is activated is useful when the file is tweaked
        # but no visible changes happen. It can be useful as well to know that watchers
        # were activated by mistake in production.
        self.log_debug("Watching qss file %s for %s..." % (qss_file, widget))

    def _on_external_stylesheet_changed(self, qss_file, watcher, widget):
        """
        Called when the style sheet file has been modified and a watcher was set.
        Reload and re-apply the style sheet file to the given widget.

        :param qss_file: Full path to the style sheet file.
        :param watcher: The :class:`QtCore.QFileSystemWatcher` which triggered the
                        callback.
        :param widget: A QWidget to apply the stylesheet to.
        """
        # We use log_info here instead of log_debug because the style sheet watcher
        # is meant to be used only when doing development and knowing that the
        # style sheet file was reloaded but without any visible effect is useful
        # when tweaking it.
        self.log_info("Reloading style sheet %s..." % qss_file)
        # Unset styling
        widget.setStyleSheet("")
        # And reload it
        self._apply_stylesheet_file(qss_file, widget)
        # Some code editors rename files on save, so the watcher will
        # stop watching the file. Check if the file is being watched, re-attach
        # it if not.
        if qss_file not in watcher.files():
            watcher.addPath(qss_file)

    def _define_qt_base(self):
        """
        This will be called at initialisation time and will allow
        a user to control various aspects of how QT is being used
        by Tank. The method should return a dictionary with a number
        of specific keys, outlined below.

        * qt_core - the QtCore module to use
        * qt_gui - the QtGui module to use
        * wrapper - the Qt wrapper root module, e.g. PySide
        * dialog_base - base class for to use for Tank's dialog factory

        :returns: dict
        """
        base = {"qt_core": None, "qt_gui": None, "dialog_base": None}
        try:
            importer = QtImporter()
            base["qt_core"] = importer.QtCore
            base["qt_gui"] = importer.QtGui
            if importer.QtGui:
                base["dialog_base"] = importer.QtGui.QDialog
            else:
                base["dialog_base"] = None
            base["wrapper"] = importer.binding
        except:

            self.log_exception(
                "Default engine QT definition failed to find QT. "
                "This may need to be subclassed."
            )

        return base

    def __define_qt5_base(self):
        """
        This will be called at initialization to discover every PySide 2 modules. It should provide
        every Qt modules available as well as two extra attributes, ``__name__`` and
        ``__version__``, which refer to the name of the binding and it's version, e.g.
        PySide2 and 2.0.1.

        .. note:: PyQt5 not supported since it runs only on Python 3.

        :returns: A dictionary with all the modules, __version__ and __name__.
        """
        return QtImporter(interface_version_requested=QtImporter.QT5).base

    def _initialize_dark_look_and_feel(self):
        """
        Initializes a standard toolkit look and feel using a combination of
        QPalette and stylesheets.

        If your engine is running inside an environment which already has
        a dark style defined, do not call this method. The Toolkit apps are
        designed to work well with most dark themes.

        However, if you are for example creating your own QApplication instance
        you can execute this method to put the session into Toolkit's
        standard dark mode.

        This will initialize the plastique style (for Qt4) or the fusion style
        (for Qt5), and set it up with a standard dark palette and supporting
        stylesheet.

        `Qt4 setStyle documentation <http://doc.qt.io/archives/qt-4.8/qapplication.html#setStyle-2>`_
        `Qt5 setStyle documentation <https://doc.qt.io/qt-5.10/qapplication.html#setStyle-1>`_

        Apps and UIs can then extend this further by using further css.

        Due to restrictions in QT, this needs to run after a QApplication object
        has been instantiated.
        """
        if self.has_qt5:
            self.log_debug("Applying Qt5-specific styling...")
            self.__initialize_dark_look_and_feel_qt5()
        elif self.has_qt4:
            self.log_debug("Applying Qt4-specific styling...")
            self.__initialize_dark_look_and_feel_qt4()
        else:
            self.log_warning(
                "Neither Qt4 or Qt5 is available. Toolkit styling will not be applied."
            )

    def __initialize_dark_look_and_feel_qt5(self):
        """
        Applies a dark style for Qt5 environments. This sets the "fusion" style
        at the application level, and then constructs and applies a custom palette
        that emulates Maya 2017's color scheme.
        """
        from .qt import QtGui

        app = QtGui.QApplication.instance()

        # Set the fusion style, which gives us a good base to build on. With
        # this, we'll be sticking largely to the style and won't need to
        # introduce much qss to get a good look.
        app.setStyle("fusion")

        # Build ourselves a dark palette to assign to the application. This
        # will take the fusion style and darken it up.
        palette = QtGui.QPalette()

        # This closely resembles the color palette used in Maya 2017 with a
        # few minor tweaks.
        palette.setBrush(
            QtGui.QPalette.Disabled, QtGui.QPalette.Button, QtGui.QColor(80, 80, 80)
        )
        palette.setBrush(
            QtGui.QPalette.Disabled, QtGui.QPalette.Light, QtGui.QColor(97, 97, 97)
        )
        palette.setBrush(
            QtGui.QPalette.Disabled, QtGui.QPalette.Midlight, QtGui.QColor(59, 59, 59)
        )
        palette.setBrush(
            QtGui.QPalette.Disabled, QtGui.QPalette.Dark, QtGui.QColor(37, 37, 37)
        )
        palette.setBrush(
            QtGui.QPalette.Disabled, QtGui.QPalette.Mid, QtGui.QColor(45, 45, 45)
        )
        palette.setBrush(
            QtGui.QPalette.Disabled, QtGui.QPalette.Base, QtGui.QColor(42, 42, 42)
        )
        palette.setBrush(
            QtGui.QPalette.Disabled, QtGui.QPalette.Window, QtGui.QColor(68, 68, 68)
        )
        palette.setBrush(
            QtGui.QPalette.Disabled, QtGui.QPalette.Shadow, QtGui.QColor(0, 0, 0)
        )
        palette.setBrush(
            QtGui.QPalette.Disabled,
            QtGui.QPalette.AlternateBase,
            palette.color(QtGui.QPalette.Disabled, QtGui.QPalette.Base).lighter(110),
        )
        palette.setBrush(
            QtGui.QPalette.Disabled,
            QtGui.QPalette.Text,
            palette.color(QtGui.QPalette.Disabled, QtGui.QPalette.Base).lighter(250),
        )
        palette.setBrush(
            QtGui.QPalette.Disabled,
            QtGui.QPalette.Link,
            palette.color(QtGui.QPalette.Disabled, QtGui.QPalette.Base).lighter(250),
        )
        palette.setBrush(
            QtGui.QPalette.Disabled,
            QtGui.QPalette.LinkVisited,
            palette.color(QtGui.QPalette.Disabled, QtGui.QPalette.Base).lighter(110),
        )

        palette.setBrush(
            QtGui.QPalette.Active,
            QtGui.QPalette.WindowText,
            QtGui.QColor(200, 200, 200),
        )
        palette.setBrush(
            QtGui.QPalette.Active, QtGui.QPalette.Button, QtGui.QColor(75, 75, 75)
        )
        palette.setBrush(
            QtGui.QPalette.Active,
            QtGui.QPalette.ButtonText,
            QtGui.QColor(200, 200, 200),
        )
        palette.setBrush(
            QtGui.QPalette.Active, QtGui.QPalette.Light, QtGui.QColor(97, 97, 97)
        )
        palette.setBrush(
            QtGui.QPalette.Active, QtGui.QPalette.Midlight, QtGui.QColor(59, 59, 59)
        )
        palette.setBrush(
            QtGui.QPalette.Active, QtGui.QPalette.Dark, QtGui.QColor(37, 37, 37)
        )
        palette.setBrush(
            QtGui.QPalette.Active, QtGui.QPalette.Mid, QtGui.QColor(45, 45, 45)
        )
        palette.setBrush(
            QtGui.QPalette.Active, QtGui.QPalette.Text, QtGui.QColor(200, 200, 200)
        )
        palette.setBrush(
            QtGui.QPalette.Active, QtGui.QPalette.Link, QtGui.QColor(200, 200, 200)
        )
        palette.setBrush(
            QtGui.QPalette.Active, QtGui.QPalette.LinkVisited, QtGui.QColor(97, 97, 97)
        )
        palette.setBrush(
            QtGui.QPalette.Active, QtGui.QPalette.BrightText, QtGui.QColor(37, 37, 37)
        )
        palette.setBrush(
            QtGui.QPalette.Active, QtGui.QPalette.Base, QtGui.QColor(42, 42, 42)
        )
        palette.setBrush(
            QtGui.QPalette.Active, QtGui.QPalette.Window, QtGui.QColor(68, 68, 68)
        )
        palette.setBrush(
            QtGui.QPalette.Active, QtGui.QPalette.Shadow, QtGui.QColor(0, 0, 0)
        )
        palette.setBrush(
            QtGui.QPalette.Active,
            QtGui.QPalette.AlternateBase,
            palette.color(QtGui.QPalette.Active, QtGui.QPalette.Base).lighter(110),
        )

        palette.setBrush(
            QtGui.QPalette.Inactive,
            QtGui.QPalette.WindowText,
            QtGui.QColor(200, 200, 200),
        )
        palette.setBrush(
            QtGui.QPalette.Inactive, QtGui.QPalette.Button, QtGui.QColor(75, 75, 75)
        )
        palette.setBrush(
            QtGui.QPalette.Inactive,
            QtGui.QPalette.ButtonText,
            QtGui.QColor(200, 200, 200),
        )
        palette.setBrush(
            QtGui.QPalette.Inactive, QtGui.QPalette.Light, QtGui.QColor(97, 97, 97)
        )
        palette.setBrush(
            QtGui.QPalette.Inactive, QtGui.QPalette.Midlight, QtGui.QColor(59, 59, 59)
        )
        palette.setBrush(
            QtGui.QPalette.Inactive, QtGui.QPalette.Dark, QtGui.QColor(37, 37, 37)
        )
        palette.setBrush(
            QtGui.QPalette.Inactive, QtGui.QPalette.Mid, QtGui.QColor(45, 45, 45)
        )
        palette.setBrush(
            QtGui.QPalette.Inactive, QtGui.QPalette.Text, QtGui.QColor(200, 200, 200)
        )
        palette.setBrush(
            QtGui.QPalette.Inactive, QtGui.QPalette.Link, QtGui.QColor(200, 200, 200)
        )
        palette.setBrush(
            QtGui.QPalette.Inactive,
            QtGui.QPalette.LinkVisited,
            QtGui.QColor(97, 97, 97),
        )
        palette.setBrush(
            QtGui.QPalette.Inactive, QtGui.QPalette.BrightText, QtGui.QColor(37, 37, 37)
        )
        palette.setBrush(
            QtGui.QPalette.Inactive, QtGui.QPalette.Base, QtGui.QColor(42, 42, 42)
        )
        palette.setBrush(
            QtGui.QPalette.Inactive, QtGui.QPalette.Window, QtGui.QColor(68, 68, 68)
        )
        palette.setBrush(
            QtGui.QPalette.Inactive, QtGui.QPalette.Shadow, QtGui.QColor(0, 0, 0)
        )
        palette.setBrush(
            QtGui.QPalette.Inactive,
            QtGui.QPalette.AlternateBase,
            palette.color(QtGui.QPalette.Inactive, QtGui.QPalette.Base).lighter(110),
        )

        app.setPalette(palette)

        # Finally, we just need to set the default font size for our widgets
        # deriving from QWidget. This also has the side effect of correcting
        # a couple of styling quirks in the tank dialog header when it's
        # used with the fusion style.
        app.setStyleSheet(".QWidget { font-size: 11px; }")

    def __initialize_dark_look_and_feel_qt4(self):
        """
        Applies a dark style for Qt4 environments. This sets the "plastique"
        style at the application level, and then loads a Maya-2014-like QPalette
        to give a consistent dark theme to all widgets owned by the current
        application. Lastly, a stylesheet is read from disk and applied.
        """
        from .qt import QtGui, QtCore

        # Since know we have a QApplication at this point, go ahead and make
        # sure the bundled fonts are loaded
        self._ensure_core_fonts_loaded()

        # initialize our style
        QtGui.QApplication.setStyle("plastique")

        # Read in a serialized version of a palette
        # this file was generated in the following way:
        #
        # Inside of maya 2014, the following code was executed:
        #
        # from PySide import QtGui, QtCore
        # app = QtCore.QCoreApplication.instance()
        # fh = QtCore.QFile("/tmp/palette.dump")
        # fh.open(QtCore.QIODevice.WriteOnly)
        # out = QtCore.QDataStream(fh)
        # out.__lshift__( app.palette() )
        # fh.close()
        #
        # When we load this up in our engine, we will get a look
        # and feel similar to that of maya.

        try:
            # open palette file
            palette_file = self.__get_platform_resource_path("dark_palette.qpalette")
            fh = QtCore.QFile(palette_file)
            fh.open(QtCore.QIODevice.ReadOnly)
            file_in = QtCore.QDataStream(fh)

            # deserialize the palette
            # (store it for GC purposes)
            self._dark_palette = QtGui.QPalette()
            file_in.__rshift__(self._dark_palette)
            fh.close()

            # set the std selection bg color to be 'shotgun blue'
            highlight_color = QtGui.QBrush(
                QtGui.QColor(constants.SG_STYLESHEET_CONSTANTS["SG_HIGHLIGHT_COLOR"])
            )
            self._dark_palette.setBrush(QtGui.QPalette.Highlight, highlight_color)

            # update link colors
            fg_color = self._dark_palette.color(QtGui.QPalette.Text)
            self._dark_palette.setColor(QtGui.QPalette.Link, fg_color)
            self._dark_palette.setColor(QtGui.QPalette.LinkVisited, fg_color)

            self._dark_palette.setBrush(
                QtGui.QPalette.HighlightedText, QtGui.QBrush(QtGui.QColor("#FFFFFF"))
            )

            # and associate it with the qapplication
            QtGui.QApplication.setPalette(self._dark_palette)

        except Exception as e:
            self.log_error(
                "The standard toolkit dark palette could not be set up! The look and feel of your "
                "toolkit apps may be sub standard. Please contact support. Details: %s"
                % e
            )

        try:
            # read css
            css_file = self.__get_platform_resource_path("dark_palette.css")
            f = open(css_file)
            css_data = f.read()
            f.close()
            css_data = self._resolve_sg_stylesheet_tokens(css_data)
            app = QtCore.QCoreApplication.instance()

            app.setStyleSheet(css_data)
        except Exception as e:
            self.log_error(
                "The standard toolkit dark stylesheet could not be set up! The look and feel of your "
                "toolkit apps may be sub standard. Please contact support. Details: %s"
                % e
            )

    def _get_standard_qt_stylesheet(self):
        """
        **********************************************************************
        THIS METHOD HAS BEEN DEPRECATED AND SHOULD NOT BE USED!
        Instead, call _initialize_standard_look_and_feel()
        **********************************************************************

        For environments which do not have a well defined QT style sheet,
        Toolkit maintains a "standard style" which is similar to the look and
        feel that Maya and Nuke has.

        This is intended to be used in conjunction with QTs cleanlooks mode.
        The init code inside an engine would typically look something like this:

            QtGui.QApplication.setStyle("cleanlooks")
            qt_application = QtGui.QApplication([])
            qt_application.setStyleSheet( self._get_standard_qt_stylesheet() )

        :returns: The style sheet data, as a string.
        """
        css_file = self.__get_platform_resource_path("toolkit_std_dark.css")
        with open(css_file) as f:
            return f.read()

    def _register_shared_framework(self, instance_name, fw_obj):
        """
        Registers a framework with the specified instance name.
        This allows framework instances to be shared between bundles.
        This method is exposed for use by the platform.framework module.

        :param instance_name: Name of framework instance, as defined in the
                              environment. For example 'tk-framework-widget_v1.x.x'
        :param fw_obj: Framework object.
        """
        self.__shared_frameworks[instance_name] = fw_obj

    def _get_shared_framework(self, instance_name):
        """
        Get a framework instance by name. If no framework with the specified
        name has been loaded yet, None is returned.
        This method is exposed for use by the platform.framework module.

        :param instance_name: Name of framework instance, as defined in the
                              environment. For example 'tk-framework-widget_v1.x.x'
        """
        return self.__shared_frameworks.get(instance_name, None)

    def __create_invokers(self):
        """
        Create the object used to invoke function calls on the main thread when
        called from a different thread.
        """
        invoker = None
        async_invoker = None
        if self.has_ui:
            from .qt import QtGui, QtCore

            # Classes are defined locally since Qt might not be available.
            if QtGui and QtCore:

                class Invoker(QtCore.QObject):
                    """
                    Invoker class - implements a mechanism to execute a function with arbitrary
                    args in the main thread.
                    """

                    def __init__(self):
                        """
                        Construction
                        """
                        QtCore.QObject.__init__(self)
                        self._lock = threading.Lock()
                        self._fn = None
                        self._res = None

                    def invoke(self, fn, *args, **kwargs):
                        """
                        Invoke the specified function with the specified args in the main thread

                        :param fn:          The function to execute in the main thread
                        :param *args:       Args for the function
                        :param **kwargs:    Named arguments for the function
                        :returns:           The result returned by the function
                        """
                        # acquire lock to ensure that the function and result are not overwritten
                        # by syncrounous calls to this method from different threads
                        self._lock.acquire()
                        try:
                            self._fn = lambda: fn(*args, **kwargs)
                            self._res = None

                            # invoke the internal _do_invoke method that will actually run the function.  Note that
                            # we are unable to pass/return arguments through invokeMethod as this isn't properly
                            # supported by PySide.
                            QtCore.QMetaObject.invokeMethod(
                                self, "_do_invoke", QtCore.Qt.BlockingQueuedConnection
                            )

                            return self._res
                        finally:
                            self._lock.release()

                    @qt.QtCore.Slot()
                    def _do_invoke(self):
                        """
                        Execute the function
                        """
                        self._res = self._fn()

                class AsyncInvoker(QtCore.QObject):
                    """
                    Invoker class - implements a mechanism to execute a function with arbitrary
                    args in the main thread asynchronously.
                    """

                    __signal = QtCore.Signal(object)

                    def __init__(self):
                        """
                        Construction
                        """
                        QtCore.QObject.__init__(self)
                        self.__signal.connect(self.__execute_in_main_thread)

                    def invoke(self, fn, *args, **kwargs):
                        """
                        Invoke the specified function with the specified args in the main thread

                        :param fn:          The function to execute in the main thread
                        :param *args:       Args for the function
                        :param **kwargs:    Named arguments for the function
                        :returns:           The result returned by the function
                        """

                        self.__signal.emit(lambda: fn(*args, **kwargs))

                    def __execute_in_main_thread(self, fn):
                        fn()

                # Make sure that the invoker exists in the main thread:
                invoker = Invoker()
                async_invoker = AsyncInvoker()
                if QtCore.QCoreApplication.instance():
                    invoker.moveToThread(QtCore.QCoreApplication.instance().thread())
                    async_invoker.moveToThread(
                        QtCore.QCoreApplication.instance().thread()
                    )

        return invoker, async_invoker

    ##########################################################################################
    # private

    def __load_apps(self, reuse_existing_apps=False, old_context=None):
        """
        Populate the __applications dictionary, skip over apps that fail to initialize.

        :param reuse_existing_apps:     Whether to use already-running apps rather than
                                        starting up a new instance. This is primarily
                                        used during context changes. Default is False.
        :param old_context:             In the event of a context change occurring, this
                                        represents the context being changed away from,
                                        which will be provided along with the current
                                        context to each reused app's post_context_change
                                        method.
        """
        # If this is a load as part of a context change, the applications
        # dict will already have stuff in it. We can explicitly clean that
        # out here since those apps also exist in self.__application_pool,
        # which is persistent.
        self.__applications = dict()

        # The commands dict will be repopulated either by new app inits,
        # or by pulling existing commands for reused apps from the persistant
        # cache of commands.
        self.__commands = dict()
        self.__register_reload_command()

        for app_instance_name in self.__env.get_apps(self.__engine_instance_name):
            # Get a handle to the app bundle.
            descriptor = self.__env.get_app_descriptor(
                self.__engine_instance_name, app_instance_name
            )

            if not descriptor.exists_local():
                self.log_error(
                    "Cannot start app! %s does not exist on disk." % descriptor
                )
                continue

            # Load settings for app - skip over the ones that don't validate
            try:
                # get the app settings data and validate it.
                app_schema = descriptor.configuration_schema
                app_settings = self.__env.get_app_settings(
                    self.__engine_instance_name, app_instance_name
                )

                # check that the context contains all the info that the app needs
                if self.__engine_instance_name != constants.SHOTGUN_ENGINE_NAME:
                    # special case! The shotgun engine is special and does not have a
                    # context until you actually run a command, so disable the validation.
                    validation.validate_context(descriptor, self.context)

                # make sure the current operating system platform is supported
                validation.validate_platform(descriptor)

                # for multi engine apps, make sure our engine is supported
                supported_engines = descriptor.supported_engines
                if supported_engines and self.name not in supported_engines:
                    raise TankError(
                        "The app could not be loaded since it only supports "
                        "the following engines: %s. Your current engine has been "
                        "identified as '%s'" % (supported_engines, self.name)
                    )

                # now validate the configuration
                validation.validate_settings(
                    app_instance_name, self.tank, self.context, app_schema, app_settings
                )

            except TankError as e:
                # validation error - probably some issue with the settings!
                # report this as an error message.
                self.log_error(
                    "App configuration Error for %s (configured in environment '%s'). "
                    "It will not be loaded: %s"
                    % (app_instance_name, self.__env.disk_location, e)
                )
                continue

            except Exception:
                # code execution error in the validation. Report this as an error
                # with the engire call stack!
                self.log_exception(
                    "A general exception was caught while trying to "
                    "validate the configuration loaded from '%s' for app %s. "
                    "The app will not be loaded."
                    % (self.__env.disk_location, app_instance_name)
                )
                continue

            # If we're told to reuse existing app instances, check for it and
            # continue if it's already there. This is most likely a context
            # change that's in progress, which means we only want to load apps
            # that aren't already up and running.
            install_path = descriptor.get_path()
            app_pool = self.__application_pool

            if reuse_existing_apps and install_path in app_pool:
                # If we were given an "old" context that's being switched away
                # from, we can run the post change method and do a bit of
                # reinitialization of certain portions of the app.
                if (
                    old_context is not None
                    and app_instance_name in app_pool[install_path]
                ):
                    app = self.__application_pool[install_path][app_instance_name]

                    try:
                        # Update the app's internal context pointer.
                        app._set_context(self.context)

                        # Update the app settings.
                        app._set_settings(app_settings)

                        # Set the instance name.
                        app.instance_name = app_instance_name

                        # Make sure our frameworks are up and running properly for
                        # the new context.
                        setup_frameworks(self, app, self.__env, descriptor)

                        # Repopulate the app's commands into the engine.
                        for command_name, command in self.__command_pool.items():
                            if app is command.get("properties", dict()).get("app"):
                                self.__commands[command_name] = command

                        # Run the post method in case there's custom logic implemented
                        # for the app.
                        app.post_context_change(old_context, self.context)
                    except Exception:
                        # If any of the reinitialization failed we will warn and
                        # continue on to a restart of the app via the normal means.
                        self.log_warning(
                            "App %r failed to change context and will be restarted: %s"
                            % (app, traceback.format_exc())
                        )
                    else:
                        # If the reinitialization of the reused app succeeded, we
                        # just have to add it to the apps list and continue on to
                        # the next app.
                        self.log_debug(
                            "App %s successfully reinitialized for new context %s."
                            % (app_instance_name, str(self.context))
                        )
                        self.__applications[app_instance_name] = app
                        continue

            # load the app
            try:
                # now get the app location and resolve it into a version object
                app_dir = descriptor.get_path()

                # create the object, run the constructor
                app = application.get_application(
                    self,
                    app_dir,
                    descriptor,
                    app_settings,
                    app_instance_name,
                    self.__env,
                )

                # load any frameworks required
                setup_frameworks(self, app, self.__env, descriptor)

                # track the init of the app
                self.__currently_initializing_app = app
                try:
                    app.init_app()
                finally:
                    self.__currently_initializing_app = None

            except TankError as e:
                self.log_error(
                    "App %s failed to initialize. It will not be loaded: %s"
                    % (app_dir, e)
                )

            except Exception:
                self.log_exception(
                    "App %s failed to initialize. It will not be loaded." % app_dir
                )
            else:
                # note! Apps are keyed by their instance name, meaning that we
                # could theoretically have multiple instances of the same app.
                self.__applications[app_instance_name] = app

            # For the sake of potetial context changes, apps and commands are cached
            # into a persistent pool such that they can be reused at some later time.
            # This is required because, during context changes, some apps that were
            # active in the old context might not be active in the new context. Because
            # we might then switch BACK to the old context at some later time, or some
            # future context might simply make use of some of the same apps, we want
            # to keep a running cache of everything that's been initialized over time.
            # This will allow us to reuse those (assuming they support on-the-fly
            # context changes) rather than having to import and instantiate the same
            # app(s) all over again, thereby hurting performance.

            # Likewise, with commands, those from the old context that are not associated
            # with apps that are active in the new context are filtered out of the engine's
            # list of commands. When switching back to the old context, or any time the
            # associated app is reused, we can then add back in the commands that the app
            # had previously registered. With that, we're not required to re-run the init
            # process for the app.

            # Update the persistent application pool for use in context changes.
            for app in self.__applications.values():
                # We will only track apps that we know can handle a context
                # change. Any that do not will not be treated as a persistent
                # app.
                if (
                    app.context_change_allowed
                    and app.instance_name == app_instance_name
                ):
                    app_path = app.descriptor.get_path()

                    if app_path not in self.__application_pool:
                        self.__application_pool[app_path] = dict()

                    self.__application_pool[app_path][app_instance_name] = app

            # Update the persistent commands pool for use in context changes.
            for command_name, command in self.__commands.items():
                self.__command_pool[command_name] = command

    def __destroy_frameworks(self):
        """
        Destroy frameworks
        """
        # Destroy engine's frameworks
        for fw in self.frameworks.values():
            if not fw.is_shared:
                fw._destroy_framework()

        # Destroy shared frameworks
        for fw in self.__shared_frameworks.values():
            fw._destroy_framework()
        self.__shared_frameworks = {}

    def __destroy_apps(self):
        """
        Call the destroy_app method on all loaded apps
        """

        for app in self.__applications.values():
            app._destroy_frameworks()
            self.log_debug("Destroying %s" % app)
            app.destroy_app()

    def __register_reload_command(self):
        """
        Registers a "Reload and Restart" command with the engine if any
        running apps are registered via a dev descriptor.
        """
        for app in self.__applications.values():
            if app.descriptor.is_dev():
                self.log_debug(
                    "App %s is registered via a dev descriptor. Will add a reload "
                    "button to the actions listings." % app
                )
                from . import restart

                self.register_command(
                    "Reload and Restart",
                    restart,
                    {
                        "short_name": "restart",
                        "icon": self.__get_platform_resource_path("reload_256.png"),
                        "type": "context_menu",
                    },
                )
                # only need one reload button, so don't keep iterating :)
                break

    def __get_platform_resource_path(self, filename):
        """
        Returns the full path to the given platform resource file or folder.
        Resources reside in the core/platform/qt folder.

        :return: full path
        """
        this_folder = os.path.abspath(os.path.dirname(__file__))
        return os.path.join(this_folder, "qt", filename)

    def __run_post_engine_inits(self):
        """
        Executes the post_engine_init method for all running apps.
        """
        for app in self.__applications.values():
            try:
                app.post_engine_init()
            except TankError as e:
                self.log_error(
                    "App %s Failed to run its post_engine_init. It is loaded, but"
                    "may not operate in its desired state! Details: %s" % (app, e)
                )
            except Exception:
                self.log_exception(
                    "App %s failed run its post_engine_init. It is loaded, but"
                    "may not operate in its desired state!" % app
                )


##########################################################################################
# Engine management

g_current_engine = None


def set_current_engine(eng):
    """
    Sets the current engine

    :param eng: :class:`Engine` instance to set as current.
    """
    global g_current_engine
    g_current_engine = eng


def current_engine():
    """
    Returns the currently active engine.

    :returns: :class:`Engine` instance or None if no engine is running.
    """
    global g_current_engine
    return g_current_engine


def get_engine_path(engine_name, tk, context):
    """
    Returns the path to the engine corresponding to the given engine name or
    None if the engine could not be found.

    Similar to :meth:`start_engine`, but instead of starting an engine, this method
    returns the path to a suitable engine. This helper method is sometimes useful
    when initializing engines for applications that do not have a built in python interpreter.

    Example::

        >>> import sgtk
        >>> tk = sgtk.sgtk_from_path("/studio/project_root")
        >>> ctx = tk.context_empty()
        >>> sgtk.platform.get_engine_path('tk-maya', tk, ctx)
        /studio/sgtk/install/engines/app_store/tk-maya/v0.1.0


    :param engine_name: Name of the engine to launch, e.g. tk-maya
    :param tk: :class:`~sgtk.Sgtk` instance to associate the engine with
    :param context: :class:`~sgtk.Context` object of the context to launch the engine for.
    :returns: Path to where the engine code is located on disk.
    """
    # get environment and engine location
    try:
        (env, engine_descriptor) = get_env_and_descriptor_for_engine(
            engine_name, tk, context
        )
    except TankEngineInitError:
        return None

    # return path to engine code
    engine_path = engine_descriptor.get_path()
    return engine_path


def start_engine(engine_name, tk, context):
    """
    Creates an engine and makes it the current engine.
    Returns the newly created engine object. Example::

        >>> import sgtk
        >>> tk = sgtk.sgtk_from_path("/studio/project_root")
        >>> ctx = tk.context_empty()
        >>> engine = sgtk.platform.start_engine('tk-maya', tk, ctx)
        >>> engine
        <Sgtk Engine 0x10451b690: tk-maya, env: shotgun>

    .. note:: This is for advanced workflows. For standard use
        cases, use :meth:`~sgtk.bootstrap.ToolkitManager.bootstrap_engine`.
        For more information, see :ref:`init_and_startup`.

    :param engine_name: Name of the engine to launch, e.g. tk-maya
    :param tk: :class:`~sgtk.Sgtk` instance to associate the engine with
    :param context: :class:`~sgtk.Context` object of the context to launch the engine for.
    :returns: :class:`Engine` instance
    :raises: :class:`TankEngineInitError` if an engine could not be started
             for the passed context.
    """
    return _start_engine(engine_name, tk, None, context)


def _restart_engine(new_context):
    """
    Restarts an engine by destroying the previous one and creating a new one.

    :param new_context: Context for the new engine. If None, previous context will
        be reused.
    :type new_context: :class:`~sgtk.Context`
    """
    engine = current_engine()
    try:
        # Track some of the current state before restarting the engine.
        old_context = engine.context
        new_context = new_context or engine.context

        # Restart the engine. If we were given a new context to use,
        # use it, otherwise restart using the same context as before.
        current_engine_name = engine.instance_name
        with _CoreContextChangeHookGuard(engine.sgtk, old_context, new_context):
            engine.destroy()

            _start_engine(
                current_engine_name, new_context.tank, old_context, new_context
            )
    except TankError as e:
        engine.log_error("Could not restart the engine: %s" % e)
    except Exception:
        engine.log_exception("Could not restart the engine!")


class _CoreContextChangeHookGuard(object):
    """
    Used with the ``with`` statement, this guard will notify the context_change
    core hook with the pre_context_change event on entering and
    post_context_change even on exit if and only if the scope exits without
    an exception being raised.
    """

    _depth = 0

    def __init__(self, tk, old_context, new_context):
        """
        Constructor.

        :param tk: Toolkit instance.
        :param old_context: Current context.
        :param new_context: Context we're switching to.
        """
        self._tk = tk
        self._old_context = old_context
        self._new_context = new_context

    def __enter__(self):
        """
        Executes the pre context change hook if we're the first guard instance.
        """
        self.__class__._depth += 1
        # If we're the first instance of the guard, notify.
        if self._depth == 1:
            self._execute_pre_context_change(
                self._tk, self._old_context, self._new_context
            )

    # Made static so we can introspec the content of the guard during unit testing.
    @staticmethod
    def _execute_pre_context_change(tk, old_context, new_context):
        """
        Executes the pre context change hook.

        :param tk: Toolkit instance.
        :param old_context: Current context.
        :param new_context: Context we're switching to.
        """
        tk.execute_core_hook_method(
            constants.CONTEXT_CHANGE_HOOK,
            "pre_context_change",
            current_context=old_context,
            next_context=new_context,
        )

    def __exit__(self, ex_type, *_):
        """
        Executes the post context change hook if we're the last guard instance.

        :param ex_type: Type of the exception raised, if any.
        """
        # If we are the last instance of the guard and there's no exception, notify
        if self.__class__._depth == 1 and not ex_type:
            self._execute_post_context_change(
                self._tk, self._old_context, self._new_context
            )

        self.__class__._depth -= 1

    # Made static so we can introspec the content of the guard during unit testing.
    @staticmethod
    def _execute_post_context_change(tk, old_context, new_context):
        """
        Executes the post context change hook.

        :param tk: Toolkit instance.
        :param old_context: Current context.
        :param new_context: Context we're switching to.
        """
        tk.execute_core_hook_method(
            constants.CONTEXT_CHANGE_HOOK,
            "post_context_change",
            previous_context=old_context,
            current_context=new_context,
        )


def _start_engine(engine_name, tk, old_context, new_context):
    """
    Starts an engine for a given Toolkit instance and context.

    :param engine_name: Name of the engine to start.
    :param tk: Toolkit instance.
    :type tk: :class:`~sgtk.Sgtk`
    :param old_context: Context before the context change.
    :type old_context: :class:`~sgtk.Context`
    :param new_context: Context after the context change.
    :type new_context: :class:`~sgtk.Context`

    :returns: A new sgtk.platform.Engine object.
    """
    # first ensure that an engine is not currently running
    if current_engine():
        raise TankError(
            "An engine (%s) is already running! Before you can start a new engine, "
            "please shut down the previous one using the command "
            "tank.platform.current_engine().destroy()." % current_engine()
        )

    # begin writing log to disk, associated with the engine
    # only do this if a logger hasn't been previously set up.
    if LogManager().base_file_handler is None:
        LogManager().initialize_base_file_handler(engine_name)

    # get environment and engine location
    (env, engine_descriptor) = get_env_and_descriptor_for_engine(
        engine_name, tk, new_context
    )

    # make sure it exists locally
    if not engine_descriptor.exists_local():
        raise TankEngineInitError(
            "Cannot start engine! %s does not exist on disk" % engine_descriptor
        )

    # get path to engine code
    engine_path = engine_descriptor.get_path()
    plugin_file = os.path.join(engine_path, constants.ENGINE_FILE)
    class_obj = load_plugin(plugin_file, Engine)

    # Notify the context change and start the engine.
    with _CoreContextChangeHookGuard(tk, old_context, new_context):
        # Instantiate the engine
        engine = class_obj(tk, new_context, engine_name, env)
        # register this engine as the current engine
        set_current_engine(engine)

    return engine


def find_app_settings(engine_name, app_name, tk, context, engine_instance_name=None):
    """
    Utility method to find the settings for an app in an engine in the
    environment determined for the context by pick environment hook.

    :param engine_name: system name of the engine to look for, e.g tk-maya
    :param app_name: system name of the app to look for, e.g. tk-multi-publish
    :param tk: :class:`~sgtk.Sgtk` instance
    :param context: :class:`~sgtk.Context` object to use when picking environment
    :param engine_instance_name: The instance name of the engine to look for.

    :returns: list of dictionaries containing the engine name,
              application name and settings for any matching
              applications that are found and that have valid
              settings
    """
    app_settings = []

    # get the environment via the pick_environment hook
    env_name = __pick_environment(engine_name, tk, context)
    env = tk.pipeline_configuration.get_environment(env_name, context)

    # now find all engines whose names match the engine_name:
    for eng in env.get_engines():
        eng_desc = env.get_engine_descriptor(eng)
        eng_sys_name = eng_desc.system_name

        # Make sure that we get the right engine by comparing engine
        # name and instance name, if provided.
        if eng_sys_name != engine_name:
            continue
        if engine_instance_name and engine_instance_name != eng:
            continue

        # ok, found engine so look for app:
        for app in env.get_apps(eng):
            app_desc = env.get_app_descriptor(eng, app)
            if app_desc.system_name != app_name:
                continue

            # ok, found an app - lets validate the settings as
            # we want to ignore them if they're not valid
            try:
                schema = app_desc.configuration_schema
                settings = env.get_app_settings(eng, app)

                # check that the context contains all the info that the app needs
                validation.validate_context(app_desc, context)

                # make sure the current operating system platform is supported
                validation.validate_platform(app_desc)

                # for multi engine apps, make sure our engine is supported
                supported_engines = app_desc.supported_engines
                if supported_engines and engine_name not in supported_engines:
                    raise TankError(
                        "The app could not be loaded since it only supports "
                        "the following engines: %s" % supported_engines
                    )

                # finally validate the configuration.
                # Note: context is set to None as we don't
                # want to fail validation because of an
                # incomplete context at this stage!
                validation.validate_settings(app, tk, None, schema, settings)
            except TankError:
                # ignore any Tank exceptions to skip invalid apps
                continue

            # settings are valid so add them to return list:
            app_settings.append(
                {"engine_instance": eng, "app_instance": app, "settings": settings}
            )

    return app_settings


def start_shotgun_engine(tk, entity_type, context):
    """
    Special, internal method that handles the shotgun engine.

    :param tk:          tank instance
    :param entity_type: type of the entity to use as a target for picking our
                        shotgun environment
    :param context:     context to use for the shotgun engine and its apps.

                        If some apps require a specific context to extract
                        information (e.g. they call a pick_environment hook to
                        get the environment to use based on the context), this
                        should be set to something other than the empty
                        context.
    """

    # begin writing log to disk, associated with the engine
    if LogManager().base_file_handler is None:
        LogManager().initialize_base_file_handler(constants.SHOTGUN_ENGINE_NAME)

    # bypass the get_environment hook and use a fixed set of environments
    # for this shotgun engine. This is required because of the action caching.
    env = tk.pipeline_configuration.get_environment(
        "shotgun_%s" % entity_type.lower(), context
    )

    # get the location for our engine
    if constants.SHOTGUN_ENGINE_NAME not in env.get_engines():
        raise TankMissingEngineError(
            "Cannot find a shotgun engine in %s. Please contact support." % env
        )

    engine_descriptor = env.get_engine_descriptor(constants.SHOTGUN_ENGINE_NAME)

    # make sure it exists locally
    if not engine_descriptor.exists_local():
        raise TankEngineInitError(
            "Cannot start engine! %s does not exist on disk" % engine_descriptor
        )

    # get path to engine code
    engine_path = engine_descriptor.get_path()
    plugin_file = os.path.join(engine_path, constants.ENGINE_FILE)

    # Instantiate the engine
    class_obj = load_plugin(plugin_file, Engine)
    obj = class_obj(tk, context, constants.SHOTGUN_ENGINE_NAME, env)

    # register this engine as the current engine
    set_current_engine(obj)

    return obj


def get_environment_from_context(tk, context):
    """
    Returns an environment object given a context.
    Returns None if no environment was found.
    """
    try:
        env_name = tk.execute_core_hook(
            constants.PICK_ENVIRONMENT_CORE_HOOK_NAME, context=context
        )
    except Exception as e:
        raise TankError(
            "Could not resolve an environment for context '%s'. The pick "
            "environment hook reported the following error: %s" % (context, e)
        )

    if env_name is None:
        return None

    return tk.pipeline_configuration.get_environment(env_name, context)


def show_global_busy(title, details):
    """
    Convenience method.

    Displays or updates a global busy/progress indicator window tied to the currently running engine.
    For more details and documentation, see the engine class documentation of this method.

    :params title: Short descriptive title of what is happening
    :params details: Detailed message describing what is going on.
    """
    engine = current_engine()
    if engine:
        engine.show_busy(title, details)


def clear_global_busy():
    """
    Convenience method.

    Closes any open global progress indicator window tied to the currently running engine.
    For more details and documentation, see engine class documentation of this method.
    """
    engine = current_engine()
    if engine:
        engine.clear_busy()


##########################################################################################
# utilities


def get_env_and_descriptor_for_engine(engine_name, tk, context):
    """
    Utility method to return commonly needed objects when instantiating engines.

    :param engine_name: system name of the engine to look for, e.g tk-maya
    :param tk: :class:`~sgtk.Sgtk` instance
    :param context: :class:`~sgtk.Context` object to use when picking environment
    :returns: tuple with associated environment and engine descriptor)
    :raises: :class:`TankEngineInitError` if the engine name cannot be found.
    """
    # get the environment via the pick_environment hook
    env_name = __pick_environment(engine_name, tk, context)

    # get the env object based on the name in the pick env hook
    env = tk.pipeline_configuration.get_environment(env_name, context)

    # make sure that the environment has an engine instance with that name
    if engine_name not in env.get_engines():
        raise TankMissingEngineError(
            "Cannot find an engine instance %s in %s." % (engine_name, env)
        )

    # get the location for our engine
    engine_descriptor = env.get_engine_descriptor(engine_name)

    return (env, engine_descriptor)


def __pick_environment(engine_name, tk, context):
    """
    Call out to the pick_environment core hook to determine which environment we should load
    based on the current context. The Shotgun engine provides its own implementation.

    :param engine_name: system name of the engine to look for, e.g tk-maya
    :param tk: :class:`~sgtk.Sgtk` instance
    :param context: :class:`~sgtk.Context` object to use when picking environment
    :returns: name of environment.
    """

    try:
        env_name = tk.execute_core_hook(
            constants.PICK_ENVIRONMENT_CORE_HOOK_NAME, context=context
        )
    except Exception as e:
        raise TankEngineInitError(
            "Engine %s cannot initialize - the pick environment hook "
            "reported the following error: %s" % (engine_name, e)
        )

    if env_name is None:
        # the pick_environment hook could not determine an environment
        # this may be because an incomplete Context was passed.
        # without an environment, engine creation cannot succeed.
        # raise an exception with a message
        raise TankEngineInitError(
            "Engine %s cannot initialize - the pick environment hook was not "
            "able to return an environment to use, given the context %s. "
            "Usually this is because the context contains insufficient information "
            "for an environment to be determined." % (engine_name, context)
        )

    return env_name


def _get_command_prefix(properties):
    """
    If multiple commands are registered with the same name, attempt to construct a unique
    prefix from other information in the command's properties dictionary to distinguish one
    command from another. Uses the properties' ``app`` and/or ``group`` keys to create the
    prefix.

    :param dict properties: Arbitrary key/value information related to a registered command.
    :returns: A unique identifier for the command as a str.
    """
    prefix_parts = []
    if properties.get("app"):
        # First, distinguish commands by app name.
        prefix_parts.append(properties["app"].instance_name)
    if properties.get("group"):
        # Second, distinguish commands by group name.
        prefix_parts.append(properties["group"])
    return ":".join(prefix_parts)<|MERGE_RESOLUTION|>--- conflicted
+++ resolved
@@ -1678,9 +1678,10 @@
         from .qt import tankqdialog
 
         # construct the widget object
-<<<<<<< HEAD
         try:
-            derived_widget_class = tankqdialog.TankQDialog.wrap_widget_class(widget_class)
+            derived_widget_class = tankqdialog.TankQDialog.wrap_widget_class(
+                widget_class
+            )
             widget = derived_widget_class(*args, **kwargs)
         except Exception as exc:
             # We don't want exceptions from the instantiation of the widget to bubble
@@ -1714,14 +1715,11 @@
                     self._layout.addWidget(self._label)
                     self._layout.addWidget(self._text)
 
-            derived_widget_class = tankqdialog.TankQDialog.wrap_widget_class(_exc_widget)
+            derived_widget_class = tankqdialog.TankQDialog.wrap_widget_class(
+                _exc_widget
+            )
             widget = derived_widget_class(traceback.format_exc())
-        
-=======
-        derived_widget_class = tankqdialog.TankQDialog.wrap_widget_class(widget_class)
-        widget = derived_widget_class(*args, **kwargs)
-
->>>>>>> f0abe2ee
+
         # keep track of some info for debugging object lifetime
         self.__debug_track_qt_widget(widget)
 
