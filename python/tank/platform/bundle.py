# Copyright (c) 2013 Shotgun Software Inc.
# 
# CONFIDENTIAL AND PROPRIETARY
# 
# This work is provided "AS IS" and subject to the Shotgun Pipeline Toolkit 
# Source Code License included in this distribution package. See LICENSE.
# By accessing, using, copying or modifying this work you indicate your 
# agreement to the Shotgun Pipeline Toolkit Source Code License. All rights 
# not expressly granted therein are reserved by Shotgun Software Inc.

"""
Base class for Abstract classes for Engines, Apps and Frameworks

"""

import os
import re
import sys
import imp
import uuid

from .. import hook
from ..util.metrics import EventMetric
from ..log import LogManager
from ..errors import TankError, TankNoDefaultValueError
from .errors import TankContextChangeNotSupportedError
from . import constants
from .import_stack import ImportStack

core_logger = LogManager.get_logger(__name__)

class TankBundle(object):
    """
    Abstract Base class for any engine, framework app etc in tank
    """

    def __init__(self, tk, context, settings, descriptor, env, log):
        """
        Constructor.

        :param tk: :class:`~sgtk.Sgtk` instance
        :param context: A context object to define the context on disk where the engine is operating
        :type context: :class:`~sgtk.Context`
        :param settings: dictionary of settings to associate with this object
        :param descriptor: Descriptor pointing at associated code.
        :param env: An Environment object to associate with this bundle.
        :param log: A python logger to associate with this bundle
        """
        self.__tk = tk
        self.__context = context
        self.__settings = settings
        self.__sg = None
        self.__cache_location = {}
        self.__module_uid = None
        self.__descriptor = descriptor    
        self.__frameworks = {}
        self.__environment = env
        self.__log = log

        # emit an engine started event
        tk.execute_core_hook(constants.TANK_BUNDLE_INIT_HOOK_NAME, bundle=self)

    ##########################################################################################
    # internal API

    def log_metric(self, action, log_version=False, log_once=False, command_name=None):
        """
        Log metrics for this bundle and the given action.

        :param str action: Action string to log, e.g. 'Opened Workfile'.
        :param log_version: Deprecated and ignored, but kept for backward compatibility.
        :param bool log_once: ``True`` if this metric should be ignored if it
            has already been logged. Defaults to ``False``.
        :param str command_name: A Toolkit command name to add to the metric properties.

        Internal Use Only - We provide no guarantees that this method
        will be backwards compatible.
        """
        properties = {}
        if command_name:
            properties[EventMetric.KEY_COMMAND] = command_name

        EventMetric.log(
            EventMetric.GROUP_TOOLKIT,
            action,
            properties=properties,
            log_once=log_once,
            bundle=self
        )

    ##########################################################################################
    # properties used by internal classes, not part of the public interface
    
    @property
    def descriptor(self):
        """
        Internal method - not part of Tank's public interface.
        This method may be changed or even removed at some point in the future.
        We leave no guarantees that it will remain unchanged over time, so 
        do not use in any app code. 
        """
        return self.__descriptor

    @property
    def settings(self):
        """
        Internal method - not part of Tank's public interface.
        This method may be changed or even removed at some point in the future.
        We leave no guarantees that it will remain unchanged over time, so 
        do not use in any app code. 
        """
        return self.__settings
    
    ##########################################################################################
    # methods used by internal classes, not part of the public interface

    def get_setting_from(self, other_settings, key, default=None):
        """
        Internal method - not part of Tank's public interface.
        
        Get a value from the settings dictionary passed in
        using the logic from this application

        :param other_settings: dictionary to use to find setting
        :param key: setting name
        :param default: default value to return
        """
        return self.__resolve_setting_value(other_settings, key, default)

    def get_template_from(self, other_settings, key):
        """
        Internal method - not part of Tank's public interface.
        
        A shortcut for looking up which template is referenced in the given setting from
        the settings dictionary passed in.  It then calls get_template_by_name() on it.
        
        :param other_settings: dictionary to use to find setting
        :param key: setting name
        """
        template_name = self.get_setting_from(other_settings, key)        
        return self.get_template_by_name(template_name)

    ##########################################################################################
    # properties

    @property
    def name(self):
        """
        The short name for the item (e.g. tk-maya)
        
        :returns: name as string
        """
        return self.__descriptor.system_name
    
    @property
    def display_name(self):
        """
        The display name for the item (e.g. Maya Engine)
        
        :returns: display name as string
        """
        return self.__descriptor.display_name

    @property
    def description(self):
        """
        A short description of the item
        
        :returns: string
        """
        return self.__descriptor.description

    @property
    def version(self):
        """
        The version of the item (e.g. 'v0.2.3')
        
        :returns: string representing the version
        """
        return self.__descriptor.version

    @property
    def icon_256(self):
        """
        Path to a 256x256 pixel png file which describes the item
        """
        return self.__descriptor.icon_256

    @property
    def style_constants(self):
        """
        Returns a dictionary of style constants. These can be used to build
        UIs using standard colors and other style components. All keys returned
        in this dictionary can also be used inside a style.qss that lives 
        at the root level of the app, engine or framework. Use a 
        ``{{DOUBLE_BACKET}}`` syntax in the stylesheet file, for example::
        
            QWidget
            { 
                color: {{SG_FOREGROUND_COLOR}};
            }
        
        This property returns the values for all constants, for example::
        
            { 
              "SG_HIGHLIGHT_COLOR": "#18A7E3",
              "SG_ALERT_COLOR": "#FC6246",
              "SG_FOREGROUND_COLOR": "#C8C8C8"
            }
        
        :returns: Dictionary. See above for example 
        """
        return constants.SG_STYLESHEET_CONSTANTS    

    @property
    def documentation_url(self):
        """
        Return the relevant documentation url for this item.
        
        :returns: url string, None if no documentation was found
        """
        return self.__descriptor.documentation_url

    @property
    def support_url(self):
        """
        Return the relevant support url for this item.
        
        :returns: url string, None if no documentation was found
        """
        return self.__descriptor.support_url

    @property
    def disk_location(self):
        """
        The folder on disk where this item is located.
        This can be useful if you want to write app code
        to retrieve a local resource::

            app_font = os.path.join(self.disk_location, "resources", "font.fnt")
        """
        # note: the reason we don't call __file__ directly is because
        #       we don't want to return the location of the 'bundle.py'
        #       base class but rather the location of object that
        #       has been derived from this class.
        path_to_this_file = os.path.abspath(sys.modules[self.__module__].__file__)
        return os.path.dirname(path_to_this_file)

    @property
    def cache_location(self):
        """
        An item-specific location on disk where the app or engine can store
        random cache data. This location is guaranteed to exist on disk.

        This location is configurable via the ``cache_location`` hook.
        It typically points at a path in the local filesystem, e.g on a mac::

            ~/Library/Caches/Shotgun/SITENAME/PROJECT_ID/BUNDLE_NAME

        This can be used to store cache data that the app wants to reuse across
        sessions::

            stored_query_data_path = os.path.join(self.cache_location, "query.dat")
        """
        project_id = self.__tk.pipeline_configuration.get_project_id()
        return self.get_project_cache_location(project_id)

    @property
    def site_cache_location(self):
        """
        A site location on disk where the app or engine can store
        random cache data. This location is guaranteed to exist on disk.

        This location is configurable via the ``cache_location`` hook.
        It typically points at a path in the local filesystem, e.g on a mac::

            ~/Library/Caches/Shotgun/SITENAME/BUNDLE_NAME

        This can be used to store cache data that the app wants to reuse across
        sessions and can be shared across a site::

            stored_query_data_path = os.path.join(self.site_cache_location, "query.dat")
        """
        # this method is memoized for performance since it is being called a lot!
        if self.__cache_location.get("site") is None:

            self.__cache_location["site"] = self.__tk.execute_core_hook_method(
                constants.CACHE_LOCATION_HOOK_NAME,
                "get_bundle_data_cache_path",
                project_id=None,
                plugin_id=None,
                pipeline_configuration_id=None,
                bundle=self
            )

        return self.__cache_location["site"]

    @property
    def context(self):
        """
        The context associated with this item.
        
        :returns: :class:`~sgtk.Context`
        """
        return self.__context

    @property
    def context_change_allowed(self):
        """
        Whether a context change is allowed without the need for a restart.
        If a bundle supports on-the-fly context changing, this property should
        be overridden in the deriving class and forced to return True.

        :returns: bool
        """
        return False

    @property
    def tank(self):
        """
        Returns the Toolkit API instance associated with this item
        
        :returns: :class:`~sgtk.Tank`
        """
        return self.__tk
    
    # new name compatibility 
    sgtk = tank
    
    @property
    def frameworks(self):
        """
        List of all frameworks associated with this item
        
        :returns: List of framework objects
        """
        return self.__frameworks

    @property
    def logger(self):
        """
        Standard python logger for this engine, app or framework.

        Use this whenever you want to emit or process
        log messages. If you are developing an app,
        engine or framework, call this method for generic logging.

        .. note:: Inside the ``python`` area of your app, engine or framework,
                  we recommend that you use :meth:`sgtk.platform.get_logger`
                  for your logging.

        Logging will be dispatched to a logger parented under the
        main toolkit logging namespace::

            # pattern
            sgtk.env.environment_name.engine_instance_name

            # for example
            sgtk.env.asset.tk-maya

        .. note:: If you want all log messages that you are emitting in your
                  app, engine or framework to be written to a log file or
                  to a logging console, you can attach a std log handler here.
        """
        return self.__log

    ##########################################################################################
    # public methods

    def change_context(self, new_context):
        """
        Abstract method for context changing.

        Implemented by deriving classes that wish to support context changes and
        require specific logic to do so safely.

        :param new_context: The context being changed to.
        :type context: :class:`~sgtk.Context`
        """
        if not self.context_change_allowed:
            self.log_debug("Bundle %r does not allow context changes." % self)
            raise TankContextChangeNotSupportedError()

    def pre_context_change(self, old_context, new_context):
        """
        Called before a context change.

        Implemented by deriving classes.

        :param old_context:     The context being changed away from.
        :type old_context: :class:`~sgtk.Context`
        :param new_context:     The context being changed to.
        :type new_context: :class:`~sgtk.Context`
        """
        pass

    def post_context_change(self, old_context, new_context):
        """
        Called after a context change.

        Implemented by deriving classes.

        :param old_context:     The context being changed away from.
        :type old_context: :class:`~sgtk.Context`
        :param new_context:     The context being changed to.
        :type new_context: :class:`~sgtk.Context`
        """
        pass

    def import_module(self, module_name):
        """
        Special import command for Toolkit bundles. Imports the python folder inside
        an app and returns the specified module name that exists inside the python folder.

        Each Toolkit App or Engine can have a python folder which contains additional
        code. In order to ensure that Toolkit can run multiple versions of the same app,
        as well as being able to reload app code if it changes, it is recommended that
        this method is used whenever you want to access code in the python location.

        For example, imagine you had the following structure::

            tk-multi-mybundle
               |- app.py or engine.py or framework.py
               |- info.yml
               \- python
                   |- __init__.py   <--- Needs to contain 'from . import tk_multi_mybundle'
                   \- tk_multi_mybundle

        The above structure is a standard Toolkit app outline. ``app.py`` is a
        light weight wrapper and the python module
        ``tk_multi_myapp`` module contains the actual code payload.
        In order to import this in a Toolkit friendly way, you need to run
        the following when you want to load the payload module inside of app.py::

            module_obj = self.import_module("tk_multi_myapp")

        """
        # local import to avoid cycles

        # first, set the module we are currently processing
        ImportStack.push_current_bundle(self)
        
        try:
        
            # get the python folder
            python_folder = os.path.join(self.disk_location, constants.BUNDLE_PYTHON_FOLDER)
            if not os.path.exists(python_folder):
                raise TankError("Cannot import - folder %s does not exist!" % python_folder)
            
            # and import
            if self.__module_uid is None:
                self.log_debug("Importing python modules in %s..." % python_folder)
                # alias the python folder with a UID to ensure it is unique every time it is imported
                self.__module_uid = "tkimp%s" % uuid.uuid4().hex
                imp.load_module(self.__module_uid, None, python_folder, ("", "", imp.PKG_DIRECTORY) )
            
            # we can now find our actual module in sys.modules as GUID.module_name
            mod_name = "%s.%s" % (self.__module_uid, module_name)
            if mod_name not in sys.modules:
                raise TankError("Cannot find module %s as part of %s!" % (module_name, python_folder))
            
            # lastly, append our own object to the added module. This is to make it easier to 
            # do elegant imports in the class scope via the tank.platform.import_framework method
            sys.modules[mod_name]._tank_bundle = self
        
        finally:
            # no longer processing this one
            ImportStack.pop_current_bundle()
        
        return sys.modules[mod_name]

    def get_project_cache_location(self, project_id):
        """
        Gets the bundle's cache-location path for the given project id.

        :param project_id:  The project Entity id number.
        :type project_id:   int

        :returns:           Cache location directory path.
        :rtype str:
        """
        # this method is memoized for performance since it is being called a lot!
        if self.__cache_location.get(project_id) is None:

            self.__cache_location[project_id] = self.__tk.execute_core_hook_method(
                constants.CACHE_LOCATION_HOOK_NAME,
                "get_bundle_data_cache_path",
                project_id=project_id,
                plugin_id=self.__tk.pipeline_configuration.get_plugin_id(),
                pipeline_configuration_id=self.__tk.pipeline_configuration.get_shotgun_id(),
                bundle=self
            )

        return self.__cache_location[project_id]

    def get_setting(self, key, default=None):
        """
        Get a value from the item's settings::

            >>> app.get_setting('entity_types')
            ['Sequence', 'Shot', 'Asset', 'Task']

        :param key: config name
        :param default: default value to return
        :returns: Value from the environment configuration
        """
        return self.__resolve_setting_value(self.__settings, key, default)
            
    def get_template(self, key):
        """
        Returns a template object for a particular template setting in the Framework configuration.
        This method will look at the app configuration, determine which template is being referred to 
        in the setting, go into the main platform Template API and fetch that particular template object.
    
        This is a convenience method. Shorthand for ``self.sgtk.templates[ self.get_setting(key) ]``.

        :param key: Setting to retrieve template for
        :returns: :class:`~Template` object
        """
        template_name = self.get_setting(key)        
        return self.get_template_by_name(template_name)
    
    def get_template_by_name(self, template_name):
        """
        Note: This is for advanced use cases - Most of the time you should probably use 
        :meth:`get_template()`. Find a particular template, the way it is named in the master
        config file ``templates.yml``. This method will access the master templates file
        directly and pull out a specifically named template without using the app config. 
        Note that using this method may result in code which is less portable across 
        studios, since it makes assumptions about how templates are named and defined in 
        the master config. Generally speaking, it is often better to access templates using 
        the app configuration and the get_template() method.
        
        This is a convenience method. Shorthand for ``self.sgtk.templates[template_name]``.

        :param template_name
        :returns: :class:`~Template` object
        """
        return self.tank.templates.get(template_name)
                        
    def execute_hook(self, key, base_class=None, **kwargs):
        """
        Execute a hook that is part of the environment configuration for the current bundle.

        Convenience method that calls :meth:`execute_hook_method()` with the
        method_name parameter set to "execute".

        .. warning:: This method is present for backwards compatibility. For
                     all new hooks, we recommend using :meth:`execute_hook_method`
                     instead.

        You simply pass the name of the hook setting that you want to execute and 
        the accompanying arguments, and toolkit will find the correct hook file based
        on the currently configured setting and then execute the execute() method for 
        that hook.

        An optional ``base_class`` can be provided to override the default :class:`~sgtk.Hook`
        base class. This is useful for bundles that want to define and document a strict
        interface for hooks. The classes defined in the hook have to derived from this classes.

        .. note:: For more information about hooks, see :class:`~sgtk.Hook`
        
        :param key: The name of the hook setting you want to execute.
        :param base_class: A python class to use as the base class for the created
            hook. This will override the default hook base class, ``Hook``.
        :returns: The return value from the hook
        """
        hook_name = self.get_setting(key)
        resolved_hook_paths = self.__resolve_hook_expression(key, hook_name)
        return hook.execute_hook_method(
            resolved_hook_paths,
            self,
            None,
            base_class=base_class,
            **kwargs
        )
        
    def execute_hook_method(self, key, method_name, base_class=None, **kwargs):
        """
        Execute a specific method in a hook that is part of the 
        environment configuration for the current bundle.
        
        You simply pass the name of the hook setting that you want to execute, the 
        name of the method you want to execute and the accompanying arguments. 
        Toolkit will find the correct hook file based on the currently configured 
        setting and then execute the specified method.

        Hooks form a flexible way to extend and make toolkit apps or engines configurable.
        A hook acts like a setting in that it needs to be configured as part of the app's
        configuration, but instead of being a simple value, it is a code snippet contained
        inside a class.

        Apps typically provide default hooks to make installation and overriding easy.
        Each hook is represented by a setting, similar to the ones you access via
        the :meth:`get_setting()` method, however instead of retrieving a fixed value,
        you execute code which generates a value.

        This method will execute a specific method for a given hook setting. Toolkit will
        find the actual python hook file and handle initialization and execution for you,
        by looking at the configuration settings and resolve a path based on this.

        Arguments should always be passed in by name. This is to make it easy to add new
        parameters without breaking backwards compatibility, for example
        ``execute_hook_method("validator", "pre_check", name=curr_scene, version=curr_ver).``

        An optional ``base_class`` can be provided to override the default :class:`~sgtk.Hook`
        base class. This is useful for bundles that want to define and document a strict
        interface for hooks. The classes defined in the hook have to derived from this classes.

        .. note:: For more information about hooks, see :class:`~sgtk.Hook`

        :param key: The name of the hook setting you want to execute.
        :param method_name: Name of the method to execute
        :param base_class: A python class to use as the base class for the created
            hook. This will override the default hook base class, ``Hook``.
        :returns: The return value from the hook
        """
        hook_name = self.get_setting(key)
        resolved_hook_paths = self.__resolve_hook_expression(key, hook_name)
        return hook.execute_hook_method(
            resolved_hook_paths,
            self,
            method_name,
            base_class=base_class,
            **kwargs
        )

    def execute_hook_expression(self, hook_expression, method_name, base_class=None, **kwargs):
        """
        Execute an arbitrary hook via an expression. While the methods execute_hook
        and execute_hook_method allows you to execute a particular hook setting as
        specified in the app configuration manifest, this methods allows you to 
        execute a hook directly by passing a hook expression, for example 
        ``{config}/path/to/my_hook.py``

        This is useful if you are doing rapid app development and don't necessarily
        want to expose a hook as a configuration setting just yet. It is also useful 
        if you have app settings that are nested deep inside of lists or dictionaries.
        In that case, you cannot use execute_hook, but instead will have to retrieve
        the value specifically and then run it.

        An optional ``base_class`` can be provided to override the default :class:`~sgtk.Hook`
        base class. This is useful for bundles that want to define and document a strict
        interface for hooks. The classes defined in the hook have to derived from this classes.

        .. note:: For more information about hooks, see :class:`~sgtk.Hook`

        :param hook_expression: Path to hook to execute. See above for syntax details.
        :param method_name: Method inside the hook to execute.
        :param base_class: A python class to use as the base class for the created
            hook. This will override the default hook base class, ``Hook``.
        :returns: The return value from the hook
        """
        resolved_hook_paths = self.__resolve_hook_expression(None, hook_expression)
        return hook.execute_hook_method(
            resolved_hook_paths,
            self,
            method_name,
            base_class=base_class,
            **kwargs)

    def execute_hook_by_name(self, hook_name, **kwargs):
        """
        Execute an arbitrary hook located in the hooks folder for this project.
        The hook_name is the name of the python file in which the hook resides,
        without the file extension.
        
        In most use cases, the execute_hook method is the preferred way to 
        access a hook from an app.

        .. warning:: Now deprecated - Please use :meth:`execute_hook_expression`
                  instead.

        This method is typically only used when you want to execute an arbitrary
        list of hooks, for example if you want to run a series of arbitrary
        user defined pre-publish validation hooks.

        .. note:: For more information about hooks, see :class:`~sgtk.Hook`

        :param hook_name: name of the legacy hook file to execute.
        """
        hook_folder = self.tank.pipeline_configuration.get_hooks_location()
        hook_path = os.path.join(hook_folder, "%s.py" % hook_name)
        return hook.execute_hook(hook_path, self, **kwargs)

    def create_hook_instance(self, hook_expression, base_class=None):
        """
        Returns the instance of a hook object given an expression.

        This is useful for complex workflows where it is beneficial to
        maintain a handle to a hook instance. Normally, hooks are stateless
        and every time a hook is called, a new instance is returned. This method
        provides a standardized way to retrieve an instance of a hook::

            self._plugin = app_object.create_hook_instance("{config}/path/to/my_hook.py")
            self._plugin.execute_method_x()
            self._plugin.execute_method_y()
            self._plugin.execute_method_z()

        The hook expression is the raw value that is specified in the configuration file.
        If you want to access a configuration setting instead (like how for example
        :meth:`execute_hook_method` works), simply call :meth:`get_setting()` to retrieve
        the value and then pass the settings value to this method.

        .. note:: For more information about hook syntax, see :class:`~sgtk.Hook`

<<<<<<< HEAD
        An optional `base_class` can be provided to override the default ``Hook``
=======
        An optional ``base_class`` can be provided to override the default :class:`~sgtk.Hook`
>>>>>>> 9ba476c4
        base class. This is useful for bundles that create hook instances at
        execution time and wish to provide default implementation without the need
        to configure the base hook. The supplied class must inherit from Hook.

        :param hook_expression: Path to hook to execute. See above for syntax details.
        :param base_class: A python class to use as the base class for the created
            hook. This will override the default hook base class, ``Hook``.
        :returns: :class:`Hook` instance.
        """
        resolved_hook_paths = self.__resolve_hook_expression(None, hook_expression)
        return hook.create_hook_instance(
            resolved_hook_paths,
            self,
            base_class=base_class
        )

    def ensure_folder_exists(self, path):
        """
        Make sure that the given folder exists on disk.
        Convenience method to make it easy for apps and engines to create folders in a
        standardized fashion. While the creation of high level folder structure such as
        Shot and Asset folders is typically handled by the folder creation system in
        Toolkit, Apps tend to need to create leaf-level folders such as publish folders
        and work areas. These are often created just in time of the operation.

        .. note:: This method calls out to the ``ensure_folder_exists`` core hook, making
                  the I/O operation user configurable. We recommend using this method
                  over the methods provided in ``sgtk.util.filesystem``.

        :param path: path to create
        """        
        try:
            self.__tk.execute_core_hook("ensure_folder_exists", path=path, bundle_obj=self)
        except Exception as e:
            raise TankError("Error creating folder %s: %s" % (path, e))

    def get_metrics_properties(self):
        """
        Should be re-implemented in deriving classes and return a dictionary with
        the properties needed to log a metric event for this bundle.

        :raises: NotImplementedError
        """
        raise NotImplementedError

    ##########################################################################################
    # internal helpers

    def _set_context(self, new_context):
        """
        Sets the current context associated with this item.

        :param new_context: The new context to associate with the bundle.
        """
        self.__context = new_context

    def _set_settings(self, settings):
        """
        Sets the bundle's internal settings dictionary.

        :param settings:    The new settings dict to store.
        """
        self.__settings = settings

    def __resolve_hook_path(self, settings_name, hook_expression):
        """
        Resolves a hook settings path into an absolute path.
        
        :param settings_name: The name of the hook setting in the configuration. If the 
                              hook expression passed in to this method is not directly
                              associated with a configuration setting, for example if it
                              comes from a nested settings structure and is resolved via 
                              execute_hook_by_name, this parameter will be None. 
                               
        :param hook_expression: The hook expression value that should be resolved.
        
        :returns: A full path to a hook file.
        """

        if hook_expression is None:
            raise TankError("%s config setting %s: Configuration value cannot be None!" % (self, settings_name))
        
        path = None

        # make sure to replace the `{engine_name}` token if it exists.
        if constants.TANK_HOOK_ENGINE_REFERENCE_TOKEN in hook_expression:
            engine_name = self._get_engine_name()
            if not engine_name:
                raise TankError(
                    "No engine could be determined for hook expression '%s'. "
                    "The hook could not be resolved." % (hook_expression,))
            else:
                hook_expression = hook_expression.replace(
                    constants.TANK_HOOK_ENGINE_REFERENCE_TOKEN,
                    engine_name,
                )
        
        # first the legacy, old-style hooks case
        if hook_expression == constants.TANK_BUNDLE_DEFAULT_HOOK_SETTING:
            # hook settings points to the default one.
            # find the name of the hook from the manifest

            manifest = self.__descriptor.configuration_schema
            engine_name = self._get_engine_name()

            # Entries are on the following form
            #            
            # hook_publish_file:
            #    type: hook
            #    description: Called when a file is published, e.g. copied from a work area to a publish area.
            #    default_value: maya_publish_file
            #
            resolved_hook_name = resolve_default_value(
                manifest.get(settings_name), engine_name=engine_name)

            # get the full path for the resolved hook name:
            if resolved_hook_name.startswith("{self}"):
                # new format hook: 
                #  default_value: '{self}/my_hook.py'
                hooks_folder = os.path.join(self.disk_location, "hooks")
                path = resolved_hook_name.replace("{self}", hooks_folder)
                path = path.replace("/", os.path.sep)
            else:
                # old style hook: 
                #  default_value: 'my_hook'
                path = os.path.join(self.disk_location, "hooks", "%s.py" % resolved_hook_name)

            # if the hook uses the engine name then output a more useful error message if a hook for 
            # the engine can't be found.
            if engine_name and not os.path.exists(path):
                # produce user friendly error message
                raise TankError("%s config setting %s: This hook is using an engine specific "
                                "hook setup (e.g '%s') but no hook '%s' has been provided with the app. "
                                "In order for this app to work with engine %s, you need to provide a "
                                "custom hook implementation. Please contact support for more "
                                "information" % (self, settings_name, resolved_hook_name, path, engine_name))
            
        elif hook_expression.startswith("{self}"):
            # bundle local reference
            hooks_folder = os.path.join(self.disk_location, "hooks")
            path = hook_expression.replace("{self}", hooks_folder)
            path = path.replace("/", os.path.sep)
        
        elif hook_expression.startswith("{config}"):
            # config hook 
            hooks_folder = self.tank.pipeline_configuration.get_hooks_location()
            path = hook_expression.replace("{config}", hooks_folder)
            path = path.replace("/", os.path.sep)

        elif hook_expression.startswith("{engine}"):
            # look for the hook in the currently running engine
            try:
                engine = self.engine
            except AttributeError:
                raise TankError(
                    "%s config setting %s: Could not determine the current "
                    "engine. Unable to resolve hook path for: '%s'" %
                    (self, settings_name, hook_expression)
                )

            hooks_folder = os.path.join(engine.disk_location, "hooks")
            path = hook_expression.replace("{engine}", hooks_folder)
            path = path.replace("/", os.path.sep)
        
        elif hook_expression.startswith("{$") and "}" in hook_expression:
            # environment variable: {$HOOK_PATH}/path/to/foo.py
            env_var = re.match("^\{\$([^\}]+)\}", hook_expression).group(1)
            if env_var not in os.environ:
                raise TankError("%s config setting %s: This hook is referring to the configuration value '%s', "
                                "but no environment variable named '%s' can be "
                                "found!" % (self, settings_name, hook_expression, env_var))
            env_var_value = os.environ[env_var]
            path = hook_expression.replace("{$%s}" % env_var, env_var_value)
            path = path.replace("/", os.path.sep)        
        
        elif hook_expression.startswith("{") and "}" in hook_expression:
            # bundle instance (e.g. '{tk-framework-perforce_v1.x.x}/foo/bar.py' )
            # first find the bundle instance
            instance = re.match("^\{([^\}]+)\}", hook_expression).group(1)
            # for now, only look at framework instance names. Later on,
            # if the request ever comes up, we could consider extending
            # to supporting app instances etc. However we would need to
            # have some implicit rules for handling ambiguity since
            # there can be multiple items (engines, apps etc) potentially
            # having the same instance name.
            fw_instances = self.__environment.get_frameworks()
            if instance not in fw_instances:
                raise TankError("%s config setting %s: This hook is referring to the configuration value '%s', "
                                "but no framework with instance name '%s' can be found in the currently "
                                "running environment. The currently loaded frameworks "
                                "are %s." % (self, settings_name, hook_expression, instance, ", ".join(fw_instances)))

            fw_desc = self.__environment.get_framework_descriptor(instance)
            if not(fw_desc.exists_local()):
                raise TankError("%s config setting %s: This hook is referring to the configuration value '%s', "
                                "but the framework with instance name '%s' does not exist on disk. Please run "
                                "the tank cache_apps command." % (self, settings_name, hook_expression, instance))
            
            # get path to framework on disk
            hooks_folder = os.path.join(fw_desc.get_path(), "hooks")
            # create the path to the file
            path = hook_expression.replace("{%s}" % instance, hooks_folder)
            path = path.replace("/", os.path.sep)
            
        else:
            # old school config hook name, e.g. just 'foo'
            hook_folder = self.tank.pipeline_configuration.get_hooks_location()
            path = os.path.join(hook_folder, "%s.py" % hook_expression)            

        return path

    def __resolve_hook_expression(self, settings_name, hook_expression):
        """
        Internal method for resolving hook expressions. This method handles
        resolving an environment configuration value into a path on disk.

        There are two generations of hook formats - old-style and new-style.

        Old style formats:

        - hook_setting: foo     -- Resolves 'foo' to CURRENT_PC/hooks/foo.py
        - hook_setting: default -- Resolves the value from the info.yml manifest and uses
          the default hook code supplied by the bundle.

        New style formats:

        - hook_setting: {$HOOK_PATH}/path/to/foo.py  -- environment variable.
        - hook_setting: {self}/path/to/foo.py   -- looks in the hooks folder in the local bundle
        - hook_setting: {config}/path/to/foo.py -- looks in the hooks folder in the config
        - hook_setting: {engine}/path/to/foo.py -- looks in the hooks folder of the current engine.
        - hook_setting: {tk-framework-perforce_v1.x.x}/path/to/foo.py -- looks in the hooks folder of a
          framework instance that exists in the current environment. Basically, each entry inside the
          frameworks section in the current environment can be specified here - all these entries are
          on the form frameworkname_versionpattern, for example tk-framework-widget_v0.1.2 or
          tk-framework-shotgunutils_v1.3.x.

        :param settings_name: If this hook is associated with a setting in the bundle, this is the
                              name of that setting. This is used to identify the inheritance relationships
                              between the hook expression that is evaluated and if this hook derives from
                              a hook inside an app.
        :param hook_expression: The path expression to a hook.
        :returns: List of paths to hooks files.
        """
        # split up the config value into distinct items
        unresolved_hook_paths = hook_expression.split(":")

        # first of all, see if we should add a base class hook to derive from:
        #
        # Basically, any overridden hook implicitly derives from the default hook.
        # specified in the manifest.
        # if the settings value is not {self} add this to the inheritance chain.
        # Examples:
        #
        # Manifest: {self}/foo_{engine_name}.py
        # In config: {config}/my_custom_hook.py
        # The my_custom_hook.py implicitly derives from the python class defined
        # in the manifest, so prepend it:
        # hook_paths: ["{self}/foo_tk-maya.py", "{config}/my_custom_hook.py" ]
        #
        # Check only new-style hooks. All new style hooks start with a {
        if unresolved_hook_paths[0].startswith("{") and not unresolved_hook_paths[0].startswith("{self}"):
            # this is a new style hook that is not the default hook value.
            # now prepend the default hook first in the list
            manifest = self.__descriptor.configuration_schema

            default_value = None

            if settings_name:
                default_value = resolve_default_value(
                    manifest.get(settings_name),
                    engine_name=self._get_engine_name(),
            )

            if default_value:  # possible not to have a default value!

                # expand the default value to be referenced from {self} and with the .py suffix
                # for backwards compatibility with the old syntax where the default value could
                # just be 'hook_name' with implicit '{self}' and no suffix!
                if not default_value.startswith("{self}"):
                    default_value = "{self}/%s.py" % default_value

                # so now we have a path to a potential default hook inside the app or engine
                # There is however one possibility when there may not be a hook, and this is
                # when {engine_name} is defined as part of the default value, but no default hook
                # exists for the engine that we are currently running. In this case, we don't want
                # to wedge in this non-existing hook file into the inheritance chain because it does
                # not exist!
                full_path = self.__resolve_hook_path(settings_name, default_value)
                if os.path.exists(full_path):
                    # add to inheritance path
                    unresolved_hook_paths.insert(0, default_value)

        # resolve paths into actual file paths
        resolved_hook_paths = [self.__resolve_hook_path(settings_name, x) for x in unresolved_hook_paths]

        core_logger.debug(
            "%s: Resolved hook expression (associated with setting '%s'): '%s' -> %s" % (
                self,
                settings_name,
                hook_expression,
                resolved_hook_paths)
        )

        return resolved_hook_paths

    def __resolve_setting_value(self, settings, key, default):
        """
        Resolve a setting value.  Exposed to allow values to be resolved for
        settings derived outside of the app.

        :param settings: the settings dictionary source
        :param key: setting name
        :param default: a default value to use for the setting
        """
        # An old use case exists whereby the key does not exist in the
        # config schema so we need to account for that.
        schema = self.__descriptor.configuration_schema.get(key, None)
        return resolve_setting_value(
            self.__tk, self._get_engine_name(), schema, settings, key, default, self
        )

    def _get_engine_name(self):
        """
        Returns the bundle's engine name if available. None otherwise.
        Convenience method to avoid try/except everywhere.

        :return: The engine name or None
        """
        # note - this technically violates the generic nature of the bundle
        # base class implementation because the engine member is not defined
        # in the bundle base class (only in App and Framework, not Engine) - an
        # engine trying to define a hook using the {engine_name} construct will
        # therefore get an error.
        try:
            engine_name = self.engine.name
        except:
            engine_name = None

        return engine_name


def _post_process_settings_r(tk, key, value, schema, bundle=None):
    """
    Recursive post-processing of settings values

    :param tk: Toolkit API instance
    :param key: setting name
    :param value: Input value to resolve using specified schema
    :param schema: A schema defining types and defaults for settings.
    :param bundle: The bundle object. This is only used in the case
        the value argument is a string starting with "hook:", which
        then requires the use of a core hook to resolve the setting.

    :returns: Processed value for key setting
    """
    settings_type = schema.get("type")

    if settings_type == "list":
        processed_val = []
        value_schema = schema["values"]
        for x in value:
            processed_val.append(
                _post_process_settings_r(
                    tk=tk,
                    key=key,
                    value=x,
                    schema=value_schema,
                    bundle=bundle,
                )
            )

    elif settings_type == "dict":
        items = schema.get("items", {})
        # note - we assign the original values here because we
        processed_val = value
        for (key, value_schema) in items.iteritems():
            processed_val[key] = _post_process_settings_r(
                tk=tk,
                key=key,
                value=value[key],
                schema=value_schema,
                bundle=bundle,
            )

    elif settings_type == "config_path":
        # this is a config path. Stored on the form
        # foo/bar/baz.png, we should translate that into
        # PROJECT_PATH/tank/config/foo/bar/baz.png
        config_folder = tk.pipeline_configuration.get_config_location()
        adjusted_value = value.replace("/", os.path.sep)
        processed_val = os.path.join(config_folder, adjusted_value)

    elif isinstance(value, basestring) and value.startswith("hook:"):
        # handle the special form where the value is computed in a hook.
        #
        # if the template parameter is on the form
        # a) hook:foo_bar
        # b) hook:foo_bar:testing:testing
        #
        # The following hook will be called
        # a) foo_bar with parameters []
        # b) foo_bar with parameters [testing, testing]
        #
        chunks = value.split(":")
        hook_name = chunks[1]
        params = chunks[2:]
        processed_val = tk.execute_core_hook(
            hook_name, setting=key, bundle_obj=bundle, extra_params=params
        )

    else:
        # pass-through
        processed_val = value

    return processed_val


def resolve_setting_value(tk, engine_name, schema, settings, key, default, bundle=None):
    """
    Resolve a setting value.  Exposed to allow values to be resolved for
    settings derived outside of the app.

    :param tk: :class:`~sgtk.Sgtk` Toolkit API instance
    :param str engine_name: Name of Toolkit engine instance.
    :param dict schema: A schema defining types and defaults for settings.
                        The post processing code requires the schema to
                        introspect the settings' types, defaults, etc.
    :param dict settings: the settings dictionary source
    :param str key: setting name
    :param default: a default value to use for the setting
    :param bundle: The bundle object. This is only used in situations where
        a setting's value must be resolved via calling a hook.

    :returns: Resolved value of input setting key
    """
    # Get the value for the supplied key
    if key in settings:
        # Value provided by the settings
        value = settings[key]

    elif schema:
        # Resolve a default value from the schema. This checks various
        # legacy default value forms in the schema keys.
        value = resolve_default_value(schema, default, engine_name)

    else:
        # Nothing in the settings, no schema, fallback to the supplied
        # default value
        value = default

    # We have a value of some kind and a schema. Allow the post
    # processing code to further resolve the value.
    if value and schema:
        value = _post_process_settings_r(tk, key, value, schema, bundle)

    return value

def resolve_default_value(
        schema, default=None, engine_name=None, raise_if_missing=False
    ):
    """
    Extract a default value from the supplied schema.

    Fall back on the supplied default value if no default could be
    determined from the schema.

    :param schema: The schema for the setting default to resolve
    :param default: Optional fallback default value.
    :param engine_name: Optional name of the current engine if there is one.
    :param raise_if_missing: If True, raise TankNoDefaultValueError if no
        default value is found.
    :return: The resolved default value
    """
    default_missing = False

    # Engine-specific default value keys are allowed (ex:
    # "default_value_tk-maya"). If an engine name was supplied,
    # build the corresponding engine-specific default value key.
    engine_default_key = None
    if engine_name:
        engine_default_key = "%s_%s" % (
            constants.TANK_SCHEMA_DEFAULT_VALUE_KEY,
            engine_name
        )

    # Now look for a default value to use.
    if engine_default_key and engine_default_key in schema:
        # An engine specific key exists, use it.
        value = schema[engine_default_key]
    elif constants.TANK_SCHEMA_DEFAULT_VALUE_KEY in schema:
        # The standard default value key
        value = schema[constants.TANK_SCHEMA_DEFAULT_VALUE_KEY]
    else:
        # No default value found, fall back on the supplied default.
        default_missing = True
        value = default

    # ---- type specific checks

    setting_type = schema.get("type")

    # special case handling for list params - check if
    # allows_empty is True, in that case set default value to []
    if setting_type == "list" and value is None and schema.get("allows_empty"):
        value = []

    # special case handling for dict params - check if
    # allows_empty is True, in that case set default value to {}
    if setting_type == "dict" and value is None and schema.get("allows_empty"):
        value = {}

    # special case for template params. if allows_empty is True, then we allow
    # a value of None. make sure we don't raise in the "raise_if_missing" case.
    if setting_type == "template" and value is None and schema.get("allows_empty"):
        value = None
        default_missing = False

    if setting_type == "hook":
        value = _resolve_default_hook_value(value, engine_name)

    if value is None and default_missing and raise_if_missing:
        # calling code requested an exception if no default value exists.
        # the value may have been overridden by one of the special cases above,
        # so only raise if the value is None.
        raise TankNoDefaultValueError("No default value found.")

    return value


def _resolve_default_hook_value(value, engine_name=None):
    """
    Given a hook value, evaluate any special keys or legacy values.

    :param value: The unresolved default value for the hook
    :param engine_name: The name of the engine for engine-specific hook values
    :return: The resolved hook default value.

    """

    if not value:
        return value

    # Replace the engine reference token if it exists and there is an engine.
    # In some instances, such as during engine startup, as apps are being
    # validated, the engine instance name may not be available. This might be ok
    # since hooks are actually evaluated just before they are executed. We'll
    # simply return the value with the engine name token intact.
    if engine_name and constants.TANK_HOOK_ENGINE_REFERENCE_TOKEN in value:
        value = value.replace(
            constants.TANK_HOOK_ENGINE_REFERENCE_TOKEN, engine_name)

    if not value.startswith("{"):
        # This is an old-style hook. In order to maintain backward
        #  compatibility, return the value in the new style.
        value = "{self}/%s.py" % (value,)

    # the remaining tokens ({self}, {config}, {tk-framework-...}) will be
    # resolved at runtime just before the hook is executed.
    return value
<|MERGE_RESOLUTION|>--- conflicted
+++ resolved
@@ -704,11 +704,7 @@
 
         .. note:: For more information about hook syntax, see :class:`~sgtk.Hook`
 
-<<<<<<< HEAD
-        An optional `base_class` can be provided to override the default ``Hook``
-=======
         An optional ``base_class`` can be provided to override the default :class:`~sgtk.Hook`
->>>>>>> 9ba476c4
         base class. This is useful for bundles that create hook instances at
         execution time and wish to provide default implementation without the need
         to configure the base hook. The supplied class must inherit from Hook.
