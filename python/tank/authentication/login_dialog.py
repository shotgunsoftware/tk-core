--- conflicted
+++ resolved
@@ -116,6 +116,7 @@
         """
         self._site_info.reload(self._url_to_test, self._http_proxy)
 
+
 class LoginDialog(QtWidgets.QDialog):
     """
     Dialog for getting user credentials.
@@ -152,10 +153,7 @@
             "QtCore": QtCore,
             "QtGui": QtGui,
             "QtNetwork": QtNetwork,
-<<<<<<< HEAD
             "QtWidgets": QtWidgets,
-=======
->>>>>>> db36306f
             "QtWebEngineWidgets": QtWebEngineWidgets,
             "QtWebEngineCore": QtWebEngineCore,
         }
@@ -498,15 +496,21 @@
             # - they need to use the legacy login / passphrase to use a PAT with
             #   Autodesk Identity authentication
             if os.environ.get("SGTK_FORCE_STANDARD_LOGIN_DIALOG"):
-                logger.info("Using the standard login dialog with the Flow Production Tracking")
+                logger.info(
+                    "Using the standard login dialog with the Flow Production Tracking"
+                )
             else:
                 if _is_running_in_desktop():
-                    can_use_web = can_use_web or self.site_info.autodesk_identity_enabled
+                    can_use_web = (
+                        can_use_web or self.site_info.autodesk_identity_enabled
+                    )
 
                 # If we have full support for Web-based login, or if we enable it in our
                 # environment, use the Unified Login Flow for all authentication modes.
                 if get_shotgun_authenticator_support_web_login():
-                    can_use_web = can_use_web or self.site_info.unified_login_flow_enabled
+                    can_use_web = (
+                        can_use_web or self.site_info.unified_login_flow_enabled
+                    )
 
         if method_selected:
             # Selecting requested mode (credentials, qt_web_login or app_session_launcher)
@@ -518,9 +522,7 @@
             method_selected = session_cache.get_preferred_method(site)
 
         # Make sure that the method_selected is currently supported
-        if (
-            method_selected == auth_constants.METHOD_WEB_LOGIN and not can_use_web
-        ) or (
+        if (method_selected == auth_constants.METHOD_WEB_LOGIN and not can_use_web) or (
             method_selected == auth_constants.METHOD_ASL and not can_use_asl
         ):
             method_selected = None
@@ -532,9 +534,7 @@
             )
 
         # Make sure that the method_selected is currently supported
-        if (
-            method_selected == auth_constants.METHOD_WEB_LOGIN and not can_use_web
-        ) or (
+        if (method_selected == auth_constants.METHOD_WEB_LOGIN and not can_use_web) or (
             method_selected == auth_constants.METHOD_ASL and not can_use_asl
         ):
             method_selected = None
@@ -709,7 +709,9 @@
             "Logged In",
             properties={
                 "authentication_method": self.site_info.user_authentication_method,
-                "authentication_experience": auth_constants.method_resolve.get(self.method_selected),
+                "authentication_experience": auth_constants.method_resolve.get(
+                    self.method_selected
+                ),
                 "authentication_interface": "qt_dialog",
                 "authentication_renewal": self._is_session_renewal,
             },
@@ -778,7 +780,10 @@
 
         # Cleanup the URL and update the GUI.
         if self.method_selected != auth_constants.METHOD_BASIC:
-            if site.startswith("http://") and "SGTK_AUTH_ALLOW_NO_HTTPS" not in os.environ:
+            if (
+                site.startswith("http://")
+                and "SGTK_AUTH_ALLOW_NO_HTTPS" not in os.environ
+            ):
                 site = "https" + site[4:]
             self.ui.site.setEditText(site)
 
