--- conflicted
+++ resolved
@@ -18,12 +18,9 @@
 at any point.
 --------------------------------------------------------------------------------
 """
-<<<<<<< HEAD
+from __future__ import print_function
+
 import sys
-=======
-
-from __future__ import print_function
->>>>>>> d7d3b74e
 
 from . import session_cache
 from .. import LogManager
@@ -67,8 +64,8 @@
                 raise AuthenticationCancelled()
             except ConsoleLoginWithSSONotSupportedError, e:
                 # SSO login requires a QtApplication environment at this time.
-                print "%s" % e
-                print
+                print("%s" % e)
+                print()
                 # @TODO: Temporary measure for the Beta program, until we settle
                 #        on a proper way to deal with authentication.
                 #        (c.f. discussion W JF Boismenu regarding Tank and DCCs)
@@ -173,8 +170,7 @@
         :param login: Current user
         :returns: The (hostname, login, plain text password) tuple.
         """
-<<<<<<< HEAD
-        print "%s, your current session has expired." % login
+        print("%s, your current session has expired." % login)
 
         # Import at top-level causes an import error on DefaultsManager
         from shotgun_shared import is_sso_enabled_on_site
@@ -182,11 +178,7 @@
         if is_sso_enabled_on_site(hostname):
             raise ConsoleLoginWithSSONotSupportedError(hostname)
 
-        print "Please enter your password to renew your session for %s" % hostname
-=======
-        print("%s, your current session has expired." % login)
         print("Please enter your password to renew your session for %s" % hostname)
->>>>>>> d7d3b74e
         return hostname, login, self._get_password()
 
 
@@ -215,14 +207,10 @@
         from shotgun_shared import is_sso_enabled_on_site
 
         if self._fixed_host:
-<<<<<<< HEAD
             if is_sso_enabled_on_site(hostname):
                 raise ConsoleLoginWithSSONotSupportedError(hostname)
-            print "Please enter your login credentials for %s" % hostname
-
-=======
             print("Please enter your login credentials for %s" % hostname)
->>>>>>> d7d3b74e
+
         else:
             print("Please enter your login credentials.")
             hostname = self._get_keyboard_input("Host", hostname)
