--- conflicted
+++ resolved
@@ -154,12 +154,9 @@
 
         :param window_title: Title to use for the window.
         :param qt_modules:   a dictionnary of required Qt modules.
-<<<<<<< HEAD
-                             For Qt4/PySide, we require modules QtCore, QtGui, QtNetwork and QtWebEngineWidgets
-=======
                              For Qt5/PySide2, we require modules QtCore, QtGui,
                              QtNetwork and QtWebEngineWidgets
->>>>>>> db36306f
+
 
         :returns: The SsoSaml2Core oject.
         """
@@ -175,10 +172,7 @@
         QtCore = self._QtCore = qt_modules.get("QtCore")  # noqa
         QtGui = self._QtGui = qt_modules.get("QtGui")  # noqa
         QtNetwork = self._QtNetwork = qt_modules.get("QtNetwork")  # noqa
-<<<<<<< HEAD
         QtWidgets = self._QtWidgets = qt_modules.get("QtWidgets")  # noqa
-=======
->>>>>>> db36306f
         QtWebEngineWidgets = self._QtWebEngineWidgets = qt_modules.get(
             "QtWebEngineWidgets"
         )  # noqa
@@ -197,11 +191,7 @@
 
         if QtWebEngineWidgets is None:
             raise SsoSaml2MissingQtWebEngineWidgets(
-<<<<<<< HEAD
-                "The QtWebEngineWidgets modules are unavailable"
-=======
                 "The QtWebEngineWidgets module is unavailable"
->>>>>>> db36306f
             )
 
         # If PySide2 is being used, we need to make  extra checks to ensure
