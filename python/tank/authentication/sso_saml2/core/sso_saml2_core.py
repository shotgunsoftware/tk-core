# Copyright (c) 2017 Autodesk.
#
# CONFIDENTIAL AND PROPRIETARY
#
# This work is provided "AS IS" and subject to the Shotgun Pipeline Toolkit
# Source Code License included in this distribution package. See LICENSE.
# By accessing, using, copying or modifying this work you indicate your
# agreement to the Shotgun Pipeline Toolkit Source Code License. All rights
# not expressly granted therein are reserved by Shotgun Software Inc.
"""
Module to support Web login via a web browser and automated session renewal.
"""

# pylint: disable=line-too-long
# pylint: disable=no-self-use
# pylint: disable=too-many-instance-attributes

import base64
from Cookie import SimpleCookie
import logging
import os
import sys
import time

from .authentication_session_data import AuthenticationSessionData
from .errors import (
    SsoSaml2MissingQtCore,
    SsoSaml2MissingQtGui,
    SsoSaml2MissingQtNetwork,
    SsoSaml2MissingQtWebKit,
)
from .utils import (
    _decode_cookies,
    _encode_cookies,
    _sanitize_http_proxy,
    get_csrf_key,
    get_csrf_token,
    get_logger,
    get_saml_claims_expiration,
    get_session_id,
    get_user_name,
)

try:
    from .username_password_dialog import UsernamePasswordDialog
except ImportError:
    # Silently ignore the import error, as we are likely not in a Qt
    # environment.
    UsernamePasswordDialog = None


# Error messages for events.
HTTP_CANT_CONNECT_TO_SHOTGUN = "Cannot Connect To Shotgun site."
HTTP_AUTHENTICATE_REQUIRED = "Valid credentials are required."
HTTP_AUTHENTICATE_SSO_NOT_UPPORTED = "SSO not supported or enabled on that site."
HTTP_CANT_AUTHENTICATE_SSO_TIMEOUT = "Time out attempting to authenticate to SSO service."
HTTP_CANT_AUTHENTICATE_SSO_NO_ACCESS = "You have not been granted access to the Shotgun site."

# Timer related values.
# @TODO: parametrize these and add environment variable overload.
WATCHDOG_TIMEOUT_MS = 5000
PREEMPTIVE_RENEWAL_THRESHOLD = 0.9
SHOTGUN_SSO_RENEWAL_INTERVAL = 5000

# Some IdP (Identity Providers) will use JavaScript code which makes use of ES6.
# Our Qt4 environment is unfortunately missing some definitions which we need to
# inject prior to running the IdP code.
# The reference for this code is:
#     https://developer.mozilla.org/en-US/docs/Web/JavaScript/Reference/Global_objects/Function/bind#Polyfill
FUNCTION_PROTOTYPE_BIND_POLYFILL = """
<<<<<<< HEAD
    // Yes, it does work with `new funcA.bind(thisArg, args)`
    if (!Function.prototype.bind) (function(){
      var ArrayPrototypeSlice = Array.prototype.slice;
      Function.prototype.bind = function(otherThis) {
        if (typeof this !== 'function') {
          // closest thing possible to the ECMAScript 5
          // internal IsCallable function
          throw new TypeError('Function.prototype.bind - what is trying to be bound is not callable');
        }

        var baseArgs= ArrayPrototypeSlice .call(arguments, 1),
            baseArgsLength = baseArgs.length,
            fToBind = this,
            fNOP    = function() {},
            fBound  = function() {
              baseArgs.length = baseArgsLength; // reset to default base arguments
              baseArgs.push.apply(baseArgs, arguments);
              return fToBind.apply(
                     fNOP.prototype.isPrototypeOf(this) ? this : otherThis, baseArgs
              );
            };

        if (this.prototype) {
          // Function.prototype doesn't have a prototype property
          fNOP.prototype = this.prototype;
        }
        fBound.prototype = new fNOP();

        return fBound;
      };
    })();
=======
// Yes, it does work with `new funcA.bind(thisArg, args)`
if (!Function.prototype.bind) (function(){
  var ArrayPrototypeSlice = Array.prototype.slice;
  Function.prototype.bind = function(otherThis) {
    if (typeof this !== 'function') {
      // closest thing possible to the ECMAScript 5
      // internal IsCallable function
      throw new TypeError('Function.prototype.bind - what is trying to be bound is not callable');
    }

    var baseArgs= ArrayPrototypeSlice .call(arguments, 1),
        baseArgsLength = baseArgs.length,
        fToBind = this,
        fNOP    = function() {},
        fBound  = function() {
          baseArgs.length = baseArgsLength; // reset to default base arguments
          baseArgs.push.apply(baseArgs, arguments);
          return fToBind.apply(
                 fNOP.prototype.isPrototypeOf(this) ? this : otherThis, baseArgs
          );
        };

    if (this.prototype) {
      // Function.prototype doesn't have a prototype property
      fNOP.prototype = this.prototype;
    }
    fBound.prototype = new fNOP();

    return fBound;
  };
})();
>>>>>>> 2019af58
"""


class SsoSaml2Core(object):
    """Performs Shotgun Web login and pre-emptive renewal for SSO sessions."""

    # login paths, used by the Unified Login Flow.
    renew_path = "/auth/renew"
    landing_path = "/auth/landing"

    def __init__(self, window_title="Web Login", qt_modules=None):
        """
        Create a Web login dialog, using a Web-browser like environment.

        :param window_title: Title to use for the window.
        :param qt_modules:   a dictionnary of required Qt modules.
                             For Qt4/PySide, we require modules QtCore, QtGui, QtNetwork and QtWebKit

        :returns: The SsoSaml2Core oject.
        """
        qt_modules = qt_modules or {}

        self._logger = get_logger()
        self._logger.debug("Constructing SSO dialog: %s", window_title)

        # pylint: disable=invalid-name
        QtCore = self._QtCore = qt_modules.get('QtCore')  # noqa
        QtGui = self._QtGui = qt_modules.get('QtGui')  # noqa
        QtNetwork = self._QtNetwork = qt_modules.get('QtNetwork')  # noqa
        QtWebKit = self._QtWebKit = qt_modules.get('QtWebKit')  # noqa

        if QtCore is None:
            raise SsoSaml2MissingQtCore("The QtCore module is unavailable")

        if QtGui is None:
            raise SsoSaml2MissingQtGui("The QtGui module is unavailable")

        if QtNetwork is None:
            raise SsoSaml2MissingQtNetwork("The QtNetwork module is unavailable")

        if QtWebKit is None:
            raise SsoSaml2MissingQtWebKit("The QtWebKit module is unavailable")

        class TKWebPage(QtWebKit.QWebPage):
            """
            Wrapper class to better control the behaviour when clicking on links
            in the Qt web browser. If we are asked to open a new tab/window, then
            we defer the page to the external browser.

            We need to open some links in an external window so as to avoid
            breaking the authentication flow just to visit an external link.
            Some examples of links that the user may see which we want to open
            externally:
             - Term of use and conditions,
             - Download of the Google/Duo authenticator app
             - Any other links which may be presented by SSO Providers
            """

            def __init__(self, parent=None):
                """
                Class Constructor.
                """
                get_logger().debug('TKWebPage.__init__')
                super(TKWebPage, self).__init__(parent)

            def __del__(self):
                """
                Class Destructor.
                """
                get_logger().debug('TKWebPage.__del__')

            def acceptNavigationRequest(self, frame, request, n_type): # noqa
                """
                Overloaded method, to properly control the behavioir of clicking on
                links.
                :param frame:   QWebFrame where the navigation is requested.
                                Will be 'None' if the intent is to have the page
                                open in a new tab or window.
                :param request: QNetworkRequest which we must accept/refuse.
                :param n_type:  NavigationType (LinkClicked, FormSubmitted, etc.)
                :returns:       A boolean indicating if we accept or refuse the request.
                """
                get_logger().debug(
                    'NavigationRequest, destination and reason: %s (%s)',
                    request.url().toString(),
                    n_type
                )
                # A null frame means : open a new window/tab. so we just farm out
                # the request to the external browser.
                if frame is None and n_type == QtWebKit.QWebPage.NavigationType.NavigationTypeLinkClicked:
                    QtGui.QDesktopServices.openUrl(request.url())
                    return False
                # Otherwise we accept the default behaviour.
                return QtWebKit.QWebPage.acceptNavigationRequest(self, frame, request, n_type)

        self._event_data = None
        self._sessions_stack = []
        self._session_renewal_active = False

        self._dialog = QtGui.QDialog()
        self._dialog.setWindowTitle(window_title)
        self._dialog.finished.connect(self.on_dialog_closed)

        self._view = QtWebKit.QWebView(self._dialog)
        self._view.setPage(TKWebPage(self._dialog))
        self._view.page().networkAccessManager().authenticationRequired.connect(self.on_authentication_required)
        self._view.loadFinished.connect(self.on_load_finished)

        # We want to inject custom JavaScript code before any code is
        # executed in the loaded web pages. This is to polyfill any
        # missing functionality.
        frame = self._view.page().currentFrame()
        frame.javaScriptWindowObjectCleared.connect(self._polyfill)

        # Purposely disable the 'Reload' contextual menu, as it should not be
        # used for SSO. Reloading the page confuses the server.
        self._view.page().action(QtWebKit.QWebPage.Reload).setVisible(False)

        # Ensure that the background color is not controlled by the login page.
        # We want to be able to display any login dialog page without having
        # the night theme of the SG Desktop impacting it. White is the safest
        # background color.
        self._view.setStyleSheet("background-color:white;")

        # The context : in some special cases, Shotgun will take you into an alternate
        # login flow. E.g. when you need to change your password, enter a 2FA value,
        # link your SSO account with an existing account on the site, etc.
        #
        # The issue : when using a non-approved browser, Shotgun will display a
        # warning stating that your browser is not supported. This is fine should
        # you be interacting with the whole site. But in our case, we only
        # navigate the login flow; presenting relatively simple pages. The warning
        # is not warranted. The browser used is dependent on the version of Qt/PySide
        # being used and we have little or no control over it.
        #
        # The solution : hide the warning by overriding the CSS of the page.
        # Fixing Shotgun to recognize the user-agent used by the different version
        # of Qt so that the warning is not displayed would be a tedious task. The
        # present solution is simpler, with the only drawback being the dependency
        # on the name of the div for the warning. No error is generated
        # if that div.browser_not_approved is not present in the page.
        #
        # Worst case scenario : should Shotgun modify how the warning is displayed
        # it would show up in the page.
        css_style = base64.b64encode("div.browser_not_approved { display: none !important; }")
        url = QtCore.QUrl("data:text/css;charset=utf-8;base64," + css_style)
        self._view.settings().setUserStyleSheetUrl(url)

        # Threshold percentage of the SSO session duration, at which
        # time the pre-emptive renewal operation should be started.
        # @TODO: Make threshold parameter configurable.
        self._sso_preemptive_renewal_threshold = PREEMPTIVE_RENEWAL_THRESHOLD

        # We use the _sso_countdown_timer so that it fires once. Its purpose
        # is to start the other _sso_renew_timer. It fires once at an interval
        # of '0', which means 'whenever there are no event waiting in the
        # queue'. The intent is that it will execute the actual (and costly)
        # renewal at a time when the main event loop is readily available.
        #
        # The _sso_countdown_timer will be re-started in on_renew_sso_session.
        # Thus re-starting the chain of reneal events.
        self._sso_countdown_timer = QtCore.QTimer(self._dialog)
        self._sso_countdown_timer.setSingleShot(True)
        self._sso_countdown_timer.timeout.connect(self.on_schedule_sso_session_renewal)

        self._sso_renew_timer = QtCore.QTimer(self._dialog)
        self._sso_renew_timer.setInterval(0)
        self._sso_renew_timer.setSingleShot(True)
        self._sso_renew_timer.timeout.connect(self.on_renew_sso_session)

        # Watchdog timer to detect abnormal conditions during SSO
        # session renewal.
        # If timeout occurs, then the renewal is considered to have
        # failed, therefore the operation is aborted and recovery
        # by interactive authentication is initiated.
        # @TODO: Make watchdog timer duration configurable.
        self._sso_renew_watchdog_timeout_ms = WATCHDOG_TIMEOUT_MS
        self._sso_renew_watchdog_timer = QtCore.QTimer(self._dialog)
        self._sso_renew_watchdog_timer.setInterval(self._sso_renew_watchdog_timeout_ms)
        self._sso_renew_watchdog_timer.setSingleShot(True)
        self._sso_renew_watchdog_timer.timeout.connect(self.on_renew_sso_session_timeout)

        # We need a way to trace the current status of our login process.
        self._login_status = 0

        # For debugging purposes
        # @TODO: Find a better way than to use the log level
        if self._logger.level == logging.DEBUG or "SHOTGUN_SSO_DEVELOPER_ENABLED" in os.environ:
            self._logger.debug(
                "Using developer mode. Disabling strict SSL mode, enabling developer tools and local storage."
            )
            # Disable SSL validation, useful when using a VM or a test site.
            config = QtNetwork.QSslConfiguration.defaultConfiguration()
            config.setPeerVerifyMode(QtNetwork.QSslSocket.VerifyNone)
            QtNetwork.QSslConfiguration.setDefaultConfiguration(config)

            # Adds the Developer Tools option when right-clicking
            QtWebKit.QWebSettings.globalSettings().setAttribute(
                QtWebKit.QWebSettings.WebAttribute.DeveloperExtrasEnabled,
                True
            )
            QtWebKit.QWebSettings.globalSettings().setAttribute(
                QtWebKit.QWebSettings.WebAttribute.LocalStorageEnabled,
                True
            )

    def __del__(self):
        """Destructor."""
        # We want to track destruction of the dialog in the logs.
        self._logger.debug("Destroying SSO dialog")

    @property
    def _session(self):
        """
        Getter for the current session.

        Returns the current session, if any. The session provides information
        on the current context (host, user ID, etc.)

        :returns: The current session.
        """
        return self._sessions_stack[-1] if self._sessions_stack else None

    def start_new_session(self, session_data):
        """
        Create a new session, based on the data provided.

        :param session_data: Initial session data to use.
                             A dictionary with a 'event', 'host' and 'cookies' entries.
        """
        self._logger.debug("Starting a new session")
        self._sessions_stack.append(AuthenticationSessionData(session_data))
        self.update_browser_from_session()

    def end_current_session(self):
        """
        Destroy the current session, and resume the previous one, if any.
        """
        self._logger.debug("Ending current session")
        if self._sessions_stack:
            self._sessions_stack.pop()
        self.update_browser_from_session()

    def update_session_from_browser(self):
        """
        Updtate our session from the browser cookies.

        We want to limit access to the actual session cookies, as their name
        in the browser may differ from how the value is named on our session
        representation, which is loosely based on that of RV itself.
        """
        self._logger.debug("Updating session cookies from browser")

        cookie_jar = self._view.page().networkAccessManager().cookieJar()

        # Here, the cookie jar is a dictionary of key/values
        cookies = SimpleCookie()

        for cookie in cookie_jar.allCookies():
            cookies.load(str(cookie.toRawForm()))

        encoded_cookies = _encode_cookies(cookies)
        content = {
            "session_expiration": get_saml_claims_expiration(encoded_cookies),
            "session_id": get_session_id(encoded_cookies),
            "user_id": get_user_name(encoded_cookies),
            "csrf_key": get_csrf_key(encoded_cookies),
            "csrf_value": get_csrf_token(encoded_cookies),
        }

        # To minimize handling, we also keep a snapshot of the browser cookies.
        # We do so for all of them, as some are used by the IdP and we do not
        # want to manage those. Their names may change from IdP version and
        # providers. We figure it is simpler to keep everything.

        # Here, we have a list of cookies in raw text form
        content["cookies"] = encoded_cookies

        self._session.merge_settings(content)

    def update_browser_from_session(self):
        """
        Update/reset the browser cookies with what we have.

        We keep in the session a snapshot of the cookies used in the login and
        renewal. These are persisted in the RV session. This function will
        be used when originally setting the browser for login using a saved
        session or when opening a connection to a new server.
        """
        self._logger.debug("Updating browser cookies from session")
        # pylint: disable=invalid-name
        QtNetwork = self._QtNetwork  # noqa

        qt_cookies = []
        if self._session is not None:
            parsed = _sanitize_http_proxy(self._session.http_proxy)
            if parsed.netloc:
                self._logger.debug("Using HTTP proxy: %s://%s", parsed.scheme, parsed.netloc)
                proxy = QtNetwork.QNetworkProxy(
                    QtNetwork.QNetworkProxy.HttpProxy,
                    parsed.hostname,
                    parsed.port,
                    parsed.username,
                    parsed.password
                )
                QtNetwork.QNetworkProxy.setApplicationProxy(proxy)

            cookies = _decode_cookies(self._session.cookies)
            qt_cookies = QtNetwork.QNetworkCookie.parseCookies(cookies.output(header=""))

        self._view.page().networkAccessManager().cookieJar().setAllCookies(qt_cookies)

    def is_session_renewal_active(self):
        """
        Indicates if the automatic session renewal is used.

        :returns: True if it is, False otherwise.
        """
        return self._session_renewal_active

    def stop_session_renewal(self):
        """
        Stop automatic session renewal.

        This will be needed before opening a connection to a different server.
        We want to avoid confusion as to where the session is created and
        renewed.
        """
        self._logger.debug("Stopping automatic session renewal")

        self._session_renewal_active = False
        self._sso_renew_watchdog_timer.stop()
        self._sso_countdown_timer.stop()
        self._sso_renew_timer.stop()

    def start_sso_renewal(self):
        """
        Start the automated SSO session renewal.

        This will be done in the background, hopefully not impacting any
        ongoing process such as playback.
        """
        self._logger.debug("Starting automatic session renewal")

        self._sso_renew_watchdog_timer.stop()

        # We will need to cause an immediate renewal in order to get an
        # accurate knowledge of the session expiration. 0 is a special value
        # for QTimer intervals, so we use 1ms.
        interval = 1
        if self._session.session_expiration > time.time():
            interval = (self._session.session_expiration - time.time()) * self._sso_preemptive_renewal_threshold * 1000

            # For debugging purposes
            # @TODO: Find a better way than to use this EV
            if "SHOTGUN_SSO_DEVELOPER_ENABLED" in os.environ:
                interval = SHOTGUN_SSO_RENEWAL_INTERVAL
        self._logger.debug("Setting session renewal interval to: %s seconds", interval)

        self._sso_countdown_timer.setInterval(interval)
        self._sso_countdown_timer.start()
        self._session_renewal_active = True

    def is_handling_event(self):
        """
        Called to know if an event is currently being handled.
        """
        return self._event_data is not None

    def handle_event(self, event_data):
        """
        Called to start the handling of an event.

        :param event_data: A dictionary with a 'event', 'host' and 'cookies' entries.
        """
        if not self.is_handling_event():
            self._event_data = event_data

            # At this point, we want to stop any background session renewal, as
            # it may impede with our new sesion login.
            self.stop_session_renewal()

            self.start_new_session(event_data)
        else:
            self._logger.error(
                "Calling handle_event while event %s is currently being handled",
                self._event_data["event"]
            )

    def resolve_event(self, end_session=False):
        """
        Called to return the results of the event.

        :param end_session: Boolean, indicating if the session should be ended.
        """
        if self.is_handling_event():
            if end_session:
                self.end_current_session()
            self._event_data = None
        else:
            self._logger.warn("Called resolve_event when no event is being handled.")

    def get_session_error(self):
        """
        Get the session error string.

        :returns: The error string of the last failed operation.
        """
        res = None
        if self._session and self._session.error:
            res = self._session.error
        return res

    ############################################################################
    #
    # QTimer callbacks
    #
    ############################################################################

    def on_schedule_sso_session_renewal(self):
        """
        Called to trigger the session renewal.

        The session renewal, via the off-screen QWebView, will be done at the
        next time the application event loop does not have any pending events.
        """
        self._logger.debug("Schedule SSO session renewal")
        self._sso_renew_timer.start()

    def on_renew_sso_session(self):
        """
        Called to renew the current SSO session.

        The renewal will be done via an off-screen QWebView. The intent is to
        benefit from the saved session cookies to automatically trigger the
        renewal without having the user having to enter any inputs.
        """
        self._logger.debug("Renew SSO session")
        self._sso_renew_watchdog_timer.start()

        # We do not update the page cookies, assuming that they have already
        # have been cleared/updated before.
        self._view.page().mainFrame().load(
            self._session.host + self.renew_path + "?product=%s" % self._session.product
        )

    def on_renew_sso_session_timeout(self):
        """
        Called when the SSO session renewal is taking too long to complete.

        The purpose of this callback is to stop the page loading.
        """
        self._logger.debug("Timeout awaiting session renewal")
        self._dialog.reject()

    ############################################################################
    #
    # Qt event handlers
    #
    ############################################################################

    def _polyfill(self):
        """
        Called by Qt when the Web Page has changed and before it is loaded.

        The purpose of this function is to inject JavaScript code in a page
        before any of its code is run. This gives us a way to modify the code's
        environment and define functions which would be required by that code.
        """
        frame = self._view.page().currentFrame()
        frame.evaluateJavaScript(FUNCTION_PROTOTYPE_BIND_POLYFILL)
        self._logger.debug("Injected polyfill JavaScript code for Function.prototype.bind")

    def on_load_finished(self, _succeeded):
        """
        Called by Qt when the Web Page has finished loading.

        The renewal process goes thru a number of redirects. We detect the
        end of the process by checking the page loaded, as we know where we
        expect to land in the end.

        At that point, we stop the process by sending the 'accept' event to
        the dialog. If the process is taking too long, we have a timer
        (_sso_renew_watchdog_timer) which will trigger and attempt to cleanup
        the process.

        :param succeeded: indicate the status of the load process. (not used)
        """
        url = self._view.page().mainFrame().url().toString().encode("utf-8")
        if (
                # This callback may be triggered outside the actual auth process
                # like when we clear the page to use the "about:blank".
                # or after there has been a prior error. So we ensure that we
                # update our session and accept only when we really have to.
                self._session is not None and self._event_data is not None and
                url.startswith(self._session.host + self.landing_path)
        ):
            self.update_session_from_browser()
            if self._session_renewal_active:
                self.start_sso_renewal()

            self._dialog.accept()

    def on_authentication_required(self, _reply, authenticator):
        """
        Called when authentication is required to get to a web page.

        This method is required to support NTLM/Kerberos on a Windows machine,
        of if there is a SSO Desktop integration plugin.

        :param reply: Qt reply object. Not used.
        :param authenticator: Qt authenticator object.
        """
        # We take for granted that if we are on Windows, proper NTLM negociation
        # is possible between the machine and the IdP. For other platforms, we
        # pop an authentication dialog.
        if sys.platform != "win32" and UsernamePasswordDialog is not None:
            message = (
                "<p>Your company has configured Single Sign-On (SSO) for the Shotgun site %s"
                "<p>Please authenticate with your computer login and password to log into Shotgun."
                "<p>"
            )
            auth_dialog = UsernamePasswordDialog(message=message % self._session.host)
            if auth_dialog.exec_():
                authenticator.setUser(auth_dialog.username)
                authenticator.setPassword(auth_dialog.password)
            else:
                self._logger.debug("User prompted for username/password but canceled")
        else:
            if UsernamePasswordDialog is None:
                self._logger.debug("Unable to prompt user for username/password, due to missing username_password_dialog module")
            # Setting the user to an empty string tells the QAuthenticator to
            # negotiate the authentication with the user's credentials.
            authenticator.setUser("")

    ############################################################################
    #
    # Events handlers
    #
    ############################################################################

    def on_sso_login_attempt(self, event_data=None, use_watchdog=False):
        """
        Called to attempt a login process with user interaction.

        The user will be presented with the appropriate web pages from their
        IdP in order to log on to Shotgun.

        :returns: 1 if successful, 0 otherwise.
        """
        self._logger.debug("Web login attempt")
        # pylint: disable=invalid-name
        QtCore = self._QtCore  # noqa

        if event_data is not None:
            self.handle_event(event_data)

        if use_watchdog:
            self._logger.debug("Starting watchdog")
            self._sso_renew_watchdog_timer.start()

        # If we do have session cookies, let's attempt a session renewal
        # without presenting any GUI.
        if self._session.cookies:
            self._logger.debug("Attempting a GUI-less renewal")
            loop = QtCore.QEventLoop(self._dialog)
            self._dialog.finished.connect(loop.exit)
            self.on_renew_sso_session()
            status = loop.exec_()
            self._login_status = self._login_status or status
            return self._login_status

        self._view.show()
        self._view.raise_()

        # We append the product code to the GET request.
        self._view.page().mainFrame().load(
            self._session.host + self.renew_path + "?product=%s" % self._session.product
        )

        self._dialog.setWindowFlags(QtCore.Qt.WindowStaysOnTopHint)
        status = self._dialog.exec_()
        self._login_status = self._login_status or status
        return self._login_status

    def on_dialog_closed(self, result):
        """
        Called whenever the dialog is dismissed.

        This can be the result of a callback, a timeout or user interaction.

        :param result: Qt result following the closing of the dialog.
                       QtGui.QDialog.Accepted or QtGui.QDialog.Rejected
        """
        self._logger.debug("SSO dialog closed")
        # pylint: disable=invalid-name
        QtGui = self._QtGui  # noqa

        if self.is_handling_event():
            if result == QtGui.QDialog.Rejected and self._session.cookies != "":
                # We got here because of a timeout attempting a GUI-less login.
                # Let's clear the cookies, and force the use of the GUI.
                self._session.cookies = ""
                # Let's have another go, without any cookies this time !
                # This will force the GUI to be shown to the user.
                self._logger.debug("Unable to login/renew claims automaticall, presenting GUI to user")
                status = self.on_sso_login_attempt()
                self._login_status = self._login_status or status
            else:
                self.resolve_event()
        else:
            # Should we get a rejected dialog, then we have had a timeout.
            if result == QtGui.QDialog.Rejected:
                # @FIXME: Figure out exactly what to do when we have a timeout.
                self._logger.warn("Our QDialog got canceled outside of an event handling")

        # Clear the web page
        self._view.page().mainFrame().load("about:blank")<|MERGE_RESOLUTION|>--- conflicted
+++ resolved
@@ -68,7 +68,6 @@
 # The reference for this code is:
 #     https://developer.mozilla.org/en-US/docs/Web/JavaScript/Reference/Global_objects/Function/bind#Polyfill
 FUNCTION_PROTOTYPE_BIND_POLYFILL = """
-<<<<<<< HEAD
     // Yes, it does work with `new funcA.bind(thisArg, args)`
     if (!Function.prototype.bind) (function(){
       var ArrayPrototypeSlice = Array.prototype.slice;
@@ -100,39 +99,6 @@
         return fBound;
       };
     })();
-=======
-// Yes, it does work with `new funcA.bind(thisArg, args)`
-if (!Function.prototype.bind) (function(){
-  var ArrayPrototypeSlice = Array.prototype.slice;
-  Function.prototype.bind = function(otherThis) {
-    if (typeof this !== 'function') {
-      // closest thing possible to the ECMAScript 5
-      // internal IsCallable function
-      throw new TypeError('Function.prototype.bind - what is trying to be bound is not callable');
-    }
-
-    var baseArgs= ArrayPrototypeSlice .call(arguments, 1),
-        baseArgsLength = baseArgs.length,
-        fToBind = this,
-        fNOP    = function() {},
-        fBound  = function() {
-          baseArgs.length = baseArgsLength; // reset to default base arguments
-          baseArgs.push.apply(baseArgs, arguments);
-          return fToBind.apply(
-                 fNOP.prototype.isPrototypeOf(this) ? this : otherThis, baseArgs
-          );
-        };
-
-    if (this.prototype) {
-      // Function.prototype doesn't have a prototype property
-      fNOP.prototype = this.prototype;
-    }
-    fBound.prototype = new fNOP();
-
-    return fBound;
-  };
-})();
->>>>>>> 2019af58
 """
 
 
