--- conflicted
+++ resolved
@@ -8,31 +8,23 @@
 # agreement to the Shotgun Pipeline Toolkit Source Code License. All rights
 # not expressly granted therein are reserved by Shotgun Software Inc.
 
+import http.client
 import json
-import http.client
 import os
 import platform
 import random
 import ssl
 import sys
 import time
-<<<<<<< HEAD
-import http.client
 import urllib
 
 import tank
 from tank_vendor import shotgun_api3
-=======
-import urllib
-
-import tank
->>>>>>> e695a3e9
-
-from . import errors
+
+from .. import LogManager
 from .. import platform as sgtk_platform
 from ..util.shotgun import connection
-
-from .. import LogManager
+from . import errors
 
 logger = LogManager.get_logger(__name__)
 
@@ -376,13 +368,6 @@
     return PRODUCT_DEFAULT
 
 
-<<<<<<< HEAD
-def _get_content_type(headers):
-    return headers.get_content_type()
-
-
-=======
->>>>>>> e695a3e9
 def http_request(opener, req, max_attempts=4):
     attempt = 0
     backoff = 0.75  # Seconds to wait before retry, times the attempt number
