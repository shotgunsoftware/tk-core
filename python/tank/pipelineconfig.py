--- conflicted
+++ resolved
@@ -80,7 +80,6 @@
         self._roots = pipelineconfig_utils.get_roots_metadata(self._pc_root)
 
         # get the project tank disk name (Project.tank_name), stored in the PC metadata file.
-<<<<<<< HEAD
         pipeline_config_metadata = self._get_metadata()
         self._project_name = pipeline_config_metadata.get("project_name")
         self._project_id = pipeline_config_metadata.get("project_id")
@@ -92,17 +91,6 @@
         
         # lazily loaded member variables
         self._bundles_location = None
-        
-        # run init hook
-=======
-        data = pipelineconfig_utils.get_metadata(self._pc_root)
-        if data.get("project_name") is None:
-            raise TankError("Project name not defined in config metadata for config %s! "
-                            "Please contact support." % self._pc_root)
-        self._project_name = data.get("project_name")
-
-        # cache fields lazily populated on getter access
-        self._clear_cached_settings()
 
         # Populate the global yaml_cache if we find a pickled cache
         # on disk.
@@ -110,8 +98,8 @@
         # the global pickled cache stored in the config down to
         # local storage to speed up reading in subsequent sessions.
         self._populate_yaml_cache()
-        
->>>>>>> bf4a8855
+
+        # run init hook
         self.execute_core_hook_internal(constants.PIPELINE_CONFIGURATION_INIT_HOOK_NAME, parent=self)
 
     def __repr__(self):
@@ -194,9 +182,6 @@
             fh.close()
             os.umask(old_umask)            
 
-<<<<<<< HEAD
-    
-=======
         self._project_id = data.get("project").get("id")
         self._pc_id = data.get("id")
         self._pc_name = data.get("code")
@@ -221,7 +206,6 @@
             fh.close()
 
 
->>>>>>> bf4a8855
     ########################################################################################
     # general access and properties
 
