# Copyright (c) 2013 Shotgun Software Inc.
#
# CONFIDENTIAL AND PROPRIETARY
#
# This work is provided "AS IS" and subject to the Shotgun Pipeline Toolkit
# Source Code License included in this distribution package. See LICENSE.
# By accessing, using, copying or modifying this work you indicate your
# agreement to the Shotgun Pipeline Toolkit Source Code License. All rights
# not expressly granted therein are reserved by Shotgun Software Inc.

"""
Encapsulates the pipeline configuration and helps navigate and resolve paths
across storages, configurations etc.
"""

from __future__ import with_statement

import os

from tank_vendor import yaml

from . import constants
from . import LogManager

from .util import yaml_cache
from .util import ShotgunPath
from .util.shotgun import get_deferred_sg_connection

from .errors import TankError

logger = LogManager.get_logger(__name__)
<<<<<<< HEAD
=======


def has_core_descriptor(pipeline_config_path):
    """
    Returns ``True`` if the pipeline configuration contains a core descriptor
    file.

    :param pipeline_config_path: path to a pipeline configuration root folder
    :return: ``True`` if the core descriptor file exists, ``False`` otherwise
    """
    # probe by looking for the existence of a core api descriptor file
    return os.path.exists(_get_core_descriptor_file(pipeline_config_path))
>>>>>>> 9ba476c4


def is_localized(pipeline_config_path):
    """
    Returns true if the pipeline configuration contains a localized API
    
    :param pipeline_config_path: path to a pipeline configuration root folder
    :returns: true if localized, false if not
    """
    # first, make sure that this path is actually a pipeline configuration
    # path. otherwise, it cannot be localized :)
    if not is_pipeline_config(pipeline_config_path):
        return False

    # look for a localized API by searching for a _core_upgrader.py file
    api_file = os.path.join(pipeline_config_path, "install", "core", "_core_upgrader.py")
    return os.path.exists(api_file)


def is_pipeline_config(pipeline_config_path):
    """
    Returns true if the path points to the root of a pipeline configuration
    
    :param pipeline_config_path: path to a pipeline configuration root folder
    :returns: true if pipeline config, false if not
    """
    # probe by looking for the existence of a key config file.
    pc_file = os.path.join(pipeline_config_path, "config", "core", constants.STORAGE_ROOTS_FILE)
    return os.path.exists(pc_file)


def get_metadata(pipeline_config_path):
    """
    Loads the pipeline config metadata (the pipeline_configuration.yml) file from disk.
    
    :param pipeline_config_path: path to a pipeline configuration root folder
    :returns: deserialized content of the file in the form of a dict.
    """

    # now read in the pipeline_configuration.yml file
    cfg_yml = os.path.join(
        pipeline_config_path,
        "config",
        "core",
        constants.PIPELINECONFIG_FILE
    )

    try:
        data = yaml_cache.g_yaml_cache.get(cfg_yml, deepcopy_data=False)
        if data is None:
            raise Exception("File contains no data!")
    except Exception as e:
        raise TankError("Looks like a config file is corrupt. Please contact "
                        "support! File: '%s' Error: %s" % (cfg_yml, e))
    return data


def get_roots_metadata(pipeline_config_path):
    """
    Loads and validates the roots metadata file.
    
    The roots.yml file is a reflection of the local storages setup in Shotgun
    at project setup time and may contain anomalies in the path layout structure.
    
    The roots data will be prepended to paths and used for comparison so it is 
    critical that the paths are on a correct normalized form once they have been 
    loaded into the system.
    
    :param pipeline_config_path: Path to the root of a pipeline configuration,
                                 (excluding the "config" folder).  
    
    :returns: A dictionary structure with an entry for each storage defined. Each
              storage will have three keys mac_path, windows_path and linux_path, 
              for example
              { "primary"  : <ShotgunPath>,
                "textures" : <ShotgunPath>
              }
    """
    # now read in the roots.yml file
    # this will contain something like
    # {'primary': {'mac_path': '/studio', 'windows_path': None, 'linux_path': '/studio'}}
    roots_yml = os.path.join(
        pipeline_config_path,
        "config",
        "core",
        constants.STORAGE_ROOTS_FILE
    )

    try:
        # if file is empty, initialize with empty dict...
        data = yaml_cache.g_yaml_cache.get(roots_yml, deepcopy_data=False) or {}
    except Exception as e:
        raise TankError("Looks like the roots file is corrupt. Please contact "
                        "support! File: '%s' Error: %s" % (roots_yml, e))

    # If there are more than one storage defined, ensure one of them is the primary storage
    # We need to keep this constraint as we are not able to keep roots definition
    # in the order they were defined, so this is the only way we can guarantee we
    # always use the same root for any template which does not have an explicit
    # root setting.
    if len(data) > 1 and constants.PRIMARY_STORAGE_NAME not in data:
        raise TankError(
            "Could not find a primary storage in multi-roots file "
            "for configuration %s!" % pipeline_config_path
        )

    # Sanitize path data by passing it through the ShotgunPath
    shotgun_paths = {}
    for storage_name, storage_definition in data.iteritems():
        shotgun_paths[storage_name] = ShotgunPath.from_shotgun_dict(storage_definition)
    return shotgun_paths


####################################################################################################################
# Core API resolve utils

def get_core_descriptor(pipeline_config_path, shotgun_connection, bundle_cache_fallback_paths=None):
    """
    Returns a descriptor object for the uri/dict defined in the config's
    ``core_api.yml`` file (if it exists).

    If the config does not define a core descriptor file, then ``None`` will be
    returned.

    :param str pipeline_config_path: The path to the pipeline configuration
    :param shotgun_connection: An open connection to shotgun
    :param bundle_cache_fallback_paths: bundle cache search path

    :return: A core descriptor object
    """

    # avoid circular dependencies
    from .descriptor import (
        Descriptor,
        create_descriptor,
        is_descriptor_version_missing
    )

    descriptor_file_path = _get_core_descriptor_file(pipeline_config_path)

    if not os.path.exists(descriptor_file_path):
        return None

    # the core_api.yml contains info about the core:
    #
    # location:
    #    name: tk-core
    #    type: app_store
    #    version: v0.16.34

    logger.debug("Found core descriptor file '%s'" % descriptor_file_path)

    # read the file first
    fh = open(descriptor_file_path, "rt")
    try:
        data = yaml.load(fh)
        core_descriptor_dict = data["location"]
    except Exception as e:
        raise TankError(
            "Cannot read invalid core descriptor file '%s': %s" %
            (descriptor_file_path, e)
        )
    finally:
        fh.close()

    # we have a core descriptor specification. Get a descriptor object for it
    logger.debug(
        "Config has a specific core defined in core/core_api.yml: %s" %
        core_descriptor_dict,
    )

    # when core is specified, check if it defines a specific version or not
    use_latest = is_descriptor_version_missing(core_descriptor_dict)

    return create_descriptor(
        shotgun_connection,
        Descriptor.CORE,
        core_descriptor_dict,
        fallback_roots=bundle_cache_fallback_paths or [],
        resolve_latest=use_latest
    )


def get_path_to_current_core():
    """
    Returns the local path of the currently executing code, assuming that this code is 
    located inside a standard toolkit install setup. If the code that is running is part
    of a localized pipeline configuration, the pipeline config root path
    will be returned, otherwise a 'studio' root will be returned.
    
    This method may not return valid results if there has been any symlinks set up as part of
    the install structure.
    
    :returns: string with path
    """
    curr_os_core_root = os.path.abspath(os.path.join( os.path.dirname(__file__), "..", "..", "..", ".."))
    if not os.path.exists(curr_os_core_root):
        full_path_to_file = os.path.abspath(os.path.dirname(__file__))
        raise TankError("Cannot resolve the core configuration from the location of the Toolkit Code! "
                        "This can happen if you try to move or symlink the Toolkit API. The "
                        "Toolkit API is currently picked up from %s which is an "
                        "invalid location." % full_path_to_file)
    return curr_os_core_root


def _create_installed_config_descriptor(pipeline_config_path):
    """
    Creates an InstalledConfigurationDescriptor for the pipeline configuration
    at the given location.

    :param str pipeline_config_path: Path to the installed pipeline configuration.

    :returns: An :class:`sgtk.descriptor.InstalledConfigurationDescriptor` instance.
    """
    # Do a local import to avoid circular imports. This happens because descriptor_installed_config
    # and pipelineconfig_utils import each other. At some point we will refactor the functionality from
    # this file on the ConfigDescriptor objects and these circular includes won't be necessary anymore.
    from .descriptor import Descriptor, create_descriptor
    return create_descriptor(
        get_deferred_sg_connection(),
        Descriptor.INSTALLED_CONFIG,
        dict(path=pipeline_config_path, type="path")
    )


def get_core_python_path_for_config(pipeline_config_path):
    """
    Returns the location of the Toolkit library associated with the given pipeline configuration.

    :param pipeline_config_path: path to a pipeline configuration

    :returns: Path to location where the Toolkit Python library associated with the config resides.
    :rtype: str
    """
    return os.path.join(
        _create_installed_config_descriptor(pipeline_config_path).associated_core_descriptor["path"],
        "python"
    )


def get_core_path_for_config(pipeline_config_path):
    """
    Returns the core api install location associated with the given pipeline configuration.

    In the case of a localized PC, it just returns the given path.
    Otherwise, it resolves the location via the core_xxxx.cfg files.

    :param pipeline_config_path: path to a pipeline configuration

    :returns: Path to the studio location root or pipeline configuration root or None if not resolved
    """
    try:
        # Associated core descriptor gives us the path to the <config-or-studio-root>/install/core
        # folder, so we'll strip out a few folders to get to the <config-or-studio-root>
        studio_folder = os.path.join(
            # <config-or-studio-root>/install/core
            _create_installed_config_descriptor(pipeline_config_path).associated_core_descriptor["path"],
            # <config-or-studio-root>/install
            "..",
            # <config-or-studio-root>/
            ".."
        )
        studio_folder = os.path.normpath(studio_folder)
        return studio_folder
    except Exception:
        return None


def get_sgtk_module_path():
    """
    Returns the path to ``sgtk`` module. This path can be used by another process to update its
    ``PYTHONPATH`` and use the same ``sgtk`` module as the process invoking this method.

    For example, if the Toolkit core was installed at
    ``/home/user/.shotgun/bundle_cache/app_store/tk-core/v0.18.94``, the method would return
    ``/home/user/.shotgun/bundle_cache/app_store/tk-core/v0.18.94/python``.

    .. note:: This method can be invoked for cores that are part of a pipeline configuration, that
              lives inside the bundle cache or a development copy of the core.

    :returns: Path to the ``sgtk`` module on disk.
    """
    pipelineconfig_utils_py_location = __file__ # tk-core/python/tank/pipelineconfig_utils.py

    # If the path is not absolute, make it so.
    if not os.path.isabs(pipelineconfig_utils_py_location):
        pipelineconfig_utils_py_location = os.path.join(os.getcwd(), pipelineconfig_utils_py_location)

    tank_folder = os.path.dirname(pipelineconfig_utils_py_location) # tk-core/python/tank
    python_folder = os.path.dirname(tank_folder) # tk-core/python

    return python_folder


def get_python_interpreter_for_config(pipeline_config_path):
    """
    Retrieves the path to the Python interpreter for a given pipeline configuration
    path.

    Each pipeline configuration has three (one for Windows, one for macOS and one for Linux) interpreter
    files that provide a path to the Python interpreter used to launch the ``tank``
    command.

    If you require a `python` executable to launch a script that will use a pipeline configuration, it is
    recommended its associated Python interpreter.

    .. deprecated:: v0.18.94
        You can now access the content of the ``interpreter_*.yml``
        through the :meth:`ConfigDescriptor.python_interpreter` property.

        >>> engine = sgtk.platform.current_engine()
        >>> descriptor = engine.sgtk.configuration_descriptor
        >>> print descriptor.python_interpreter

    :param str pipeline_config_path: Path to the pipeline configuration root.

    :returns: Path to the Python interpreter for that configuration.
    :rtype: str

    :raises TankInvalidInterpreterLocationError: Raised if the interpreter in the interpreter file doesn't
        exist.
    :raises TankFileDoesNotExistError: Raised if the interpreter file can't be found.
    :raises TankNotPipelineConfigurationError: Raised if the pipeline configuration path is not
        a pipeline configuration.
    :raises TankInvalidCoreLocationError: Raised if the core location specified in core_xxxx.cfg
        does not exist.
    """
    return _create_installed_config_descriptor(pipeline_config_path).python_interpreter


def resolve_all_os_paths_to_core(core_path):
    """
    Given a core path on the current os platform, 
    return paths for all platforms, 
    as cached in the install_locations system file

    :returns: dictionary with keys linux2, darwin and win32
    """
    # @todo - refactor this to return a ShotgunPath
    return _get_install_locations(core_path).as_system_dict()

def resolve_all_os_paths_to_config(pc_path):
    """
    Given a pipeline configuration path on the current os platform, 
    return paths for all platforms, as cached in the install_locations system file

    :returns: ShotgunPath object
    """
    return _get_install_locations(pc_path)

def get_config_install_location(path):
    """
    Given a pipeline configuration, return the location
    on the current platform.
    
    Loads the location metadata file from install_location.yml
    This contains a reflection of the paths given in the pipeline config entity.

    Returns the path that has been registered for this pipeline configuration 
    for the current OS. This is the path that has been defined in shotgun.
    
    This is useful when drive letter mappings or symlinks are being used to ensure
    a correct path resolution.
    
    This may return None if no path has been registered for the current os.
    
    :param path: Path to a pipeline configuration on disk.
    :returns: registered path, may be None.
    """
    return _get_install_locations(path).current_os

def _get_install_locations(path):
    """
    Given a pipeline configuration OR core location, return paths on all platforms.
    
    :param path: Path to a pipeline configuration on disk.
    :returns: ShotgunPath object
    """
    # basic sanity check
    if not os.path.exists(path):
        raise TankError("The core path '%s' does not exist on disk!" % path)
    
    # for other platforms, read in install_location
    location_file = os.path.join(path, "config", "core", "install_location.yml")

    # load the config file
    try:
        location_data = yaml_cache.g_yaml_cache.get(location_file, deepcopy_data=False) or {}
    except Exception as error:
        raise TankError("Cannot load core config file '%s'. Error: %s" % (location_file, error))

    # do some cleanup on this file - sometimes there are entries that say "undefined"
    # or is just an empty string - turn those into null values
    linux_path = location_data.get("Linux")
    macosx_path = location_data.get("Darwin")
    win_path = location_data.get("Windows")
    
    # this file may contain environment variables. Try to expand these.
    if linux_path:
        linux_path = os.path.expandvars(linux_path)     
    if macosx_path:
        macosx_path = os.path.expandvars(macosx_path) 
    if win_path:
        win_path = os.path.expandvars(win_path) 

    # lastly, sanity check the paths - sometimes these files contain non-path
    # values such as "None" or "unknown"
    if not linux_path or not linux_path.startswith("/"):
        linux_path = None
    if not macosx_path or not macosx_path.startswith("/"):
        macosx_path = None
    if not win_path or not (win_path.startswith("\\") or win_path[1] == ":"):
        win_path = None

    # sanitize data into a ShotgunPath and return data
    return ShotgunPath(win_path, linux_path, macosx_path)


####################################################################################################################
# utils for determining core version numbers

def get_currently_running_api_version():
    """
    Returns the version number string for the core API, 
    based on the code that is currently executing.
    
    :returns: version string, e.g. 'v1.2.3'. 'unknown' if a version number cannot be determined.
    """
    # read this from info.yml
    info_yml_path = os.path.abspath(os.path.join(os.path.dirname(__file__), "..", "..", "info.yml"))
    return _get_version_from_manifest(info_yml_path)


def get_core_api_version(core_install_root):
    """
    Returns the version string for the core api associated with this config.
    This method is 'forgiving' and in the case no associated core API can be 
    found for this location, 'unknown' will be returned rather than 
    an exception raised. 

    :param core_install_root: Path to a core installation root, either the root of a pipeline
                              configuration, or the root of a "bare" studio code location.
    :returns: version str e.g. 'v1.2.3', 'unknown' if no version could be determined. 
    """
    # now try to get to the info.yml file to get the version number
    info_yml_path = os.path.join(core_install_root, "install", "core", "info.yml")
    return _get_version_from_manifest(info_yml_path)
    
def _get_version_from_manifest(info_yml_path):
    """
    Helper method. 
    Returns the version given a manifest.
    
    :param info_yml_path: path to manifest file.
    :returns: Always a string, 'unknown' if data cannot be found
    """
    try:
        data = yaml_cache.g_yaml_cache.get(info_yml_path, deepcopy_data=False) or {}
        data = str(data.get("version", "unknown"))
    except Exception:
        data = "unknown"

    return data


def _get_core_descriptor_file(pipeline_config_path):
    """
    Helper method. Returns the path to the config's core_api.yml file.
    (May not exist)

    :param pipeline_config_path: path to the pipeline configuration on disk
    :return: A string path to the core_api.yml file within the config.
    """
    return os.path.join(
        pipeline_config_path,
        "config",
        "core",
        constants.CONFIG_CORE_DESCRIPTOR_FILE
    )<|MERGE_RESOLUTION|>--- conflicted
+++ resolved
@@ -29,8 +29,6 @@
 from .errors import TankError
 
 logger = LogManager.get_logger(__name__)
-<<<<<<< HEAD
-=======
 
 
 def has_core_descriptor(pipeline_config_path):
@@ -43,7 +41,6 @@
     """
     # probe by looking for the existence of a core api descriptor file
     return os.path.exists(_get_core_descriptor_file(pipeline_config_path))
->>>>>>> 9ba476c4
 
 
 def is_localized(pipeline_config_path):
