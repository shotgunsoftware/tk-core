# Copyright (c) 2013 Shotgun Software Inc.
#
# CONFIDENTIAL AND PROPRIETARY
#
# This work is provided "AS IS" and subject to the Shotgun Pipeline Toolkit
# Source Code License included in this distribution package. See LICENSE.
# By accessing, using, copying or modifying this work you indicate your
# agreement to the Shotgun Pipeline Toolkit Source Code License. All rights
# not expressly granted therein are reserved by Shotgun Software Inc.

"""
Encapsulates the pipeline configuration and helps navigate and resolve paths
across storages, configurations etc.
"""

from __future__ import with_statement

import os

from tank_vendor import yaml

from . import constants
from . import LogManager

from .util import yaml_cache
from .util import StorageRoots
from .util import ShotgunPath
from .util.shotgun import get_deferred_sg_connection

from .errors import TankError

logger = LogManager.get_logger(__name__)


def has_core_descriptor(pipeline_config_path):
    """
    Returns ``True`` if the pipeline configuration contains a core descriptor
    file.

    :param pipeline_config_path: path to a pipeline configuration root folder
    :return: ``True`` if the core descriptor file exists, ``False`` otherwise
    """
    # probe by looking for the existence of a core api descriptor file
    return os.path.exists(_get_core_descriptor_file(pipeline_config_path))


def is_localized(pipeline_config_path):
    """
    Returns true if the pipeline configuration contains a localized API

    :param pipeline_config_path: path to a pipeline configuration root folder
    :returns: true if localized, false if not
    """
    # first, make sure that this path is actually a pipeline configuration
    # path. otherwise, it cannot be localized :)
    if not is_pipeline_config(pipeline_config_path):
        return False

    # look for a localized API by searching for a _core_upgrader.py file
    api_file = os.path.join(
        pipeline_config_path, "install", "core", "_core_upgrader.py"
    )
    return os.path.exists(api_file)


def is_pipeline_config(pipeline_config_path):
    """
    Returns true if the path points to the root of a pipeline configuration

    :param pipeline_config_path: path to a pipeline configuration root folder
    :returns: true if pipeline config, false if not
    """
    # probe by looking for the existence of a key config file.
    config_folder = os.path.join(pipeline_config_path, "config")
    return StorageRoots.file_exists(config_folder)


def get_metadata(pipeline_config_path):
    """
    Loads the pipeline config metadata (the pipeline_configuration.yml) file from disk.

    :param pipeline_config_path: path to a pipeline configuration root folder
    :returns: deserialized content of the file in the form of a dict.
    """

    # now read in the pipeline_configuration.yml file
    cfg_yml = os.path.join(
        pipeline_config_path, "config", "core", constants.PIPELINECONFIG_FILE
    )

    try:
        data = yaml_cache.g_yaml_cache.get(cfg_yml, deepcopy_data=False)
        if data is None:
            raise Exception("File contains no data!")
    except Exception as e:
        raise TankError(
            "Looks like a config file is corrupt. Please contact "
            "support! File: '%s' Error: %s" % (cfg_yml, e)
        )
    return data


####################################################################################################################
# Core API resolve utils


def get_core_descriptor(
    pipeline_config_path, shotgun_connection, bundle_cache_fallback_paths=None
):
    """
    Returns a descriptor object for the uri/dict defined in the config's
    ``core_api.yml`` file (if it exists).

    If the config does not define a core descriptor file, then ``None`` will be
    returned.

    :param str pipeline_config_path: The path to the pipeline configuration
    :param shotgun_connection: An open connection to shotgun
    :param bundle_cache_fallback_paths: bundle cache search path

    :return: A core descriptor object
    """

    # avoid circular dependencies
    from .descriptor import Descriptor, create_descriptor, is_descriptor_version_missing

    descriptor_file_path = _get_core_descriptor_file(pipeline_config_path)

    if not os.path.exists(descriptor_file_path):
        return None

    # the core_api.yml contains info about the core:
    #
    # | location:
    # |   name: tk-core
    # |   type: app_store
    # |   version: v0.16.34

    logger.debug("Found core descriptor file '%s'" % descriptor_file_path)

    # read the file first
    fh = open(descriptor_file_path, "rt")
    try:
        data = yaml.load(fh)
        core_descriptor_dict = data["location"]
    except Exception as e:
        raise TankError(
            "Cannot read invalid core descriptor file '%s': %s"
            % (descriptor_file_path, e)
        )
    finally:
        fh.close()

    # we have a core descriptor specification. Get a descriptor object for it
    logger.debug(
        "Config has a specific core defined in core/core_api.yml: %s"
        % core_descriptor_dict
    )

    # when core is specified, check if it defines a specific version or not
    use_latest = is_descriptor_version_missing(core_descriptor_dict)

    return create_descriptor(
        shotgun_connection,
        Descriptor.CORE,
        core_descriptor_dict,
        fallback_roots=bundle_cache_fallback_paths or [],
        resolve_latest=use_latest,
    )


def get_path_to_current_core():
    """
    Returns the local path of the currently executing code, assuming that this code is
    located inside a standard toolkit install setup. If the code that is running is part
    of a localized pipeline configuration, the pipeline config root path
    will be returned, otherwise a 'studio' root will be returned.

    This method may not return valid results if there has been any symlinks set up as part of
    the install structure.

    :returns: string with path
    """
<<<<<<< HEAD
    # Again, this logic determine the tk-core location from the installed configuration schema.
    # This is wrong if the tk-core is not installed in the configuration.
    # For this reason we'll always trust our environment variable first.
    if 'SQ_TK_CORE_LOCATION' in os.environ:
        return os.environ['SQ_TK_CORE_LOCATION']
    
    curr_os_core_root = os.path.abspath(os.path.join( os.path.dirname(__file__), "..", "..", "..", ".."))
=======
    curr_os_core_root = os.path.abspath(
        os.path.join(os.path.dirname(__file__), "..", "..", "..", "..")
    )
>>>>>>> 9b9e6d5a
    if not os.path.exists(curr_os_core_root):
        full_path_to_file = os.path.abspath(os.path.dirname(__file__))
        raise TankError(
            "Cannot resolve the core configuration from the location of the Toolkit Code! "
            "This can happen if you try to move or symlink the Toolkit API. The "
            "Toolkit API is currently picked up from %s which is an "
            "invalid location." % full_path_to_file
        )
    return curr_os_core_root


def _create_installed_config_descriptor(pipeline_config_path):
    """
    Creates an InstalledConfigurationDescriptor for the pipeline configuration
    at the given location.

    :param str pipeline_config_path: Path to the installed pipeline configuration.

    :returns: An :class:`sgtk.descriptor.InstalledConfigurationDescriptor` instance.
    """
    # Do a local import to avoid circular imports. This happens because descriptor_installed_config
    # and pipelineconfig_utils import each other. At some point we will refactor the functionality from
    # this file on the ConfigDescriptor objects and these circular includes won't be necessary anymore.
    from .descriptor import Descriptor, create_descriptor

    return create_descriptor(
        get_deferred_sg_connection(),
        Descriptor.INSTALLED_CONFIG,
        dict(path=pipeline_config_path, type="path"),
    )


def get_core_python_path_for_config(pipeline_config_path):
    """
    Returns the location of the Toolkit library associated with the given pipeline configuration.

    :param pipeline_config_path: path to a pipeline configuration

    :returns: Path to location where the Toolkit Python library associated with the config resides.
    :rtype: str
    """
    return os.path.join(
        _create_installed_config_descriptor(
            pipeline_config_path
        ).associated_core_descriptor["path"],
        "python",
    )


def get_core_path_for_config(pipeline_config_path):
    """
    Returns the core api install location associated with the given pipeline configuration.

    In the case of a localized PC, it just returns the given path.
    Otherwise, it resolves the location via the core_xxxx.cfg files.

    :param pipeline_config_path: path to a pipeline configuration

    :returns: Path to the studio location root or pipeline configuration root or None if not resolved
    """
    try:
        # Associated core descriptor gives us the path to the <config-or-studio-root>/install/core
        # folder, so we'll strip out a few folders to get to the <config-or-studio-root>
        studio_folder = os.path.join(
            # <config-or-studio-root>/install/core
            _create_installed_config_descriptor(
                pipeline_config_path
            ).associated_core_descriptor["path"],
            # <config-or-studio-root>/install
            "..",
            # <config-or-studio-root>/
            "..",
        )
        studio_folder = os.path.normpath(studio_folder)
        return studio_folder
    except Exception:
        return None


def get_sgtk_module_path():
    """
    Returns the path to ``sgtk`` module. This path can be used by another process to update its
    ``PYTHONPATH`` and use the same ``sgtk`` module as the process invoking this method.

    For example, if the Toolkit core was installed at
    ``/home/user/.shotgun/bundle_cache/app_store/tk-core/v0.18.94``, the method would return
    ``/home/user/.shotgun/bundle_cache/app_store/tk-core/v0.18.94/python``.

    .. note:: This method can be invoked for cores that are part of a pipeline configuration, that
              lives inside the bundle cache or a development copy of the core.

    :returns: Path to the ``sgtk`` module on disk.
    """
    pipelineconfig_utils_py_location = (
        __file__  # tk-core/python/tank/pipelineconfig_utils.py
    )

    # If the path is not absolute, make it so.
    if not os.path.isabs(pipelineconfig_utils_py_location):
        pipelineconfig_utils_py_location = os.path.join(
            os.getcwd(), pipelineconfig_utils_py_location
        )

    tank_folder = os.path.dirname(
        pipelineconfig_utils_py_location
    )  # tk-core/python/tank
    python_folder = os.path.dirname(tank_folder)  # tk-core/python

    return python_folder


def get_python_interpreter_for_config(pipeline_config_path):
    """
    Retrieves the path to the Python interpreter for a given pipeline configuration
    path.

    Each pipeline configuration has three (one for Windows, one for macOS and one for Linux) interpreter
    files that provide a path to the Python interpreter used to launch the ``tank``
    command.

    If you require a `python` executable to launch a script that will use a pipeline configuration, it is
    recommended its associated Python interpreter.

    .. deprecated:: v0.18.94
        You can now access the content of the ``interpreter_*.yml``
        through the :meth:`ConfigDescriptor.python_interpreter` property.

        >>> engine = sgtk.platform.current_engine()
        >>> descriptor = engine.sgtk.configuration_descriptor
        >>> print descriptor.python_interpreter

    :param str pipeline_config_path: Path to the pipeline configuration root.

    :returns: Path to the Python interpreter for that configuration.
    :rtype: str

    :raises ~sgtk.descriptor.TankInvalidInterpreterLocationError: Raised if the interpreter in the interpreter file doesn't
        exist.
    :raises TankFileDoesNotExistError: Raised if the interpreter file can't be found.
    :raises TankNotPipelineConfigurationError: Raised if the pipeline configuration path is not
        a pipeline configuration.
    :raises TankInvalidCoreLocationError: Raised if the core location specified in core_xxxx.cfg
        does not exist.
    """
    return _create_installed_config_descriptor(pipeline_config_path).python_interpreter


def resolve_all_os_paths_to_core(core_path):
    """
    Given a core path on the current os platform,
    return paths for all platforms,
    as cached in the install_locations system file

    :returns: dictionary with keys linux2, darwin and win32
    """
    # @todo - refactor this to return a ShotgunPath
    return _get_install_locations(core_path).as_system_dict()


def resolve_all_os_paths_to_config(pc_path):
    """
    Given a pipeline configuration path on the current os platform,
    return paths for all platforms, as cached in the install_locations system file

    :returns: ShotgunPath object
    """
    return _get_install_locations(pc_path)


def get_config_install_location(path):
    """
    Given a pipeline configuration, return the location
    on the current platform.

    Loads the location metadata file from install_location.yml
    This contains a reflection of the paths given in the pipeline config entity.

    Returns the path that has been registered for this pipeline configuration
    for the current OS. This is the path that has been defined in shotgun.

    This is useful when drive letter mappings or symlinks are being used to ensure
    a correct path resolution.

    This may return None if no path has been registered for the current os.

    :param path: Path to a pipeline configuration on disk.
    :returns: registered path, may be None.
    """
    return _get_install_locations(path).current_os


def _get_install_locations(path):
    """
    Given a pipeline configuration OR core location, return paths on all platforms.

    :param path: Path to a pipeline configuration on disk.
    :returns: ShotgunPath object
    """
    # basic sanity check
    if not os.path.exists(path):
        raise TankError("The core path '%s' does not exist on disk!" % path)

    # for other platforms, read in install_location
    location_file = os.path.join(path, "config", "core", "install_location.yml")

    # load the config file
    try:
        location_data = (
            yaml_cache.g_yaml_cache.get(location_file, deepcopy_data=False) or {}
        )
    except Exception as error:
        raise TankError(
            "Cannot load core config file '%s'. Error: %s" % (location_file, error)
        )

    # do some cleanup on this file - sometimes there are entries that say "undefined"
    # or is just an empty string - turn those into null values
    linux_path = location_data.get("Linux")
    macosx_path = location_data.get("Darwin")
    win_path = location_data.get("Windows")

    # this file may contain environment variables. Try to expand these.
    if linux_path:
        linux_path = os.path.expandvars(linux_path)
    if macosx_path:
        macosx_path = os.path.expandvars(macosx_path)
    if win_path:
        win_path = os.path.expandvars(win_path)

    # lastly, sanity check the paths - sometimes these files contain non-path
    # values such as "None" or "unknown"
    if not linux_path or not linux_path.startswith("/"):
        linux_path = None
    if not macosx_path or not macosx_path.startswith("/"):
        macosx_path = None
    if not win_path or not (win_path.startswith("\\") or win_path[1] == ":"):
        win_path = None

    # sanitize data into a ShotgunPath and return data
    return ShotgunPath(win_path, linux_path, macosx_path)


####################################################################################################################
# utils for determining core version numbers


def get_currently_running_api_version():
    """
    Returns the version number string for the core API,
    based on the code that is currently executing.

    :returns: version string, e.g. 'v1.2.3'. 'unknown' if a version number cannot be determined.
    """
    # read this from info.yml
    info_yml_path = os.path.abspath(
        os.path.join(os.path.dirname(__file__), "..", "..", "info.yml")
    )
    return _get_version_from_manifest(info_yml_path)


def get_core_api_version(core_install_root):
    """
    Returns the version string for the core api associated with this config.
    This method is 'forgiving' and in the case no associated core API can be
    found for this location, 'unknown' will be returned rather than
    an exception raised.

    :param core_install_root: Path to a core installation root, either the root of a pipeline
                              configuration, or the root of a "bare" studio code location.
    :returns: version str e.g. 'v1.2.3', 'unknown' if no version could be determined.
    """
    # now try to get to the info.yml file to get the version number
    info_yml_path = os.path.join(core_install_root, "install", "core", "info.yml")
    return _get_version_from_manifest(info_yml_path)


def _get_version_from_manifest(info_yml_path):
    """
    Helper method.
    Returns the version given a manifest.

    :param info_yml_path: path to manifest file.
    :returns: Always a string, 'unknown' if data cannot be found
    """
    try:
        data = yaml_cache.g_yaml_cache.get(info_yml_path, deepcopy_data=False) or {}
        data = str(data.get("version", "unknown"))
    except Exception:
        data = "unknown"

    return data


def _get_core_descriptor_file(pipeline_config_path):
    """
    Helper method. Returns the path to the config's core_api.yml file.
    (May not exist)

    :param pipeline_config_path: path to the pipeline configuration on disk
    :return: A string path to the core_api.yml file within the config.
    """
    return os.path.join(
        pipeline_config_path, "config", "core", constants.CONFIG_CORE_DESCRIPTOR_FILE
    )<|MERGE_RESOLUTION|>--- conflicted
+++ resolved
@@ -181,7 +181,6 @@
 
     :returns: string with path
     """
-<<<<<<< HEAD
     # Again, this logic determine the tk-core location from the installed configuration schema.
     # This is wrong if the tk-core is not installed in the configuration.
     # For this reason we'll always trust our environment variable first.
@@ -189,11 +188,6 @@
         return os.environ['SQ_TK_CORE_LOCATION']
     
     curr_os_core_root = os.path.abspath(os.path.join( os.path.dirname(__file__), "..", "..", "..", ".."))
-=======
-    curr_os_core_root = os.path.abspath(
-        os.path.join(os.path.dirname(__file__), "..", "..", "..", "..")
-    )
->>>>>>> 9b9e6d5a
     if not os.path.exists(curr_os_core_root):
         full_path_to_file = os.path.abspath(os.path.dirname(__file__))
         raise TankError(
