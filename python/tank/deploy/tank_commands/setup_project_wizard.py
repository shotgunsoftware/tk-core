--- conflicted
+++ resolved
@@ -640,9 +640,4 @@
         if core_settings["localize"]:
             core_localize.do_localize(self._log, 
                                       self._params.get_configuration_location(sys.platform), 
-<<<<<<< HEAD
-                                      suppress_prompts=True,
-                                      strip_toolkit_credentials=False)
-=======
-                                      suppress_prompts=True)
->>>>>>> 8d9a9b20
+                                      suppress_prompts=True)