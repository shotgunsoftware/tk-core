# Copyright (c) 2013 Shotgun Software Inc.
# 
# CONFIDENTIAL AND PROPRIETARY
# 
# This work is provided "AS IS" and subject to the Shotgun Pipeline Toolkit 
# Source Code License included in this distribution package. See LICENSE.
# By accessing, using, copying or modifying this work you indicate your 
# agreement to the Shotgun Pipeline Toolkit Source Code License. All rights 
# not expressly granted therein are reserved by Shotgun Software Inc.

"""
Functionality for managing versions of apps.
"""

import os
import sys
import copy
import sys

from tank_vendor import yaml

from .. import hook
from ..util import shotgun, yaml_cache
from ..errors import TankError, TankFileDoesNotExistError
from ..platform import constants


class AppDescriptor(object):
    """
    An app descriptor describes a particular version of an app, engine or core component.
    It also knows how to access metadata such as documentation, descriptions etc.

    Several AppDescriptor classes exists, all deriving from this base class, and the
    factory method descriptor_factory() manufactures the correct descriptor object
    based on a location dict, that is found inside of the environment config.

    Different App Descriptor implementations typically handle different source control
    systems: There may be an app descriptor which knows how to communicate with the
    Tank App store and one which knows how to handle the local file system.
    """

    ###############################################################################################
    # constants and helpers

    # constants describing the type of item we are describing
    APP, ENGINE, FRAMEWORK, CORE = range(4)

    def __init__(self, bundle_install_path, location_dict):
        self._bundle_install_path = bundle_install_path
        self._location_dict = location_dict
        self.__manifest_data = None

    def __repr__(self):
        class_name = self.__class__.__name__
        return "<%s %s %s>" % (class_name, self.get_system_name(), self.get_version())

    def __str__(self):
        """
        Used for pretty printing
        """
        return "%s %s" % (self.get_system_name(), self.get_version())

    def _get_local_location(self, app_type, descriptor_name, name, version):
        """
        Calculate the local location for an item. This is a convenience method
        that can be used by implementing classes if they want to stash the code
        payload in a standardized location in the file system.
        """

        # examples:
        # /studio/tank/install/engines/app_store/tk-nuke/v0.2.3
        # /studio/tank/install/apps/APP_TYPE/NAME/VERSION

        if app_type == AppDescriptor.APP:
            root = os.path.join(self._bundle_install_path, "apps")
        elif app_type == AppDescriptor.ENGINE:
            root = os.path.join(self._bundle_install_path, "engines")
        elif app_type == AppDescriptor.FRAMEWORK:
            root = os.path.join(self._bundle_install_path, "frameworks")
        elif app_type == AppDescriptor.CORE:
            root = os.path.join(self._bundle_install_path, "cores")
        else:
            raise TankError("Don't know how to figure out the local storage root - unknown type!")
        return os.path.join(root, descriptor_name, name, version)

    def __ensure_sg_field_exists(self, sg, sg_type, sg_field_name, sg_data_type):
        """
        Ensures that a shotgun field exists.
        """

        # sg_my_awesome_field -> My Awesome Field
        if not sg_field_name.startswith("sg_"):
            # invalid field name - exit early
            return
        ui_field_name = " ".join(word.capitalize() for word in sg_field_name[3:].split("_"))

        # ensure that the Entity type is enabled in tank
        try:
            sg.find_one(sg_type, [])
        except:
            raise TankError("The required entity type %s is not enabled in Shotgun!" % sg_type)

        # now check that the field exists
        sg_field_schema = sg.schema_field_read(sg_type)
        if sg_field_name not in sg_field_schema:
            sg.schema_field_create(sg_type, sg_data_type, ui_field_name)

    def _get_metadata(self):
        """
        Returns the info.yml metadata associated with this descriptor.
        Note that this call involves deep introspection; in order to
        access the metadata we normally need to have the code content
        local, so this method may trigger a remote code fetch if necessary.
        """
        if self.__manifest_data is None:
            # make sure payload exists locally
            if not self.exists_local():
                self.download_local()
                
            # get the metadata
            bundle_root = self.get_path()
            file_path = os.path.join(bundle_root, constants.BUNDLE_METADATA_FILE)

            try:
                metadata = yaml_cache.g_yaml_cache.get(file_path, deepcopy_data=False)
            except TankFileDoesNotExistError:
                raise
            except Exception, exp:
                raise TankError("Cannot load metadata file '%s'. Error: %s" % (file_path, exp))

            # cache it
            self.__manifest_data = metadata
        return self.__manifest_data


    ###############################################################################################
    # data accessors

    def get_location(self):
        """
        Returns the location dict associated with this descriptor
        """
        return self._location_dict

    def get_display_name(self):
        """
        Returns the display name for this item.
        If no display name has been defined, the system name will be returned.
        """
        meta = self._get_metadata()
        display_name = meta.get("display_name")
        if display_name is None:
            display_name = self.get_system_name()
        return display_name

    def get_description(self):
        """
        Returns a short description for the app.
        """
        meta = self._get_metadata()
        desc = meta.get("description")
        if desc is None:
            desc = "No description available." 
        return desc

    def get_icon_256(self):
        """
        Returns the path to a 256px square png icon file for this app
        """
        app_icon = os.path.join(self.get_path(), "icon_256.png")
        if os.path.exists(app_icon):
            return app_icon
        else:
            # return default
            default_icon = os.path.abspath(os.path.join( os.path.dirname(__file__), 
                                                         "..", "platform", "qt",
                                                         "default_app_icon_256.png"))
            return default_icon

    def get_support_url(self):
        """
        Returns a url that points to a support web page where you can get help
        if you are stuck with this item.
        """
        meta = self._get_metadata()
        support_url = meta.get("support_url")
        if support_url is None:
            support_url = "https://support.shotgunsoftware.com" 
        return support_url

    def get_doc_url(self):
        """
        Returns the documentation url for this item. Returns None if the documentation url
        is not defined. This is sometimes subclassed, where a descriptor (like the tank app
        store) and support for automatic, built in documentation management. If not, the 
        default implementation will search the manifest for a doc url location.
        """
        meta = self._get_metadata()
        doc_url = meta.get("documentation_url")
        # note - doc_url can be none which is fine.
        return doc_url


    def get_version_constraints(self):
        """
        Returns a dictionary with version constraints. The absence of a key
        indicates that there is no defined constraint. The following keys can be
        returned: min_sg, min_core, min_engine and min_desktop
        """
        constraints = {}

        meta = self._get_metadata()
        
        if meta.get("requires_shotgun_version") is not None:
            constraints["min_sg"] = meta.get("requires_shotgun_version")
        
        if meta.get("requires_core_version") is not None:
            constraints["min_core"] = meta.get("requires_core_version")

        if meta.get("requires_engine_version") is not None:
            constraints["min_engine"] = meta.get("requires_engine_version")

        if meta.get("requires_desktop_version") is not None:
            constraints["min_desktop"] = meta.get("requires_desktop_version")

        return constraints

    def get_supported_engines(self):
        """
        Returns the engines supported for this app. May return None,
        meaning that anything goes.
        
        return: None                   (all engines are fine!)
        return: ["tk-maya", "tk-nuke"] (works with maya and nuke)
        """
        md  = self._get_metadata()
        return md.get("supported_engines")
        
    def get_required_context(self):
        """
        Returns the required context, if there is one defined for a bundle.
        This is a list of strings, something along the lines of 
        ["user", "task", "step"] for an app that requires a context with 
        user task and step defined.
        
        Always returns a list, with an empty list meaning no items required.
        """
        md  = self._get_metadata()
        rc = md.get("required_context")
        if rc is None:
            rc = []
        return rc
    
    def get_supported_platforms(self):
        """
        Returns the platforms supported. Possible values
        are windows, linux and mac. 
        
        Always returns a list, returns an empty list if there is 
        no constraint in place. 
        
        example: ["windows", "linux"]
        example: []
        """
        md  = self._get_metadata()
        sp = md.get("supported_platforms")
        if sp is None:
            sp = []
        return sp
        
    def get_configuration_schema(self):
        """
        Returns the manifest configuration schema for this bundle.
        Always returns a dictionary.
        """
        md  = self._get_metadata()
        cfg = md.get("configuration")
        # always return a dict
        if cfg is None:
            cfg = {}
        return cfg
         
    def get_required_frameworks(self):
        """
        returns the list of required frameworks for this item.
        Always returns a list for example
        
        [{'version': 'v0.1.0', 'name': 'tk-framework-widget'}]
        
        Each item contains a name and a version key.
        """
        md  = self._get_metadata()
        frameworks = md.get("frameworks")
        # always return a list
        if frameworks is None:
            frameworks = []
        return frameworks

    def get_deprecation_status(self):
        """
        Returns (is_deprecated (bool), message (str)) to indicate if this item is deprecated.
        """
        # only some descriptors handle this. Default is to not support deprecation, e.g.
        # always return that things are active.
        return (False, "")

    def is_shared_framework(self):
        """
        Returns a boolean indicating whether the bundle is a shared framework.

        Shared frameworks only have a single instance per instance name in the
        current environment.
        """
        md  = self._get_metadata()
        shared = md.get("shared")
        # always return a bool
        if shared is None:
            # frameworks are now shared by default unless you opt out.
            shared = True
        return shared

    ###############################################################################################
    # stuff typically implemented by deriving classes
    
    def get_system_name(self):
        """
        Returns a short name, suitable for use in configuration files
        and for folders on disk
        """
        raise NotImplementedError
    
    def get_version(self):
        """
        Returns the version number string for this item.
        """
        raise NotImplementedError    
    
    def get_path(self):
        """
        returns the path to the folder where this item resides
        """
        raise NotImplementedError
        
    def get_changelog(self):
        """
        Returns information about the changelog for this item.
        Returns a tuple: (changelog_summary, changelog_url). Values may be None
        to indicate that no changelog exists.
        """
        return (None, None)
    
    def exists_local(self):
        """
        Returns true if this item exists in a local repo
        """
        raise NotImplementedError

    def download_local(self):
        """
        Retrieves this version to local repo.
        """
        raise NotImplementedError

    def find_latest_version(self, constraint_pattern=None):
        """
        Returns a descriptor object that represents the latest version.
        
        :param constraint_pattern: If this is specified, the query will be constrained
        by the given pattern. Version patterns are on the following forms:
        
            - v1.2.3 (means the descriptor returned will inevitably be same as self)
            - v1.2.x 
            - v1.x.x

        :returns: descriptor object
        """
        raise NotImplementedError

    ###############################################################################################
    # helper methods

    def ensure_shotgun_fields_exist(self):
        """
        Ensures that any shotgun fields a particular descriptor requires
        exists in shotgun. In the metadata (info.yml) for an app or an engine,
        it is possible to define a section for this:

        # the Shotgun fields that this app needs in order to operate correctly
        requires_shotgun_fields:
            Version:
                - { "system_name": "sg_movie_type", "type": "text" }

        This method will retrieve the metadata and ensure that any required
        fields exists.
        """
        # first fetch metadata
        meta = self._get_metadata()
        # get fields def
        sg_fields_def = meta.get("requires_shotgun_fields")
        if sg_fields_def:  # can be defined as None from yml file
            # get a sg handle
            sg = shotgun.get_sg_connection()
            
            for sg_entity_type in sg_fields_def:
                for field in sg_fields_def.get(sg_entity_type, []):
                    # attempt to create field!
                    sg_data_type = field["type"]
                    sg_field_name = field["system_name"]
                    self.__ensure_sg_field_exists(sg, sg_entity_type, sg_field_name, sg_data_type)

    def run_post_install(self, tk):
        """
        If a post install hook exists in a descriptor, execute it. In the
        hooks directory for an app or engine, if a 'post_install.py' hook
        exists, the hook will be executed upon each installation.
        
        :param tk: Tk API instance associated with this item
        """
        
        post_install_hook_path = os.path.join(self.get_path(), "hooks",
                                              "post_install.py")
<<<<<<< HEAD
        
        if os.path.exists(post_install_hook_path):            
            
            try:
                hook.execute_hook(post_install_hook_path, 
                                  parent=None,
                                  pipeline_configuration=tk.pipeline_configuration.get_path(),
                                  path=self.get_path())

            except Exception, e:
                raise TankError("Could not run post-install hook for %s. "
                                "Error reported: %s" % (self, e))
=======
        try:
            hook.execute_hook(post_install_hook_path, 
                              parent=None,
                              pipeline_configuration=self._pipeline_config_path,
                              path=self.get_path())
        except TankFileDoesNotExistError:
            pass
        except Exception, e:
            raise TankError("Could not run post-install hook for %s. "
                            "Error reported: %s" % (self, e))


class VersionedSingletonDescriptor(AppDescriptor):
    """
    Singleton base class for the versioned app descriptor classes.

    Each descriptor object is a singleton based on its install root path,
    name, and version number.
    """
    _instances = dict()

    def __new__(cls, pc_path, bundle_install_path, location_dict, *args, **kwargs):
        # We will cache based on the bundle install path, name of the
        # app/engine/framework, and version number.
        instance_cache = cls._instances
        name = location_dict.get("name")
        version = location_dict.get("version")

        # Instantiate and cache if we need to, otherwise just return what we
        # already have stored away.
        if (bundle_install_path not in instance_cache or
            name not in instance_cache[bundle_install_path] or
            version not in instance_cache[bundle_install_path][name]):
            # If the bundle install path isn't in the cache, then we are
            # starting fresh. Otherwise, check to see if the app (by name)
            # is cached, and if not initialize its specific cache. After
            # that we instantiate and store by version.
            if bundle_install_path not in instance_cache:
                instance_cache[bundle_install_path] = dict()
            if name not in instance_cache[bundle_install_path]:
                instance_cache[bundle_install_path][name] = dict()
            instance_cache[bundle_install_path][name][version] = super(VersionedSingletonDescriptor, cls).__new__(
                cls,
                pc_path,
                bundle_install_path,
                location_dict,
                *args, **kwargs
            )

        return instance_cache[bundle_install_path][name][version]
>>>>>>> bf4a8855


################################################################################################
# factory method for app descriptors

def preprocess_location(location_dict, pipeline_config):
    """
    Preprocess location dict to resolve config-specific constants and directives.
    
    This is only relevant if the locator system is used in conjunction with 
    a toolkit configuration. For example, the keyword {PIPELINE_CONFIG} is
    only meaningful if used in the context of a configuration.
    
    Location dictionaries defined and used outside of the scope of a 
    pipeline configuration do not support such keywords (since no 
    pipeline configuration exists at that point). 
    
    :param location_dict: Location dict to operate on
    :param pipeline_config: Pipeline Config object
    :returns: location dict with any directives resolved.
    """

    if location_dict.get("type") == "dev":
        
        # platform specific location support
        platform_key = {"linux2": "linux_path", "darwin": "mac_path", "win32": "windows_path"}[sys.platform]
        if platform_key in location_dict:
            location_dict[platform_key] = location_dict[platform_key].replace("{PIPELINE_CONFIG}", pipeline_config.get_path())

        if "path" in location_dict:
            location_dict["path"] = location_dict["path"].replace("{PIPELINE_CONFIG}", pipeline_config.get_path())

    return location_dict


def descriptor_factory(descriptor_type, app_cache_root, location_dict):
    """
    Factory method.

    :param descriptor_type: Either AppDescriptor.APP, ENGINE or FRAMEWORK
    :param app_cache_root: Root path to where downloaded apps are cached
    :param location_dict: A std location dictionary
    :returns: Descriptor object
    """
    return get_from_location_and_paths(descriptor_type, None, app_cache_root, location_dict)

################################################################################################
# legacy methods - do not use.

def get_from_location(app_or_engine, pipeline_config, location_dict):
    """
    Factory method.
    
    LEGACY - Use pipelineconfiguration.get_app|engine|framework_descriptor() 
             instead.

    :param app_or_engine: Either AppDescriptor.APP AppDescriptor.ENGINE or FRAMEWORK
    :param pipeline_config: Pipeline Configuration Object
    :param location_dict: A tank location dict
    :returns: an AppDescriptor object
    """
    return get_from_location_and_paths(
        app_or_engine,
        None,
        pipeline_config.get_bundles_location(),
        location_dict
    )

def get_from_location_and_paths(app_or_engine, pc_path, bundle_install_path, location_dict):
    """
    Factory method.
    
    LEGACY - Use descriptor_factory() instead.

    :param app_or_engine: Either AppDescriptor.APP AppDescriptor.ENGINE or FRAMEWORK
    :param pc_path: Path to the root of the pipeline configuration. 
                    Legacy parameter and no longer used. This value will be ignored.
    :param bundle_install_path: Path to the root of the apps, frameworks and engines bundles.
    :param location_dict: A tank location dict
    :returns: an AppDescriptor object
    """

    from .app_store_descriptor import TankAppStoreDescriptor
    from .dev_descriptor import TankDevDescriptor
    from .git_descriptor import TankGitDescriptor
    from .manual_descriptor import TankManualDescriptor

    # tank app store format
    # location: {"type": "app_store", "name": "tk-nukepublish", "version": "v0.5.0"}
    if location_dict.get("type") == "app_store":
        return TankAppStoreDescriptor(bundle_install_path, location_dict, app_or_engine)

    # manual format
    # location: {"type": "manual", "name": "tk-nukepublish", "version": "v0.5.0"}
    elif location_dict.get("type") == "manual":
        return TankManualDescriptor(bundle_install_path, location_dict, app_or_engine)

    # git repo
    # location: {"type": "git", "path": "/path/to/repo.git", "version": "v0.2.1"}
    elif location_dict.get("type") == "git":
        return TankGitDescriptor(bundle_install_path, location_dict, app_or_engine)

    # local dev format
    # location: {"type": "dev", "path": "/path/to/app"}
    # or
    # location: {"type": "dev", "windows_path": "c:\\path\\to\\app", "linux_path": "/path/to/app", "mac_path": "/path/to/app"}
    elif location_dict.get("type") == "dev":
        return TankDevDescriptor(bundle_install_path, location_dict)

    else:
        raise TankError("%s: Invalid location dict '%s'" % (app_or_engine, location_dict))<|MERGE_RESOLUTION|>--- conflicted
+++ resolved
@@ -419,24 +419,10 @@
         
         post_install_hook_path = os.path.join(self.get_path(), "hooks",
                                               "post_install.py")
-<<<<<<< HEAD
-        
-        if os.path.exists(post_install_hook_path):            
-            
-            try:
-                hook.execute_hook(post_install_hook_path, 
-                                  parent=None,
-                                  pipeline_configuration=tk.pipeline_configuration.get_path(),
-                                  path=self.get_path())
-
-            except Exception, e:
-                raise TankError("Could not run post-install hook for %s. "
-                                "Error reported: %s" % (self, e))
-=======
         try:
             hook.execute_hook(post_install_hook_path, 
                               parent=None,
-                              pipeline_configuration=self._pipeline_config_path,
+                              pipeline_configuration=tk.pipeline_configuration.get_path(),
                               path=self.get_path())
         except TankFileDoesNotExistError:
             pass
@@ -483,7 +469,6 @@
             )
 
         return instance_cache[bundle_install_path][name][version]
->>>>>>> bf4a8855
 
 
 ################################################################################################
