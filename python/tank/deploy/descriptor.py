--- conflicted
+++ resolved
@@ -12,496 +12,10 @@
 Functionality for managing versions of apps.
 """
 
-<<<<<<< HEAD
 from tank_vendor.shotgun_deploy import create_descriptor
 from ..util import shotgun
-=======
-import os
-import copy
-import sys
-
-from tank_vendor import yaml
-
-from .. import hook
-from ..util import shotgun, yaml_cache
-from ..errors import TankError, TankFileDoesNotExistError
-from ..platform import constants
 
 
-class AppDescriptor(object):
-    """
-    An app descriptor describes a particular version of an app, engine or core component.
-    It also knows how to access metadata such as documentation, descriptions etc.
-
-    Several AppDescriptor classes exists, all deriving from this base class, and the
-    factory method get_from_location() manufactures the correct descriptor object
-    based on a location dict, that is found inside of the environment config.
-
-    Different App Descriptor implementations typically handle different source control
-    systems: There may be an app descriptor which knows how to communicate with the
-    Tank App store and one which knows how to handle the local file system.
-    """
-
-    ###############################################################################################
-    # constants and helpers
-
-    # constants describing the type of item we are describing
-    APP, ENGINE, FRAMEWORK = range(3)
-
-    def __init__(self, pipeline_config_path, bundle_install_path, location_dict):
-        self._pipeline_config_path = pipeline_config_path
-        self._bundle_install_path = bundle_install_path
-        self._location_dict = location_dict
-        self.__manifest_data = None
-
-    def __repr__(self):
-        class_name = self.__class__.__name__
-        return "<%s %s %s>" % (class_name, self.get_system_name(), self.get_version())
-
-    def __str__(self):
-        """
-        Used for pretty printing
-        """
-        return "%s %s" % (self.get_system_name(), self.get_version())
-
-    def _get_local_location(self, app_type, descriptor_name, name, version):
-        """
-        Calculate the local location for an item. This is a convenience method
-        that can be used by implementing classes if they want to stash the code
-        payload in a standardized location in the file system.
-        """
-
-        # examples:
-        # /studio/tank/install/engines/app_store/tk-nuke/v0.2.3
-        # /studio/tank/install/apps/APP_TYPE/NAME/VERSION
-
-        if app_type == AppDescriptor.APP:
-            root = os.path.join(self._bundle_install_path, "apps")
-        elif app_type == AppDescriptor.ENGINE:
-            root = os.path.join(self._bundle_install_path, "engines")
-        elif app_type == AppDescriptor.FRAMEWORK:
-            root = os.path.join(self._bundle_install_path, "frameworks")
-        else:
-            raise TankError("Don't know how to figure out the local storage root - unknown type!")
-        return os.path.join(root, descriptor_name, name, version)
-
-    def __ensure_sg_field_exists(self, sg, sg_type, sg_field_name, sg_data_type):
-        """
-        Ensures that a shotgun field exists.
-        """
-
-        # sg_my_awesome_field -> My Awesome Field
-        if not sg_field_name.startswith("sg_"):
-            # invalid field name - exit early
-            return
-        ui_field_name = " ".join(word.capitalize() for word in sg_field_name[3:].split("_"))
-
-        # ensure that the Entity type is enabled in tank
-        try:
-            sg.find_one(sg_type, [])
-        except:
-            raise TankError("The required entity type %s is not enabled in Shotgun!" % sg_type)
-
-        # now check that the field exists
-        sg_field_schema = sg.schema_field_read(sg_type)
-        if sg_field_name not in sg_field_schema:
-            sg.schema_field_create(sg_type, sg_data_type, ui_field_name)
-
-    def _get_metadata(self):
-        """
-        Returns the info.yml metadata associated with this descriptor.
-        Note that this call involves deep introspection; in order to
-        access the metadata we normally need to have the code content
-        local, so this method may trigger a remote code fetch if necessary.
-        """
-        if self.__manifest_data is None:
-            # make sure payload exists locally
-            if not self.exists_local():
-                self.download_local()
-                
-            # get the metadata
-            bundle_root = self.get_path()
-            file_path = os.path.join(bundle_root, constants.BUNDLE_METADATA_FILE)
-
-            try:
-                metadata = yaml_cache.g_yaml_cache.get(file_path, deepcopy_data=False)
-            except TankFileDoesNotExistError:
-                raise
-            except Exception, exp:
-                raise TankError("Cannot load metadata file '%s'. Error: %s" % (file_path, exp))
-
-            # cache it
-            self.__manifest_data = metadata
-        return self.__manifest_data
-
-
-    ###############################################################################################
-    # data accessors
-
-    def get_location(self):
-        """
-        Returns the location dict associated with this descriptor
-        """
-        return self._location_dict
-
-    def get_display_name(self):
-        """
-        Returns the display name for this item.
-        If no display name has been defined, the system name will be returned.
-        """
-        meta = self._get_metadata()
-        display_name = meta.get("display_name")
-        if display_name is None:
-            display_name = self.get_system_name()
-        return display_name
-
-    def get_description(self):
-        """
-        Returns a short description for the app.
-        """
-        meta = self._get_metadata()
-        desc = meta.get("description")
-        if desc is None:
-            desc = "No description available." 
-        return desc
-
-    def get_icon_256(self):
-        """
-        Returns the path to a 256px square png icon file for this app
-        """
-        app_icon = os.path.join(self.get_path(), "icon_256.png")
-        if os.path.exists(app_icon):
-            return app_icon
-        else:
-            # return default
-            default_icon = os.path.abspath(os.path.join( os.path.dirname(__file__), 
-                                                         "..", "platform", "qt",
-                                                         "default_app_icon_256.png"))
-            return default_icon
-
-    def get_support_url(self):
-        """
-        Returns a url that points to a support web page where you can get help
-        if you are stuck with this item.
-        """
-        meta = self._get_metadata()
-        support_url = meta.get("support_url")
-        if support_url is None:
-            support_url = "https://support.shotgunsoftware.com" 
-        return support_url
-
-    def get_doc_url(self):
-        """
-        Returns the documentation url for this item. Returns None if the documentation url
-        is not defined. This is sometimes subclassed, where a descriptor (like the tank app
-        store) and support for automatic, built in documentation management. If not, the 
-        default implementation will search the manifest for a doc url location.
-        """
-        meta = self._get_metadata()
-        doc_url = meta.get("documentation_url")
-        # note - doc_url can be none which is fine.
-        return doc_url
-
-
-    def get_version_constraints(self):
-        """
-        Returns a dictionary with version constraints. The absence of a key
-        indicates that there is no defined constraint. The following keys can be
-        returned: min_sg, min_core, min_engine and min_desktop
-        """
-        constraints = {}
-
-        meta = self._get_metadata()
-        
-        if meta.get("requires_shotgun_version") is not None:
-            constraints["min_sg"] = meta.get("requires_shotgun_version")
-        
-        if meta.get("requires_core_version") is not None:
-            constraints["min_core"] = meta.get("requires_core_version")
-
-        if meta.get("requires_engine_version") is not None:
-            constraints["min_engine"] = meta.get("requires_engine_version")
-
-        if meta.get("requires_desktop_version") is not None:
-            constraints["min_desktop"] = meta.get("requires_desktop_version")
-
-        return constraints
-
-    def get_supported_engines(self):
-        """
-        Returns the engines supported for this app. May return None,
-        meaning that anything goes.
-        
-        return: None                   (all engines are fine!)
-        return: ["tk-maya", "tk-nuke"] (works with maya and nuke)
-        """
-        md  = self._get_metadata()
-        return md.get("supported_engines")
-        
-    def get_required_context(self):
-        """
-        Returns the required context, if there is one defined for a bundle.
-        This is a list of strings, something along the lines of 
-        ["user", "task", "step"] for an app that requires a context with 
-        user task and step defined.
-        
-        Always returns a list, with an empty list meaning no items required.
-        """
-        md  = self._get_metadata()
-        rc = md.get("required_context")
-        if rc is None:
-            rc = []
-        return rc
-    
-    def get_supported_platforms(self):
-        """
-        Returns the platforms supported. Possible values
-        are windows, linux and mac. 
-        
-        Always returns a list, returns an empty list if there is 
-        no constraint in place. 
-        
-        example: ["windows", "linux"]
-        example: []
-        """
-        md  = self._get_metadata()
-        sp = md.get("supported_platforms")
-        if sp is None:
-            sp = []
-        return sp
-        
-    def get_configuration_schema(self):
-        """
-        Returns the manifest configuration schema for this bundle.
-        Always returns a dictionary.
-        """
-        md  = self._get_metadata()
-        cfg = md.get("configuration")
-        # always return a dict
-        if cfg is None:
-            cfg = {}
-        return cfg
-         
-    def get_required_frameworks(self):
-        """
-        returns the list of required frameworks for this item.
-        Always returns a list for example
-        
-        [{'version': 'v0.1.0', 'name': 'tk-framework-widget'}]
-        
-        Each item contains a name and a version key.
-        """
-        md  = self._get_metadata()
-        frameworks = md.get("frameworks")
-        # always return a list
-        if frameworks is None:
-            frameworks = []
-        return frameworks
-
-    def get_deprecation_status(self):
-        """
-        Returns (is_deprecated (bool), message (str)) to indicate if this item is deprecated.
-        """
-        # only some descriptors handle this. Default is to not support deprecation, e.g.
-        # always return that things are active.
-        return (False, "")
-
-    def is_shared_framework(self):
-        """
-        Returns a boolean indicating whether the bundle is a shared framework.
-
-        Shared frameworks only have a single instance per instance name in the
-        current environment.
-        """
-        md  = self._get_metadata()
-        shared = md.get("shared")
-        # always return a bool
-        if shared is None:
-            # frameworks are now shared by default unless you opt out.
-            shared = True
-        return shared
-
-    ###############################################################################################
-    # stuff typically implemented by deriving classes
-    
-    def get_system_name(self):
-        """
-        Returns a short name, suitable for use in configuration files
-        and for folders on disk
-        """
-        raise NotImplementedError
-    
-    def get_version(self):
-        """
-        Returns the version number string for this item.
-        """
-        raise NotImplementedError    
-    
-    def get_path(self):
-        """
-        returns the path to the folder where this item resides
-        """
-        raise NotImplementedError
-        
-    def get_changelog(self):
-        """
-        Returns information about the changelog for this item.
-        Returns a tuple: (changelog_summary, changelog_url). Values may be None
-        to indicate that no changelog exists.
-        """
-        return (None, None)
-    
-    def exists_local(self):
-        """
-        Returns true if this item exists in a local repo
-        """
-        raise NotImplementedError
-
-    def download_local(self):
-        """
-        Retrieves this version to local repo.
-        """
-        raise NotImplementedError
-
-    def find_latest_version(self, constraint_pattern=None):
-        """
-        Returns a descriptor object that represents the latest version.
-        
-        :param constraint_pattern: If this is specified, the query will be constrained
-        by the given pattern. Version patterns are on the following forms:
-        
-            - v1.2.3 (means the descriptor returned will inevitably be same as self)
-            - v1.2.x 
-            - v1.x.x
-
-        :returns: descriptor object
-        """
-        raise NotImplementedError
-
-    ###############################################################################################
-    # helper methods
-
-    def ensure_shotgun_fields_exist(self):
-        """
-        Ensures that any shotgun fields a particular descriptor requires
-        exists in shotgun. In the metadata (info.yml) for an app or an engine,
-        it is possible to define a section for this:
-
-        # the Shotgun fields that this app needs in order to operate correctly
-        requires_shotgun_fields:
-            Version:
-                - { "system_name": "sg_movie_type", "type": "text" }
-
-        This method will retrieve the metadata and ensure that any required
-        fields exists.
-        """
-        # first fetch metadata
-        meta = self._get_metadata()
-        # get fields def
-        sg_fields_def = meta.get("requires_shotgun_fields")
-        if sg_fields_def:  # can be defined as None from yml file
-            # get a sg handle
-            sg = shotgun.get_sg_connection()
-            
-            for sg_entity_type in sg_fields_def:
-                for field in sg_fields_def.get(sg_entity_type, []):
-                    # attempt to create field!
-                    sg_data_type = field["type"]
-                    sg_field_name = field["system_name"]
-                    self.__ensure_sg_field_exists(sg, sg_entity_type, sg_field_name, sg_data_type)
-
-    def run_post_install(self):
-        """
-        If a post install hook exists in a descriptor, execute it. In the
-        hooks directory for an app or engine, if a 'post_install.py' hook
-        exists, the hook will be executed upon each installation.
-        """
-        
-        post_install_hook_path = os.path.join(self.get_path(), "hooks",
-                                              "post_install.py")
-        try:
-            hook.execute_hook(post_install_hook_path, 
-                              parent=None,
-                              pipeline_configuration=self._pipeline_config_path,
-                              path=self.get_path())
-        except TankFileDoesNotExistError:
-            pass
-        except Exception, e:
-            raise TankError("Could not run post-install hook for %s. "
-                            "Error reported: %s" % (self, e))
-
-
-class VersionedSingletonDescriptor(AppDescriptor):
-    """
-    Caching layer for the versioned app descriptor classes.
-
-    Executes prior to __init__, caches descriptor instances so that
-    an instance for a given locator is only ever created once.
-
-    The cache keys based on the bundle storage root path and
-    the locator dictionary.
-    """
-    _instances = dict()
-
-    def __new__(cls, pc_path, bundle_cache_root, location_dict, *args, **kwargs):
-        """
-        Handles caching of descriptors.
-
-        Executed prior to __init__ being executed.
-
-        Since all our normal descriptors are immutable - they represent a specific,
-        read only and cached version of an app, engine or framework on disk, we can
-        also cache their wrapper objects.
-
-        :param pc_path: Path to pipeline configuration
-        :param bundle_cache_root: Root location for bundle cache
-        :param location_dict: Location dictionary describing the bundle
-        :return: Descriptor instance
-        """
-        instance_cache = cls._instances
-
-        # The cache is keyed based on the location dict and the bundle install root
-        cache_key = (bundle_cache_root, str(location_dict))
-
-        # Instantiate and cache if we need to, otherwise just return what we
-        # already have stored away.
-        if cache_key not in instance_cache:
-            # If the bundle install path isn't in the cache, then we are
-            # starting fresh. Otherwise, check to see if the app (by name)
-            # is cached, and if not initialize its specific cache. After
-            # that we instantiate and store by version.
-            instance_cache[cache_key] = super(VersionedSingletonDescriptor, cls).__new__(
-                cls,
-                pc_path,
-                bundle_cache_root,
-                location_dict,
-                *args, **kwargs
-            )
-
-        return instance_cache[cache_key]
-
-
-################################################################################################
-# factory method for app descriptors
-
-
-def get_from_location(app_or_engine, pipeline_config, location_dict):
-    """
-    Factory method.
-
-    :param app_or_engine: Either AppDescriptor.APP AppDescriptor.ENGINE or FRAMEWORK
-    :param pipeline_config: Pipeline Configuration Object
-    :param location_dict: A tank location dict
-    :returns: an AppDescriptor object
-    """
-
-    return get_from_location_and_paths(
-        app_or_engine,
-        pipeline_config.get_path(),
-        pipeline_config.get_bundles_location(),
-        location_dict
-    )
->>>>>>> cd64f1e4
 
 
 def get_from_location_and_paths(app_or_engine, pc_path, bundle_install_path, location_dict):
