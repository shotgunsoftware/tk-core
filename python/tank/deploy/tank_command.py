--- conflicted
+++ resolved
@@ -44,16 +44,11 @@
 # Built in actions (all in the tank_commands sub module)
 
 BUILT_IN_ACTIONS = [setup_project.SetupProjectAction, 
-<<<<<<< HEAD
                     setup_project_wizard.SetupProjectFactoryAction,
-                    core.CoreUpgradeAction, 
-                    core.CoreLocalizeAction,
-=======
                     core_upgrade.CoreUpgradeAction, 
                     core_localize.CoreLocalizeAction,
                     core_localize.ShareCoreAction,
                     core_localize.AttachToCoreAction,
->>>>>>> 39d09117
                     validate_config.ValidateConfigAction,
                     cache_apps.CacheAppsAction,
                     misc.ClearCacheAction,
