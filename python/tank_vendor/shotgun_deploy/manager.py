# Copyright (c) 2016 Shotgun Software Inc.
# 
# CONFIDENTIAL AND PROPRIETARY
# 
# This work is provided "AS IS" and subject to the Shotgun Pipeline Toolkit 
# Source Code License included in this distribution package. See LICENSE.
# By accessing, using, copying or modifying this work you indicate your 
# agreement to the Shotgun Pipeline Toolkit Source Code License. All rights 
# not expressly granted therein are reserved by Shotgun Software Inc.

from . import util
from . import constants
<<<<<<< HEAD
from ..shotgun_base import ensure_folder_exists, initialize_base_file_logger
=======
>>>>>>> d3876813
from .errors import ShotgunDeployError
from .configuration import Configuration
from .resolver import BaseConfigurationResolver

log = util.get_shotgun_deploy_logger()

class ToolkitManager(object):
    """
    A class that defines toolkit bootstrap operations
    """

    def __init__(self, sg_user):
        """
        Constructor

        :param sg_user: Authenticated Shotgun User object
        """
        self._sg_user = sg_user
        self._sg_connection = self._sg_user.create_sg_connection()

        # defaults
        self._bundle_cache_fallback_paths = []
        self._pipeline_configuration_name = constants.PRIMARY_PIPELINE_CONFIG_NAME
        self._base_config_descriptor = None
        self._resolve_latest_base_descriptor = False
        self._progress_cb = None

    def __repr__(self):
        repr  = "<TkManager "
        repr += " User %s\n" % self._sg_user
        repr += " Cache fallback path %s\n" % self._bundle_cache_fallback_paths
        repr += " Config %s\n" % self._pipeline_configuration_name
        repr += " Base %s >" % self._base_config_descriptor
        return repr

    def _set_pipeline_configuration(self, name):
        """
        Specify a non-default pipeline configuration to operate on.
        By default, the primary config will be used.

        :param name: Pipeline configuration name as string
        """
        self._pipeline_configuration_name = name

    def _get_pipeline_configuration(self):
        """
        Returns the pipeline configuration that is being operated on.
        By default, the primary config will be used.

        :returns: Pipeline configuration name as string
        """
        return self._pipeline_configuration_name

    pipeline_configuration = property(_get_pipeline_configuration, _set_pipeline_configuration)

    def _get_base_configuration(self):
        """
        Returns the descriptor (string or dict) for the
        config that should be used whenever shotgun
        lookups fail.

        :returns: Base configuration descriptor, dict, str or None
        """
        return self._base_config_descriptor

    def _set_base_configuration(self, descriptor):
        """
        Specify the descriptor (string or dict) for the
        config that should be used whenever shotgun
        lookups fail.

        :param descriptor: descriptor dictionary or str
        """
        self._base_config_descriptor = descriptor

    base_configuration = property(_get_base_configuration, _set_base_configuration)

    def _get_resolve_latest(self):
        """
        Returns whether the bootstrapper will attempt to resolve
        the latest version of the base configuration or not.

        :returns: Boolean flag to indicate latest resolve or not
        """
        return self._resolve_latest_base_descriptor

    def _set_resolve_latest(self, status):
        """
        Controls whether the bootstrapper will attempt to resolve
        the latest version of the base configuration or not.

        :param status: Boolean flag to indicate latest resolve or not
        """
        self._resolve_latest_base_descriptor = status

    resolve_latest_base_configuration = property(_get_resolve_latest, _set_resolve_latest)

    def _set_bundle_cache_fallback_paths(self, paths):
        """
        Specify a list of fallback paths where toolkit will go
        look for cached bundles in case a bundle isn't found in
        the primary app cache.

        This is useful if you want to distribute a pre-baked
        package, containing all the app version that a user needs.
        This avoids downloading anything from the app store or other
        sources.

        Any missing bundles will be downloaded and cached into
        the *primary* bundle cache.

        :param paths: List of paths
        """
        # @todo - maybe here we can add support for environment variables in the
        #         future so that studios can easily add their own 'primed cache'
        #         locations for performance or to save space.
        self._bundle_cache_fallback_paths = paths

    def _get_bundle_cache_fallback_paths(self):
        """
        Returns the list of bundle cache fallback paths.

        :returns: list of path strings
        """
        return self._bundle_cache_fallback_paths

    bundle_cache_fallback_paths = property(
        _get_bundle_cache_fallback_paths,
        _set_bundle_cache_fallback_paths
    )

    def set_progress_callback(self, callback):
        """
        Specify a method to call whenever progress should be reported back.

        The method needs to have the following signature::

            progress_callback(message, current_index, max_index)

        The two index parameters are used to illustrate progress
        over time and looping. max_index is the total number of
        current progress items, current_index is the currently
        processed item. This can be used to compute a percentage.
        Note that max_index may change at any time and is not guaranteed
        to be fixed.

        :param callback: Callback fn. See above for details.
        """
        self._progress_cb = callback

    def bootstrap_engine(self, engine_name, entity=None):
        """
        Create an sgtk instance for the given project or site,
        then launch into the given engine.

        If entity is None, the method will bootstrap into the site
        config. This method will attempt to resolve the config according
        to business logic set in the associated resolver class and based
        on this launch a configuration. This may involve downloading new
        apps from the toolkit app store and installing files on disk.

        Please note that the API version of the tk instance that hosts
        the engine may not be the same as the API version that was
        executed during the bootstrap.

        :param entity: Shotgun entity to launch engine for
        :param engine_name: name of engine to launch (e.g. tk-nuke)
        :returns: engine instance
        """
        log.debug("bootstrapping into an engine.")

        tk = self._bootstrap_sgtk(engine_name, entity)
        log.debug("Bootstrapped into tk instance %r" % tk)

        if entity is None:
            ctx = tk.context_empty()
        else:
            ctx = tk.context_from_entity_dictionary(entity)

        self._report_progress("Launching Engine...")
        log.debug("Attempting to start engine %s for context %r" % (engine_name, ctx))

        # @todo - fix this import
        import tank
        engine = tank.platform.start_engine(engine_name, tk, ctx)

        log.debug("Launched engine %r" % engine)
        return engine


    def _bootstrap_sgtk(self, engine_name, entity):
        """
        Create an sgtk instance for the given engine and entity.

        If entity is None, the method will bootstrap into the site
        config. This method will attempt to resolve the config according
        to business logic set in the associated resolver class and based
        on this launch a configuration. This may involve downloading new
        apps from the toolkit app store and installing files on disk.

        Please note that the API version of the tk instance that hosts
        the engine may not be the same as the API version that was
        executed during the bootstrap.

        :param entity: Shotgun entity to launch engine for
        :param engine_name: name of engine to launch (e.g. tk-nuke)
        :returns: sgtk instance
        """
        # begin writing log to disk. Base the log file name
        # on the current namespace we are launching into
        initialize_base_file_logger(self.namespace)

        log.debug("Begin bootstrapping sgtk.")

        self._report_progress("Resolving Toolkit Context...")
        if entity is None:
            project_id = None

        elif entity.get("type") == "Project":
            project_id = entity["id"]

        elif "project" in entity and entity["project"].get("type") == "Project":
            # user passed a project link
            project_id = entity["project"]["id"]

        else:
            # resolve from shotgun
            data = self._sg_connection.find_one(
                entity["type"],
                [["id", "is", entity["id"]]],
                ["project"]
            )

            if not data or not data.get("project"):
                raise ShotgunDeployError("Cannot resolve project for %s" % entity)
            project_id = data["project"]["id"]


        # get an object to represent the business logic for
        # how a configuration location is being determined
        #
        # @todo - in the future, there may be more and/or other
        # resolvers to implement different workflows.
        # For now, this logic is just separated out in a
        # separate file.
        self._report_progress("Resolving configuration...")

        resolver = BaseConfigurationResolver(
            self._sg_connection,
            self._bundle_cache_fallback_paths
        )

        # now request a configuration object from the resolver.
        # this object represents a configuration that may or may not
        # exist on disk. We can use the config object to check if the
        # object needs installation, updating etc.
        config = resolver.resolve_configuration(
            project_id,
            self._pipeline_configuration_name,
            engine_name,
            self._base_config_descriptor,
            self._resolve_latest_base_descriptor
        )

        # see what we have locally
        self._report_progress("Checking if config is out of date...")
        status = config.status()

        self._report_progress("Updating configuration...")
        if status == Configuration.LOCAL_CFG_UP_TO_DATE:
            log.info("Your configuration is up to date.")

        elif status == Configuration.LOCAL_CFG_MISSING:
            log.info("A brand new configuration will be created locally.")
            config.update_configuration()

        elif status == Configuration.LOCAL_CFG_OLD:
            log.info("Your local configuration is out of date and will be updated.")
            config.update_configuration()

        elif status == Configuration.LOCAL_CFG_INVALID:
            log.info("Your local configuration looks invalid and will be replaced.")
            config.update_configuration()

        else:
            raise ShotgunDeployError("Unknown configuration update status!")

        # we can now boot up this config.
        self._report_progress("Starting up Toolkit...")
        tk = config.get_tk_instance(self._sg_user)

        if status != Configuration.LOCAL_CFG_UP_TO_DATE:
            self._cache_apps(tk)

        return tk

<<<<<<< HEAD
    def bootstrap_engine(self, engine_name, entity=None):
        """
        Convenience method that bootstraps into the given engine.

        Similar to bootstrap_sgtk(), this will configure and install
        items necessary in order to start up toolkit. Once launched,
        the specified engine will be initiated.

        :param entity: Shotgun entity to launch engine for
        :param engine_name: name of engine to launch (e.g. tk-nuke)
        :returns: engine instance
        """
        log.debug("bootstrapping into an engine.")

        self._report_progress("Resolving Toolkit Context...")
        if entity is None:
            project_id = None

        elif entity.get("type") == "Project":
            project_id = entity["id"]

        elif "project" in entity and entity["project"].get("type") == "Project":
            # user passed a project link
            project_id = entity["project"]["id"]

        else:
            # resolve from shotgun
            data = self._sg_connection.find_one(
                entity["type"],
                [["id", "is", entity["id"]]],
                ["project"]
            )

            if not data or not data.get("project"):
                raise ShotgunDeployError("Cannot resolve project for %s" % entity)
            project_id = data["project"]["id"]

        tk = self.bootstrap_sgtk(project_id)
        log.debug("Bootstrapped into tk instance %r" % tk)

        if entity is None:
            ctx = tk.context_empty()
        else:
            ctx = tk.context_from_entity_dictionary(entity)

        self._report_progress("Launching Engine...")
        log.debug("Attempting to start engine %s for context %r" % (engine_name, ctx))

        # @todo - fix this import
        import tank
        engine = tank.platform.start_engine(engine_name, tk, ctx)

        log.debug("Launched engine %r" % engine)
        return engine

    def get_configuration_uri(self, project_id=None):
        """
        Return the config uri that is associated with the given
        project. Also takes into account the namespace and
        pipeline configuration state of the manager instance itself.

        :param project_id: Project to retrieve configuration uri for.
        :return: toolkit config descriptor uri string
        """
        resolver = BaseConfigurationResolver(
            self._sg_connection,
            self._bundle_cache_fallback_paths
        )

        # now request a configuration object from the resolver.
        # this object represents a configuration that may or may not
        # exist on disk. We can use the config object to check if the
        # object needs installation, updating etc.
        config = resolver.resolve_configuration(
            project_id,
            self._pipeline_configuration_name,
            self._namespace,
            self._base_config_descriptor
        )

        # return the uri associated with this configuration
        return config.get_descriptor().get_uri()

    ####################################################################################
    # future functionality
    #
    # def validate(self, project_id=None):
    #     """
    #     Check the validity of the given project against the given
    #     base config. This can used to determine that a particular
    #     base config can be assocaited with a given shotgun project.
    #
    #     Checks that storages exists and are correctly named and checks
    #     that a tank project name has been set when necessary.
    #
    #     :param project_id: Project id for which to check
    #     :returns: TBD
    #     """
    #     # @todo - implement validate() method
    #
    # def upload_configuration(self, project_id=None):
    #     """
    #     Convenience method that uploads the given base
    #     config to Shotgun.
    #
    #     :param project_id: Project to upload config to.
    #     """
    #     if not util.is_toolkit_activated_in_shotgun(self._sg_connection):
    #         raise ShotgunDeployError(
    #             "Toolkit has not yet been fully activated in Shotgun! Before you can upload "
    #             "any configurations, you must go into the app management menu in Shotgun "
    #             "and turn on the Toolkit integration.")
    #
    #     # @todo - this method assumes non-official fields on pipelineconfiguration
    #     # so requires further discussion prior to release.
    #
    #     log.debug("Begin uploading config to sgtk.")
    #
    #     # first resolve the config we are going to upload
    #     cfg_descriptor = self._get_base_descriptor()
    #     log.debug("Will upload %s to %r, project %s" % (cfg_descriptor, self, project_id))
    #
    #     # make sure it exists locally
    #     self._report_progress("Downloading configuration...")
    #     cfg_descriptor.ensure_local()
    #
    #     # zip up the config
    #     self._report_progress("Compressing configuration...")
    #     config_root_path = cfg_descriptor.get_path()
    #     log.debug("Zipping up %s" % config_root_path)
    #
    #     zip_tmp = os.path.join(
    #         tempfile.gettempdir(),
    #         "tk_%s" % uuid.uuid4().hex,
    #         datetime.datetime.now().strftime("%Y%m%d_%H%M%S.zip")
    #     )
    #     ensure_folder_exists(os.path.dirname(zip_tmp))
    #     zipfilehelper.zip_file(config_root_path, zip_tmp)
    #
    #     # make sure a pipeline config record exists
    #     self._report_progress("Looking for Pipeline Configuration...")
    #     pc_id = self._ensure_pipeline_config_exists(project_id)
    #
    #     self._report_progress("Uploading zip to Shotgun...")
    #     attachment_id = self._sg_connection.upload(
    #         constants.PIPELINE_CONFIGURATION_ENTITY_TYPE,
    #         pc_id,
    #         zip_tmp,
    #         constants.SHOTGUN_PIPELINECONFIG_ATTACHMENT_FIELD
    #     )
    #     log.debug("Upload complete!")
    #
    #     # write uri
    #     self._report_progress("Updating Pipeline Configuration...")
    #
    #     descriptor_dict = {
    #         "type": "shotgun",
    #         "entity_type": constants.PIPELINE_CONFIGURATION_ENTITY_TYPE,
    #         "name": self._pipeline_configuration_name,
    #         "field": constants.SHOTGUN_PIPELINECONFIG_ATTACHMENT_FIELD,
    #         "project_id": project_id,
    #         "version": attachment_id
    #     }
    #
    #     uri = descriptor_dict_to_uri(descriptor_dict)
    #
    #     log.debug("Updating pipeline config with new uri %s" % uri)
    #     self._sg_connection.update(
    #         constants.PIPELINE_CONFIGURATION_ENTITY_TYPE,
    #         pc_id,
    #         {constants.SHOTGUN_PIPELINECONFIG_URI_FIELD: uri}
    #     )
    #
    #     return pc_id
    #
    # def install_configuration(
    #     self,
    #     project_id,
    #     win_path=None,
    #     mac_path=None,
    #     linux_path=None,
    #     win_python=None,
    #     mac_python=None,
    #     linux_python=None,
    #     use_bundle_cache=False
    # ):
    #     """
    #     Installs a configuration in a particular location given the base config descriptor.
    #     The configuration will be downloaded and deployed for the
    #     given project. A pipeline configuration will be created with paths referencing
    #     the given locations on disk.
    #
    #     A path to a python interpreter can be specified. If this is not set, the
    #     Shotgun desktop default python path will be used.
    #
    #     This process is akin to the toolkit project setup tank command.
    #
    #     :param project_id: Project id for which to create the configuration
    #     :param win_path: Optional windows install path
    #     :param mac_path: Optional mac install path
    #     :param linux_path: Optional linux install path.
    #     :param win_python: Optional python interpreter path.
    #     :param mac_python: Optional python interpreter path.
    #     :param linux_python: Optional python interpreter path.
    #     :param use_bundle_cache: If True, the bundle cache location
    #         will be used to cache bundles (apps, engine and frameworks. This location
    #         is on the local disk and is shared across all projects and all sites, but
    #         not shared between machines. If set to False, bundles will be cached
    #         in a location relative to the core installation.
    #         This is synonymous with the way toolkit worked
    #         up to core v0.17. For installed configurations used for development and not
    #         intended to shared between multiple machines, setting this to True is
    #         recommended. For configurations that are deployed to production and shared
    #         between multiple users and machines, it should be set to False.
    #
    #     :return: Shotgun id for the pipeline relevant configuration
    #     """
    #     if not util.is_toolkit_activated_in_shotgun(self._sg_connection):
    #         raise ShotgunDeployError(
    #             "Toolkit has not yet been fully activated in Shotgun! Before you can upload "
    #             "any configurations, you must go into the app management menu in Shotgun "
    #             "and turn on the Toolkit integration.")
    #
    #     log.debug("Begin installing config on disk.")
    #
    #     # check that we have a local path and interpreter
    #     curr_os_path = {"win32": win_path, "linux2": linux_path, "darwin": mac_path}[sys.platform]
    #
    #     if curr_os_path is None:
    #         raise ShotgunDeployError("Need to specify a path for the current operating system!")
    #
    #     # first resolve the config we are going to use to base the project on
    #     descriptor_to_install = self._get_base_descriptor()
    #     log.debug("Configuration will be based on: %r" % descriptor_to_install)
    #
    #     # make sure a pipeline config record exists
    #     self._report_progress("Checking Pipeline Configuration...")
    #     pc_id = self._ensure_pipeline_config_exists(project_id)
    #
    #     # create an object to represent our configuration install
    #     self._report_progress("Installing Configuration...")
    #     config = create_installed_configuration(
    #         self._sg_connection,
    #         project_id,
    #         pc_id,
    #         self._namespace,
    #         self._bundle_cache_fallback_paths,
    #         use_bundle_cache,
    #         win_path,
    #         linux_path,
    #         mac_path
    #     )
    #
    #     # and install or update the configuration with the new content
    #     config.install(
    #         descriptor_to_install,
    #         win_python,
    #         mac_python,
    #         linux_python
    #     )
    #
    #     # we can now boot up this config.
    #     self._report_progress("Starting up Toolkit...")
    #     tk = config.get_tk_instance(self._sg_user)
    #
    #     # and cache
    #     self._cache_apps(tk)
    #
    #     return pc_id
    #

=======
>>>>>>> d3876813
    def _report_progress(self, message, curr_idx=None, max_idx=None):
        """
        Helper method. Report progress back to
        any defined progress callback.

        :param message: Message to report
        :param curr_idx: Optional integer denoting progress. This number is
                         relative to the max_idx which denotes completion
                         of the current task or subtask.
        :param max_idx: Max number of items.
        """
        log.info("Progress Report: %s" % message)
        if self._progress_cb:
            self._progress_cb(message, curr_idx, max_idx)



    def _cache_apps(self, tk, do_post_install=False):
        """
        Caches all apps associated with the given tk instance

        :param tk: Toolkit instance to cache items for
        :param do_post_install: Set to true for post install triggers to execute
        """
        log.info("Downloading and installing apps...")

        # each entry in the config template contains instructions about which version of the app
        # to use. First loop over all environments and gather all descriptors we should download,
        # then go ahead and download and post-install them
        pc = tk.pipeline_configuration

        # pass 1 - populate list of all descriptors
        descriptors = []
        for env_name in pc.get_environments():

            env_obj = pc.get_environment(env_name)

            for engine in env_obj.get_engines():
                descriptors.append(env_obj.get_engine_descriptor(engine))

                for app in env_obj.get_apps(engine):
                    descriptors.append(env_obj.get_app_descriptor(engine, app))

            for framework in env_obj.get_frameworks():
                descriptors.append(env_obj.get_framework_descriptor(framework))

        # pass 2 - download all apps
        for idx, descriptor in enumerate(descriptors):

            if not descriptor.exists_local():
                self._report_progress("Downloading %s..." % descriptor, idx, len(descriptors))
                descriptor.download_local()

            else:
                log.info("Item %s is already locally installed." % descriptor)

        # pass 3 - do post install
        if do_post_install:
            for descriptor in descriptors:
                self._report_progress("Running post install for %s" % descriptor)
                descriptor.ensure_shotgun_fields_exist(tk)
                descriptor.run_post_install(tk)
<|MERGE_RESOLUTION|>--- conflicted
+++ resolved
@@ -10,10 +10,7 @@
 
 from . import util
 from . import constants
-<<<<<<< HEAD
 from ..shotgun_base import ensure_folder_exists, initialize_base_file_logger
-=======
->>>>>>> d3876813
 from .errors import ShotgunDeployError
 from .configuration import Configuration
 from .resolver import BaseConfigurationResolver
@@ -183,6 +180,10 @@
         :param engine_name: name of engine to launch (e.g. tk-nuke)
         :returns: engine instance
         """
+        # begin writing log to disk. Base the log file name
+        # on the current engine we are launching into
+        initialize_base_file_logger(engine_name)
+
         log.debug("bootstrapping into an engine.")
 
         tk = self._bootstrap_sgtk(engine_name, entity)
@@ -222,10 +223,6 @@
         :param engine_name: name of engine to launch (e.g. tk-nuke)
         :returns: sgtk instance
         """
-        # begin writing log to disk. Base the log file name
-        # on the current namespace we are launching into
-        initialize_base_file_logger(self.namespace)
-
         log.debug("Begin bootstrapping sgtk.")
 
         self._report_progress("Resolving Toolkit Context...")
@@ -310,280 +307,6 @@
 
         return tk
 
-<<<<<<< HEAD
-    def bootstrap_engine(self, engine_name, entity=None):
-        """
-        Convenience method that bootstraps into the given engine.
-
-        Similar to bootstrap_sgtk(), this will configure and install
-        items necessary in order to start up toolkit. Once launched,
-        the specified engine will be initiated.
-
-        :param entity: Shotgun entity to launch engine for
-        :param engine_name: name of engine to launch (e.g. tk-nuke)
-        :returns: engine instance
-        """
-        log.debug("bootstrapping into an engine.")
-
-        self._report_progress("Resolving Toolkit Context...")
-        if entity is None:
-            project_id = None
-
-        elif entity.get("type") == "Project":
-            project_id = entity["id"]
-
-        elif "project" in entity and entity["project"].get("type") == "Project":
-            # user passed a project link
-            project_id = entity["project"]["id"]
-
-        else:
-            # resolve from shotgun
-            data = self._sg_connection.find_one(
-                entity["type"],
-                [["id", "is", entity["id"]]],
-                ["project"]
-            )
-
-            if not data or not data.get("project"):
-                raise ShotgunDeployError("Cannot resolve project for %s" % entity)
-            project_id = data["project"]["id"]
-
-        tk = self.bootstrap_sgtk(project_id)
-        log.debug("Bootstrapped into tk instance %r" % tk)
-
-        if entity is None:
-            ctx = tk.context_empty()
-        else:
-            ctx = tk.context_from_entity_dictionary(entity)
-
-        self._report_progress("Launching Engine...")
-        log.debug("Attempting to start engine %s for context %r" % (engine_name, ctx))
-
-        # @todo - fix this import
-        import tank
-        engine = tank.platform.start_engine(engine_name, tk, ctx)
-
-        log.debug("Launched engine %r" % engine)
-        return engine
-
-    def get_configuration_uri(self, project_id=None):
-        """
-        Return the config uri that is associated with the given
-        project. Also takes into account the namespace and
-        pipeline configuration state of the manager instance itself.
-
-        :param project_id: Project to retrieve configuration uri for.
-        :return: toolkit config descriptor uri string
-        """
-        resolver = BaseConfigurationResolver(
-            self._sg_connection,
-            self._bundle_cache_fallback_paths
-        )
-
-        # now request a configuration object from the resolver.
-        # this object represents a configuration that may or may not
-        # exist on disk. We can use the config object to check if the
-        # object needs installation, updating etc.
-        config = resolver.resolve_configuration(
-            project_id,
-            self._pipeline_configuration_name,
-            self._namespace,
-            self._base_config_descriptor
-        )
-
-        # return the uri associated with this configuration
-        return config.get_descriptor().get_uri()
-
-    ####################################################################################
-    # future functionality
-    #
-    # def validate(self, project_id=None):
-    #     """
-    #     Check the validity of the given project against the given
-    #     base config. This can used to determine that a particular
-    #     base config can be assocaited with a given shotgun project.
-    #
-    #     Checks that storages exists and are correctly named and checks
-    #     that a tank project name has been set when necessary.
-    #
-    #     :param project_id: Project id for which to check
-    #     :returns: TBD
-    #     """
-    #     # @todo - implement validate() method
-    #
-    # def upload_configuration(self, project_id=None):
-    #     """
-    #     Convenience method that uploads the given base
-    #     config to Shotgun.
-    #
-    #     :param project_id: Project to upload config to.
-    #     """
-    #     if not util.is_toolkit_activated_in_shotgun(self._sg_connection):
-    #         raise ShotgunDeployError(
-    #             "Toolkit has not yet been fully activated in Shotgun! Before you can upload "
-    #             "any configurations, you must go into the app management menu in Shotgun "
-    #             "and turn on the Toolkit integration.")
-    #
-    #     # @todo - this method assumes non-official fields on pipelineconfiguration
-    #     # so requires further discussion prior to release.
-    #
-    #     log.debug("Begin uploading config to sgtk.")
-    #
-    #     # first resolve the config we are going to upload
-    #     cfg_descriptor = self._get_base_descriptor()
-    #     log.debug("Will upload %s to %r, project %s" % (cfg_descriptor, self, project_id))
-    #
-    #     # make sure it exists locally
-    #     self._report_progress("Downloading configuration...")
-    #     cfg_descriptor.ensure_local()
-    #
-    #     # zip up the config
-    #     self._report_progress("Compressing configuration...")
-    #     config_root_path = cfg_descriptor.get_path()
-    #     log.debug("Zipping up %s" % config_root_path)
-    #
-    #     zip_tmp = os.path.join(
-    #         tempfile.gettempdir(),
-    #         "tk_%s" % uuid.uuid4().hex,
-    #         datetime.datetime.now().strftime("%Y%m%d_%H%M%S.zip")
-    #     )
-    #     ensure_folder_exists(os.path.dirname(zip_tmp))
-    #     zipfilehelper.zip_file(config_root_path, zip_tmp)
-    #
-    #     # make sure a pipeline config record exists
-    #     self._report_progress("Looking for Pipeline Configuration...")
-    #     pc_id = self._ensure_pipeline_config_exists(project_id)
-    #
-    #     self._report_progress("Uploading zip to Shotgun...")
-    #     attachment_id = self._sg_connection.upload(
-    #         constants.PIPELINE_CONFIGURATION_ENTITY_TYPE,
-    #         pc_id,
-    #         zip_tmp,
-    #         constants.SHOTGUN_PIPELINECONFIG_ATTACHMENT_FIELD
-    #     )
-    #     log.debug("Upload complete!")
-    #
-    #     # write uri
-    #     self._report_progress("Updating Pipeline Configuration...")
-    #
-    #     descriptor_dict = {
-    #         "type": "shotgun",
-    #         "entity_type": constants.PIPELINE_CONFIGURATION_ENTITY_TYPE,
-    #         "name": self._pipeline_configuration_name,
-    #         "field": constants.SHOTGUN_PIPELINECONFIG_ATTACHMENT_FIELD,
-    #         "project_id": project_id,
-    #         "version": attachment_id
-    #     }
-    #
-    #     uri = descriptor_dict_to_uri(descriptor_dict)
-    #
-    #     log.debug("Updating pipeline config with new uri %s" % uri)
-    #     self._sg_connection.update(
-    #         constants.PIPELINE_CONFIGURATION_ENTITY_TYPE,
-    #         pc_id,
-    #         {constants.SHOTGUN_PIPELINECONFIG_URI_FIELD: uri}
-    #     )
-    #
-    #     return pc_id
-    #
-    # def install_configuration(
-    #     self,
-    #     project_id,
-    #     win_path=None,
-    #     mac_path=None,
-    #     linux_path=None,
-    #     win_python=None,
-    #     mac_python=None,
-    #     linux_python=None,
-    #     use_bundle_cache=False
-    # ):
-    #     """
-    #     Installs a configuration in a particular location given the base config descriptor.
-    #     The configuration will be downloaded and deployed for the
-    #     given project. A pipeline configuration will be created with paths referencing
-    #     the given locations on disk.
-    #
-    #     A path to a python interpreter can be specified. If this is not set, the
-    #     Shotgun desktop default python path will be used.
-    #
-    #     This process is akin to the toolkit project setup tank command.
-    #
-    #     :param project_id: Project id for which to create the configuration
-    #     :param win_path: Optional windows install path
-    #     :param mac_path: Optional mac install path
-    #     :param linux_path: Optional linux install path.
-    #     :param win_python: Optional python interpreter path.
-    #     :param mac_python: Optional python interpreter path.
-    #     :param linux_python: Optional python interpreter path.
-    #     :param use_bundle_cache: If True, the bundle cache location
-    #         will be used to cache bundles (apps, engine and frameworks. This location
-    #         is on the local disk and is shared across all projects and all sites, but
-    #         not shared between machines. If set to False, bundles will be cached
-    #         in a location relative to the core installation.
-    #         This is synonymous with the way toolkit worked
-    #         up to core v0.17. For installed configurations used for development and not
-    #         intended to shared between multiple machines, setting this to True is
-    #         recommended. For configurations that are deployed to production and shared
-    #         between multiple users and machines, it should be set to False.
-    #
-    #     :return: Shotgun id for the pipeline relevant configuration
-    #     """
-    #     if not util.is_toolkit_activated_in_shotgun(self._sg_connection):
-    #         raise ShotgunDeployError(
-    #             "Toolkit has not yet been fully activated in Shotgun! Before you can upload "
-    #             "any configurations, you must go into the app management menu in Shotgun "
-    #             "and turn on the Toolkit integration.")
-    #
-    #     log.debug("Begin installing config on disk.")
-    #
-    #     # check that we have a local path and interpreter
-    #     curr_os_path = {"win32": win_path, "linux2": linux_path, "darwin": mac_path}[sys.platform]
-    #
-    #     if curr_os_path is None:
-    #         raise ShotgunDeployError("Need to specify a path for the current operating system!")
-    #
-    #     # first resolve the config we are going to use to base the project on
-    #     descriptor_to_install = self._get_base_descriptor()
-    #     log.debug("Configuration will be based on: %r" % descriptor_to_install)
-    #
-    #     # make sure a pipeline config record exists
-    #     self._report_progress("Checking Pipeline Configuration...")
-    #     pc_id = self._ensure_pipeline_config_exists(project_id)
-    #
-    #     # create an object to represent our configuration install
-    #     self._report_progress("Installing Configuration...")
-    #     config = create_installed_configuration(
-    #         self._sg_connection,
-    #         project_id,
-    #         pc_id,
-    #         self._namespace,
-    #         self._bundle_cache_fallback_paths,
-    #         use_bundle_cache,
-    #         win_path,
-    #         linux_path,
-    #         mac_path
-    #     )
-    #
-    #     # and install or update the configuration with the new content
-    #     config.install(
-    #         descriptor_to_install,
-    #         win_python,
-    #         mac_python,
-    #         linux_python
-    #     )
-    #
-    #     # we can now boot up this config.
-    #     self._report_progress("Starting up Toolkit...")
-    #     tk = config.get_tk_instance(self._sg_user)
-    #
-    #     # and cache
-    #     self._cache_apps(tk)
-    #
-    #     return pc_id
-    #
-
-=======
->>>>>>> d3876813
     def _report_progress(self, message, curr_idx=None, max_idx=None):
         """
         Helper method. Report progress back to
