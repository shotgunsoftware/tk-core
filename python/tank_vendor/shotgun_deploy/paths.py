--- conflicted
+++ resolved
@@ -22,61 +22,3 @@
     shotgun_base.ensure_folder_exists(bundle_cache_root)
     return bundle_cache_root
 
-<<<<<<< HEAD
-
-def get_configuration_cache_root(site_url, project_id, pipeline_configuration_id, namespace):
-    """
-    Calculates the location of a cached configuration.
-    Ensures that this folder exists.
-
-    :param site_url: Shotgun site url string, eg 'https://mysite.shotgunstudio.com'
-    :param project_id: The shotgun id of the project to store caches for
-    :param pipeline_configuration_id: The shotgun pipeline config id to store caches for
-    :param namespace: name space string, typically one short word,
-                      e.g. 'maya', 'rv', 'desktop'.
-    :returns: path on disk
-    """
-    config_cache_root = os.path.join(
-        shotgun_base.get_pipeline_config_cache_root(
-            site_url,
-            project_id,
-            pipeline_configuration_id
-        ),
-        "cfg",
-        shotgun_base.create_valid_filename(namespace)
-    )
-    shotgun_base.ensure_folder_exists(config_cache_root)
-    return config_cache_root
-
-def get_configuration_info_path(site_url, project_id, pipeline_configuration_id, namespace):
-    """
-    Calculates the location of the configuration info metadata cache file.
-    Ensures that this folder in which this file resides exists.
-
-    The configuration info file contains metadata about the configuration itself
-    and is used by the bootstrap to determine if a config is up to date or not.
-
-    :param site_url: Shotgun site url string, eg 'https://mysite.shotgunstudio.com'
-    :param project_id: The shotgun id of the project to store caches for
-    :param pipeline_configuration_id: The shotgun pipeline config id to store caches for
-    :param namespace: name space string, typically one short word,
-                      e.g. 'maya', 'rv', 'desktop'.
-    :returns: path on disk to file
-    """
-    sanitized_namespace = shotgun_base.create_valid_filename(namespace)
-    cache_filename = "%s_info.yml" % sanitized_namespace
-
-    config_info_path = os.path.join(
-        shotgun_base.get_pipeline_config_cache_root(
-            site_url,
-            project_id,
-            pipeline_configuration_id
-        ),
-        "cfg",
-        cache_filename
-    )
-    print config_info_path
-    shotgun_base.ensure_folder_exists(os.path.dirname(config_info_path))
-    return config_info_path
-=======
->>>>>>> d3876813
