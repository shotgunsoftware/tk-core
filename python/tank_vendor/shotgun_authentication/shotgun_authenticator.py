# Copyright (c) 2015 Shotgun Software Inc.
#
# CONFIDENTIAL AND PROPRIETARY
#
# This work is provided "AS IS" and subject to the Shotgun Pipeline Toolkit
# Source Code License included in this distribution package. See LICENSE.
# By accessing, using, copying or modifying this work you indicate your
# agreement to the Shotgun Pipeline Toolkit Source Code License. All rights
# not expressly granted therein are reserved by Shotgun Software Inc.

from . import interactive_authentication
from . import user
from . import session_cache
<<<<<<< HEAD
from .errors import AuthenticationError
=======
from .errors import IncompleteCredentialsError
>>>>>>> 61f6c17f
from .defaults_manager import DefaultsManager


class ShotgunAuthenticator(object):
    """
    Shotgun Authentication
    ----------------------

    This class is used to help maintain an authenticated Shotgun User session
    across multiple application launches and environments. By default, the
    library is not tied to any particular shotgun site - you can use it to
    produce an authenticated user for any site of their choosing.

    The library is essentially a series of factory methods, all returning
    ShotgunUser derived instances. This instance represents an established user
    in Shotgun. You can serialize this object and pass it around, etc. The
    create_sg_connection() method returns a shotgun instance based on the
    credentials of this user.  It wraps around a Shotgun connection and traps
    authentication errors so that whenever the Shotgun connection has expired,
    it is automatically renewed, either by the system automatically renewing it
    or by prompting the user to type in their password. Whenever QT is available,
    this is used to aid in this prompting.

    The library maintains a concept of a saved user. This is useful whenever
    you want to write code which remembers the most recent user for a given site.

    If you want to customize any of the logic of how the authentication
    stores values, handles defaults or manages the behaviour in general,
    implement an DefaultsManager class and pass it to the constructor of the
    ShotgunAuthenticator object.
    """

    def __init__(self, defaults_manager=None):
        """
        Constructor

        :param defaults_manager: A DefaultsManager object that defines the basic
                                 behaviour of this authenticator. If omitted,
                                 the default, built-in authentication will be
                                 used.
        """
        self._defaults_manager = defaults_manager or DefaultsManager()

    def get_saved_user(self):
        """
        Returns the currently saved user for the default site.

        :returns: A ShotgunUser derived object or None if no saved user has been found.
        """
        host = self._defaults_manager.get_host()
        # No default host, no so saved user can be found.
        if not host:
            return None
        return user.SessionUser.get_saved_user(
            host,
            self._defaults_manager.get_http_proxy()
        )

    def clear_saved_user(self):
        """
        Removes the saved user's credentials from disk for the default host. The
        next time the ShotgunAuthenticator.get_saved_user method is called,
        None will be returned.

        :returns: If a user was cleared, the user object is returned, None otherwise.
        """
        host = self._defaults_manager.get_host()
        # No default host, no so saved user can be found.
        if not host:
            return None
        sg_user = user.SessionUser.get_saved_user(
            host,
            self._defaults_manager.get_http_proxy()
        )
        if sg_user:
            user.SessionUser.clear_saved_user(host)
        return sg_user

    def get_user_from_prompt(self):
        """
        Display a UI prompt (QT based UI if possible but may fall back on console)

        The DefaultsManager can be used to pre-fill the host and login name.

        :raises AuthenticationError: If the user cancels the authentication process,
                                     an AuthenticationError is thrown.

        :returns: The SessionUser based on the login information provided.
        """
        host, login, session_token = interactive_authentication.authenticate(
            self._defaults_manager.get_host(),
            self._defaults_manager.get_login(),
            self._defaults_manager.get_http_proxy(),
            self._defaults_manager.is_host_fixed()
        )
        return self.create_session_user(
            login=login, session_token=session_token,
            host=host, http_proxy=self._defaults_manager.get_http_proxy()
        )

    def create_session_user(self, login, session_token=None, password=None, host=None, http_proxy=None):
        """
        Create an AuthenticatedUser given a set of human user credentials.
        Either a password or session token must be supplied. If a password is supplied,
        a session token will be generated for security reasons.

        :param login: Shotgun user login
        :param session_token: Shotgun session token
        :param password: Shotgun password
        :param host: Shotgun host to log in to. If None, the default host will be used.
        :param http_proxy: Shotgun proxy to use. If None, the default http proxy will be used.

        :returns: A SessionUser instance.
        """
        # Get the defaults is arguments were None.
        host = host or self._defaults_manager.get_host()
        http_proxy = http_proxy or self._defaults_manager.get_http_proxy()

        if not login:
            raise IncompleteCredentialsError("missing login.")

        # If we only have a password, generate a session token.
        if password is None and session_token is None:
            # todo - find this in our 'phonebook' of stored login/session ids
            raise AuthenticationError("No session details for this user.")
        
        elif password and not session_token:
            session_token = session_cache.generate_session_token(host, login, password, http_proxy)
<<<<<<< HEAD
        
=======

        if not session_token:
            raise IncompleteCredentialsError("missing session_token")

>>>>>>> 61f6c17f
        # Create a session user
        return user.SessionUser(host, login, session_token, http_proxy)

    def create_script_user(self, api_script, api_key, host=None, http_proxy=None):
        """
        Create an AuthenticatedUser given a set of script credentials.

        :param script_user: Shotgun script user
        :param script_key: Shotgun script key
        :param host: Shotgun host to log in to. If None, the default host will
                     be used.
        :param http_proxy: Shotgun proxy to use. If None, the default http proxy
                           will be used.

        :returns: A ShotgunUser derived instance.
        """
        if not api_script or not api_key:
            raise IncompleteCredentialsError("missing api_script and/or api_key")

        return user.ScriptUser(
            host or self._defaults_manager.get_host(),
            api_script,
            api_key,
            http_proxy or self._defaults_manager.get_http_proxy(),
        )

    def get_default_host(self):
        """
        Returns the host from the defaults manager.
        :returns: The default host string.
        """
        return self._defaults_manager.get_host()

    def get_default_http_proxy(self):
        """
        Returns the HTTP proxy from the defaults manager.
        :returns: The default http proxy string.
        """
        return self._defaults_manager.get_http_proxy()

    def get_default_user(self):
        """
        Returns the default user from the defaults manager.
        :returns: A ShotgunUser derived instance if available, None otherwise.
        """
        # Get the credentials
        credentials = self._defaults_manager.get_user()

        # There is no default user.
        if not credentials:
            return None

        # If this looks like an api user, delegate to create_script_user.
        # If some of the arguments are missing, don't worry, create_script_user
        # will take care of it.
        if "api_script" in credentials or "api_key" in credentials:
            return self.create_script_user(
                api_script=credentials.get("api_script"),
                api_key=credentials.get("api_key"),
                host=credentials.get("host"),
                http_proxy=credentials.get("http_proxy")
            )
        # If this looks like a session user, delegate to create_session_user.
        # If some of the arguments are missing, don't worry, create_session_user
        # will take care of it.
        elif "login" in credentials or "password" in credentials or "session_token" in credentials:
            return self.create_session_user(
                login=credentials.get("login"),
                password=credentials.get("password"),
                session_token=credentials.get("session_token"),
                host=credentials.get("host"),
                http_proxy=credentials.get("http_proxy")
            )
        # We don't know what this is, abort!
        else:
            raise IncompleteCredentialsError(
                "unknown credentials configuration: %s" % credentials
            )

    def get_user(self):
        """
        This method will always return a valid user. It will first ask for the
        default user to the defaults manager. If no user is returned, then a
        saved user will be retrieved for the default host. If none is found, the
        you will be prompted to enter login information interactively.

        :returns: A ShotgunUser derived instance.
        """
        # Get the default user first for backward compatibility reasons. Toolkit
        # provides it's own defaults manager which has a get_user that returns
        # the credentials for the script user in shotgun.yml, so that has to
        # have precedence over the saved user.
        user = self.get_default_user() or self.get_saved_user()
        if user:
            return user

        # Prompt the client for user credentials and connection information
        user = self.get_user_from_prompt()
        user.save()
        return user<|MERGE_RESOLUTION|>--- conflicted
+++ resolved
@@ -11,11 +11,7 @@
 from . import interactive_authentication
 from . import user
 from . import session_cache
-<<<<<<< HEAD
-from .errors import AuthenticationError
-=======
 from .errors import IncompleteCredentialsError
->>>>>>> 61f6c17f
 from .defaults_manager import DefaultsManager
 
 
@@ -138,20 +134,13 @@
             raise IncompleteCredentialsError("missing login.")
 
         # If we only have a password, generate a session token.
-        if password is None and session_token is None:
+        if password and not session_token:
+            session_token = session_cache.generate_session_token(host, login, password, http_proxy)
+
+        if not session_token:
             # todo - find this in our 'phonebook' of stored login/session ids
-            raise AuthenticationError("No session details for this user.")
-        
-        elif password and not session_token:
-            session_token = session_cache.generate_session_token(host, login, password, http_proxy)
-<<<<<<< HEAD
-        
-=======
-
-        if not session_token:
             raise IncompleteCredentialsError("missing session_token")
 
->>>>>>> 61f6c17f
         # Create a session user
         return user.SessionUser(host, login, session_token, http_proxy)
 
