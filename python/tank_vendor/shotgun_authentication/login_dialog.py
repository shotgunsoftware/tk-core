# Copyright (c) 2013 Shotgun Software Inc.
#
# CONFIDENTIAL AND PROPRIETARY
#
# This work is provided "AS IS" and subject to the Shotgun Pipeline Toolkit
# Source Code License included in this distribution package. See LICENSE.
# By accessing, using, copying or modifying this work you indicate your
# agreement to the Shotgun Pipeline Toolkit Source Code License. All rights
# not expressly granted therein are reserved by Shotgun Software Inc.

"""
Login dialog for authenticating to a Shotgun server.
"""

from .ui import resources_rc
from .ui import login_dialog
from . import session_cache
from .errors import AuthenticationError
from .ui.qt_abstraction import QtGui, QtCore


class LoginDialog(QtGui.QDialog):
    """
    Dialog for getting user crendentials.
    """
    def __init__(self, is_session_renewal, hostname="", login="", fixed_host=False, http_proxy=None, parent=None):
        """
        Constructs a dialog.

        :param is_session_renewal: Boolean indicating if we are renewing a session or authenticating a user from scratch.
        :param hostname: The string to populate the site field with. Defaults to "".
        :param login: The string to populate the login field with. Defaults to "".
        :param fixed_host: Indicates if the hostname can be changed. Defaults to False.
        :param http_proxy: The proxy server to use when testing authentication. Defaults to None.
        :param parent: The Qt parent for the dialog (defaults to None)
        """
        QtGui.QDialog.__init__(self, parent)

        # setup the gui
        self.ui = login_dialog.Ui_LoginDialog()
        self.ui.setupUi(self)

        # Set the title
        self.setWindowTitle("Shotgun Login")

        # Assign credentials
        self._http_proxy = http_proxy
        self.ui.site.setText(hostname)
        self.ui.login.setText(login)

        # default focus
        if self.ui.site.text():
            if self.ui.login.text():
                self.ui.password.setFocus(QtCore.Qt.OtherFocusReason)
            else:
                self.ui.login.setFocus(QtCore.Qt.OtherFocusReason)
        else:
            self.ui.site.setFocus(QtCore.Qt.OtherFocusReason)

        # set the logo
        self.ui.logo.setPixmap(QtGui.QPixmap(":/shotgun_authentication/shotgun_logo_light_medium.png"))

        if fixed_host:
            self._disable_widget(
                self.ui.site,
                "You can't edit the host, your core is configured for this site."
            )

        # Disable keyboard input in the site and login boxes if we are simply renewing the session.
        # If the host is fixed, disable the site textbox.
        if is_session_renewal:
            self._disable_widget(
                self.ui.site,
                "You are renewing your session: you can't change your host.")
            self._disable_widget(
                self.ui.login,
                "You are renewing your session: you can't change your login."
            )

        if is_session_renewal:
<<<<<<< HEAD
            self._set_message("Your session has expired. Please enter your Shotgun password.")
=======
            self._set_error_message("Your session has expired. Please enter your password.")
>>>>>>> 583915fd
        else:
            self._set_message("Please enter your credentials.")

        # hook up signals
        self.ui.sign_in.clicked.connect(self._ok_pressed)
        self.ui.cancel.clicked.connect(self.reject)

    def _disable_widget(self, widget, tooltip_text):
        widget.setReadOnly(True)
        widget.setEnabled(False)
        widget.setToolTip(tooltip_text)

    def _set_message(self, message):
        """
        Set the message in the dialog.
        :param message: Message to display in the dialog.
        """
        if not message:
            self.ui.message.hide()
        else:
            self.ui.message.setText(message)
            self.ui.message.show()

    def show(self):
        """
        Shows the ui.
        """
        QtGui.QDialog.show(self)
        self.activateWindow()
        self.raise_()

    def exec_(self):
        """
        Displays the window modally.
        """
        self.activateWindow()
        self.raise_()
        # the trick of activating + raising does not seem to be enough for
        # modal dialogs. So force put them on top as well.
        self.setWindowFlags(QtCore.Qt.WindowStaysOnTopHint | self.windowFlags())
        return QtGui.QDialog.exec_(self)

    def result(self):
        """
        Displays a modal dialog asking for the credentials.
        :returns: A tuple of (hostname, username and session token) string if the user authenticated
                  None if the user cancelled.
        """
        if self.exec_() == QtGui.QDialog.Accepted:
            return (self.ui.site.text().encode("utf-8"),
                    self.ui.login.text().encode("utf-8"),
                    self._new_session_token)
        else:
            return None

    def _set_error_message(self, message):
        """
        Set the error message in the dialog.
        :param message: Message to display in red in the dialog.
        """
        self.ui.message.setText("<font style='color: rgb(252, 98, 70);'>%s</font>" % message)

    def _ok_pressed(self):
        """
        validate the values, accepting if login is successful and display an error message if not.
        """
        # pull values from the gui
        site = self.ui.site.text()
        login = self.ui.login.text()
        password = self.ui.password.text()

        if len(site) == 0:
            self._set_error_message("Please enter the address of the site to connect to.")
            return
        if len(login) == 0:
            self._set_error_message("Please enter your login name.")
            return
        if len(password) == 0:
            self._set_error_message("Please enter your password.")
            return

        # if not protocol specified assume https
        if len(site.split("://")) == 1:
            site = "https://%s" % site
            self.ui.site.setText(site)

        try:
            # set the wait cursor
            QtGui.QApplication.setOverrideCursor(QtCore.Qt.WaitCursor)
            QtGui.QApplication.processEvents()

            # try and authenticate
            self._new_session_token = session_cache.generate_session_token(
                site, login, password, self._http_proxy
            )
        except AuthenticationError, e:
            # authentication did not succeed
            self._set_error_message(e[0])
            self.ui.message.show()
            return
        finally:
            # restore the cursor
            QtGui.QApplication.restoreOverrideCursor()
            QtGui.QApplication.processEvents()        # dialog is done
        self.accept()<|MERGE_RESOLUTION|>--- conflicted
+++ resolved
@@ -78,11 +78,7 @@
             )
 
         if is_session_renewal:
-<<<<<<< HEAD
-            self._set_message("Your session has expired. Please enter your Shotgun password.")
-=======
-            self._set_error_message("Your session has expired. Please enter your password.")
->>>>>>> 583915fd
+            self._set_message("Your session has expired. Please enter your password.")
         else:
             self._set_message("Please enter your credentials.")
 
