--- conflicted
+++ resolved
@@ -28,10 +28,4 @@
   # Note that you must use the environment variable %PYTHON% to refer to
   # the interpreter you're using - Appveyor does not do anything special
   # to put the Python version you want to use on PATH.
-<<<<<<< HEAD
-  # Do not let PySide figure out a version of PySide. This fails intermittently
-  # on AppVeyor, so we'll provide the full path directly.
-  - "%PYTHON%\\scripts\\pip.exe install PySide --no-index -f https://pypi.python.org/packages/43/59/534c8d20f0cb0aa8ed5fbb1d97c761f8188afeeeaa4bca9dd9fe25c9f538/PySide-1.2.4-cp26-none-win_amd64.whl#md5=54b6bc1a4470738c96c5666e9e18a142"
-=======
->>>>>>> 2e44d4fc
   - "tests\\run_appveyor.bat"