--- conflicted
+++ resolved
@@ -14,11 +14,8 @@
 develop-eggs
 .installed.cfg
 .project
-<<<<<<< HEAD
-=======
 .pydevproject
 .settings
->>>>>>> 634a36ef
 
 # Installer logs
 pip-log.txt
