--- conflicted
+++ resolved
@@ -95,7 +95,7 @@
 
         for eng in env.get_engines():
             desc = env.get_engine_descriptor_dict(eng)
-<<<<<<< HEAD
+
             if not _skip_caching(desc):
                 # resolve descriptor and clone cache into bundle cache
                 _cache_descriptor(
@@ -104,12 +104,6 @@
                     desc,
                     bundle_cache_root
                 )
-=======
-            if _should_skip_caching(desc):
-                continue
-            # resolve descriptor and clone cache into bundle cache
-            _cache_descriptor(sg_connection, Descriptor.ENGINE, desc, bundle_cache_root)
->>>>>>> d30b1eea
 
             for app in env.get_apps(eng):
                 desc = env.get_app_descriptor_dict(eng, app)
