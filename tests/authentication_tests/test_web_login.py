--- conflicted
+++ resolved
@@ -42,10 +42,6 @@
                 "QtCore": qt_abstraction.QtCore,
                 "QtGui": qt_abstraction.QtGui,
                 "QtNetwork": qt_abstraction.QtNetwork,
-<<<<<<< HEAD
-                # "QtWebKit": qt_abstraction.QtWebKit,
-=======
->>>>>>> db36306f
                 "QtWebEngineWidgets": qt_abstraction.QtWebEngineWidgets,
             },
         )
