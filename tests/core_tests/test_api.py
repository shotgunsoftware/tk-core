--- conflicted
+++ resolved
@@ -486,349 +486,5 @@
         self.assertEquals(tk2.get_cache_item("foo"), None)
 
 
-<<<<<<< HEAD
-class TestTankFromPath(TankTestBase):
-
-    def setUp(self):
-        super(TestTankFromPath, self).setUp()
-        self.setup_multi_root_fixtures()
-
-    def test_primary_branch(self):
-        """
-        Test path from primary branch.
-        """
-        child_path = os.path.join(self.project_root, "child_dir")
-        os.mkdir(os.path.join(self.project_root, "child_dir"))
-        result = tank.tank_from_path(child_path)
-        self.assertIsInstance(result, Tank)
-        self.assertEquals(result.project_path, self.project_root)
-
-    def test_alternate_branch(self):
-        """
-        Test path not from primary branch.
-        """
-        os.mkdir(os.path.join(self.alt_root_1, "child_dir"))
-        child_path = os.path.join(self.alt_root_1, "child_dir")
-        result = tank.tank_from_path(child_path)
-        self.assertIsInstance(result, Tank)
-        self.assertEquals(result.project_path, self.project_root)
-
-    def test_bad_path(self):
-        """
-        Test path not in project tree.
-        """
-        bad_path = os.path.dirname(self.tank_temp)
-        self.assertRaises(TankError, tank.tank_from_path, bad_path)
-
-    def test_tank_temp(self):
-        """
-        Test passing in studio path.
-        """
-        self.assertRaises(TankError, tank.tank_from_path, self.tank_temp)
-
-
-class TestTankFromPathDuplicatePcPaths(TankTestBase):
-    """
-    Test behavior and error messages when multiple pipeline
-    configurations are pointing at the same location
-    """
-
-    def setUp(self):
-        super(TestTankFromPathDuplicatePcPaths, self).setUp()
-
-        # define an additional pipeline config with overlapping paths
-        self.overlapping_pc = {
-            "type": "PipelineConfiguration",
-            "code": "Primary",
-            "id": 123456,
-            "project": self.project,
-            "windows_path": self.pipeline_config_root,
-            "mac_path": self.pipeline_config_root,
-            "linux_path": self.pipeline_config_root}
-
-        self.add_to_sg_mock_db(self.overlapping_pc)
-
-    def test_primary_duplicates_from_path(self):
-        """
-        Test primary dupes
-        """
-        self.assertRaisesRegexp(TankError,
-                                "The path '.*' is associated with more than one Primary pipeline configuration.",
-                                sgtk.sgtk_from_path,
-                                self.project_root)
-
-    def test_primary_duplicates_from_entity(self):
-        """
-        Test primary dupes
-        """
-        self.assertRaisesRegexp(TankError,
-                                "More than one primary pipeline configuration is associated with the entity",
-                                sgtk.sgtk_from_entity,
-                                "Project",
-                                self.project["id"])
-
-class TestTankFromEntityWithMixedSlashes(TankTestBase):
-    """
-    Tests the case where a Windows local storage uses forward slashes.
-    """
-
-    def test_with_mixed_slashes(self):
-        """
-        Check that a sgtk init works for this path
-        """
-        # only run this test on windows
-        if sys.platform == "win32":
-
-            self.sg_pc_entity["windows_path"] = self.pipeline_config_root.replace("\\", "/")
-            self.add_to_sg_mock_db(self.sg_pc_entity)
-            self.add_to_sg_mock_db(self.project)
-            self.add_to_sg_mock_db({
-                "type": "Shot",
-                "id": 1,
-                "project": self.project
-            })
-
-            os.environ["TANK_CURRENT_PC"] = self.pipeline_config_root
-            try:
-                sgtk.sgtk_from_entity("Shot", 1)
-            finally:
-                del os.environ["TANK_CURRENT_PC"]
-
-
-class TestGetConfigInstallLocationPathSlashes(TankTestBase):
-    """
-    Tests the case where a Windows config location uses double slashes.
-    """
-
-    @patch("tank.pipelineconfig_utils._get_install_locations")
-    def test_config_path_cleanup(self, get_install_locations_mock):
-        """
-        Check that any glitches in the path are correctly cleaned up.
-        """
-        # only run this test on windows
-        if sys.platform == "win32":
-
-            # This path has multiple issues we've encountered in the wild
-            # It without any escaping sequence, it reads as
-            # "   C:/configs\\site//project   "
-            # 1. it has whitespace at the begging and end.
-            # 2. Uses double slashes instead of single backslash
-            # 3. Uses slash instead of backslash
-            # 4. Uses double backslashes as a folder separator.
-            get_install_locations_mock.return_value = sgtk.util.ShotgunPath("   C:/configs\\\\site//project   ", None, None)
-
-            self.assertEqual(
-                # We don't need to pass an actual path since _get_install_location is mocked.
-                tank.pipelineconfig_utils.get_config_install_location(None),
-                "C:\\configs\\site\\project"
-            )
-
-
-class TestTankFromPathWindowsNoSlash(TankTestBase):
-    """
-    Tests the edge case where a Windows local storage is set to be 'C:'
-    """
-
-    PROJECT_NAME = "temp"
-    STORAGE_ROOT = "C:"
-
-    def setUp(self):
-
-        # set up a project named temp, so that it will end up in c:\temp
-        super(TestTankFromPathWindowsNoSlash, self).setUp(parameters = {"project_tank_name": self.PROJECT_NAME})
-        
-        # set up std fixtures
-        self.setup_fixtures()
-
-        # patch primary local storage def
-        self.primary_storage["windows_path"] = self.STORAGE_ROOT
-        # re-add it
-        self.add_to_sg_mock_db(self.primary_storage)
-
-        # now re-write roots.yml
-        roots = {"primary": {}}
-        for os_name in ["windows_path", "linux_path", "mac_path"]:
-            #TODO make os specific roots
-            roots["primary"][os_name] = self.sg_pc_entity[os_name]
-        roots_path = os.path.join(self.pipeline_config_root,
-                                  "config",
-                                  "core",
-                                  "roots.yml")
-        roots_file = open(roots_path, "w")
-        roots_file.write(yaml.dump(roots))
-        roots_file.close()
-
-        # need a new pipeline config object that is
-        # using the new roots def file we just created
-        self.pipeline_configuration = sgtk.pipelineconfig_factory.from_path(self.pipeline_config_root)
-        # push this new pipeline config into the tk api
-        self.tk._Tank__pipeline_config = self.pipeline_configuration
-        # force reload templates
-        self.tk.reload_templates()
-
-
-    def test_project_path_lookup(self):
-        """
-        Check that a sgtk init works for this path
-        """
-        # only run this test on windows
-        if sys.platform == "win32":
-
-            # probe a path inside of project
-            test_path = "%s\\%s\\toolkit_test_path" % (self.STORAGE_ROOT, self.PROJECT_NAME)
-            if not os.path.exists(test_path):
-                os.makedirs(test_path)
-            self.assertIsInstance(sgtk.sgtk_from_path(test_path), Tank)
-
-
-
-
-
-class TestTankFromPathOverlapStorage(TankTestBase):
-    """
-    Tests edge case with overlapping storages
-
-    For example, imagine the following setup:
-    Storages: f:\ and f:\foo
-    Project names: foo and bar
-    This means we have the following project roots:
-    (1) f:\foo      (storage f:\, project foo)
-    (2) f:\bar      (storage f:\, project bar)
-    (3) f:\foo\foo  (storage f:\foo, project foo)
-    (4) f:\foo\bar  (storage f:\foo, project bar)
-
-    The path f:\foo\bar\hello_world.ma could either belong to
-    project bar (matching 4) or project foo (matching 1).
-
-    In this case, sgtk_from_path() should succeed in case you are using a local
-    tank command or API and fail if you are using a studio level command.
-
-    """
-
-    def setUp(self):
-
-        # set up two storages and two projects
-        super(TestTankFromPathOverlapStorage, self).setUp(parameters = {"project_tank_name": "foo"})
-
-        # add second project
-        self.project_2 = {"type": "Project",
-                          "id": 2345,
-                          "tank_name": "bar",
-                          "name": "project_name"}
-
-        # define entity for pipeline configuration
-        self.project_2_pc = {"type": "PipelineConfiguration",
-                             "code": "Primary",
-                             "id": 123456,
-                             "project": self.project_2,
-                             "windows_path": "F:\\temp\\bar_pc",
-                             "mac_path": "/tmp/bar_pc",
-                             "linux_path": "/tmp/bar_pc"}
-
-        self.add_to_sg_mock_db(self.project_2)
-        self.add_to_sg_mock_db(self.project_2_pc)
-
-        # set up std fixtures
-        self.setup_multi_root_fixtures()
-
-        # patch storages
-        self.alt_storage_1["windows_path"] = "C:\\temp"
-        self.alt_storage_1["mac_path"] = "/tmp"
-        self.alt_storage_1["linux_path"] = "/tmp"
-
-        self.alt_storage_2["windows_path"] = "C:\\temp\\foo"
-        self.alt_storage_2["mac_path"] = "/tmp/foo"
-        self.alt_storage_2["linux_path"] = "/tmp/foo"
-
-        self.add_to_sg_mock_db(self.alt_storage_1)
-        self.add_to_sg_mock_db(self.alt_storage_2)
-
-        # Write roots file
-        roots = {"primary": {}, "alternate_1": {}, "alternate_2": {}}
-        for os_name in ["windows_path", "linux_path", "mac_path"]:
-            roots["primary"][os_name] = os.path.dirname(self.project_root)
-            roots["alternate_1"][os_name] = self.alt_storage_1[os_name]
-            roots["alternate_2"][os_name] = self.alt_storage_2[os_name]
-        roots_path = os.path.join(self.pipeline_config_root, "config", "core", "roots.yml")
-        roots_file = open(roots_path, "w")
-        roots_file.write(yaml.dump(roots))
-        roots_file.close()
-
-        # need a new pipeline config object that is using the new
-        # roots def file we just created
-        self.pipeline_configuration = sgtk.pipelineconfig_factory.from_path(self.pipeline_config_root)
-        # push this new pipeline config into the tk api
-        self.tk._Tank__pipeline_config = self.pipeline_configuration
-        # force reload templates
-        self.tk.reload_templates()
-
-
-    def test_project_path_lookup_studio_mode(self):
-        """
-        When running this edge case from a studio install, we expect an error:
-
-        TankError: The path '/tmp/foo/bar' is potentially associated with more than one primary
-        pipeline configuration. This can happen if there is ambiguity in your project setup,
-        where projects store their data in an overlapping fashion. In this case, try creating
-        your API instance (or tank command) directly from the pipeline configuration rather
-        than via the studio level API. This will explicitly call out which project you are
-        intending to use in conjunction with he path. The pipeline configuration paths
-        associated with this path are:
-        ['/var/folders/fq/65bs7wwx3mz7jdsh4vxm34xc0000gn/T/tankTemporaryTestData_1422967258.765262/pipeline_configuration',
-        '/tmp/bar_pc']
-
-        """
-
-        probe_path = {}
-        probe_path["win32"] = "C:\\temp\\foo\\bar\\test.ma"
-        probe_path["darwin"] = "/tmp/foo/bar/test.ma"
-        probe_path["linux2"] = "/tmp/foo/bar/test.ma"
-
-        test_path = probe_path[sys.platform]
-        test_path_dir = os.path.dirname(test_path)
-
-        if not os.path.exists(test_path_dir):
-            os.makedirs(test_path_dir)
-
-        self.assertRaisesRegexp(TankError,
-                                "The path '.*' is associated with more than one Primary pipeline configuration.",
-                                sgtk.sgtk_from_path,
-                                test_path)
-
-
-
-    def test_project_path_lookup_local_mode(self):
-        """
-        Check that a sgtk init works for this path
-        """
-
-        # By setting the TANK_CURRENT_PC, we emulate the behaviour
-        # of a local API running. Push this variable
-        old_tank_current_pc = None
-        if "TANK_CURRENT_PC" in os.environ:
-            old_tank_current_pc = os.environ["TANK_CURRENT_PC"]
-        os.environ["TANK_CURRENT_PC"] = self.pipeline_config_root
-
-        probe_path = {}
-        probe_path["win32"] = "C:\\temp\\foo\\bar\\test.ma"
-        probe_path["darwin"] = "/tmp/foo/bar/test.ma"
-        probe_path["linux2"] = "/tmp/foo/bar/test.ma"
-
-        test_path = probe_path[sys.platform]
-        test_path_dir = os.path.dirname(test_path)
-
-        if not os.path.exists(test_path_dir):
-            os.makedirs(test_path_dir)
-
-        self.assertIsInstance(sgtk.sgtk_from_path(test_path), Tank)
-
-        # and pop the modification
-        if old_tank_current_pc is None:
-            del os.environ["TANK_CURRENT_PC"]
-        else:
-            os.environ["TANK_CURRENT_PC"] = old_tank_current_pc
-
-=======
->>>>>>> 9ba476c4
-
-
+
+
