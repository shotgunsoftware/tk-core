--- conflicted
+++ resolved
@@ -10,26 +10,16 @@
 
 import os
 
-<<<<<<< HEAD
-
-=======
->>>>>>> 0990437c
+
 import tank
 from tank.api import Tank
 from tank.template import TemplatePath, TemplateString
 from tank.templatekey import StringKey, IntegerKey, SequenceKey
 
-<<<<<<< HEAD
-from tank_test.tank_test_base import TankTestBase, setUpModule  # noqa
-from tank_test.tank_test_base import (
-    mock,
-    ShotgunTestBase,
-=======
 from tank_test.tank_test_base import setUpModule  # noqa
 from tank_test.tank_test_base import (
     mock,
     TankTestBase,
->>>>>>> 0990437c
 )
 
 
