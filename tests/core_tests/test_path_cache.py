# Copyright (c) 2013 Shotgun Software Inc.
# 
# CONFIDENTIAL AND PROPRIETARY
# 
# This work is provided "AS IS" and subject to the Shotgun Pipeline Toolkit 
# Source Code License included in this distribution package. See LICENSE.
# By accessing, using, copying or modifying this work you indicate your 
# agreement to the Shotgun Pipeline Toolkit Source Code License. All rights 
# not expressly granted therein are reserved by Shotgun Software Inc.

from __future__ import with_statement

import os
import sys
import time
import pprint
import Queue
import StringIO
import shutil
import contextlib
import logging

from mock import Mock

from tank_test.tank_test_base import TankTestBase, temp_env_var
from tank_test.tank_test_base import setUpModule # noqa

from tank import path_cache
from tank import folder
from tank import constants
from tank import LogManager
import tank

log = LogManager.get_logger(__name__)


def add_item_to_cache(path_cache, entity, path, primary=True):
    data = [{"entity": entity, "path": path, "primary": primary, "metadata": {}}]
    # Last two parameters are only used for debug logging, they can be empty.
    path_cache.add_mappings(data, None, [])


def sync_path_cache(tk, force_full_sync=False):
    """
    Synchronizes the path cache with Shotgun.
    
    :param force_full_sync: Force a full sync.
    :returns: log output in a variable 
    """
    
    # capture sync log to string
    stream = StringIO.StringIO()
    handler = logging.StreamHandler(stream)
    log = logging.getLogger("sgtk.core.path_cache")
    log.setLevel(logging.DEBUG)
    log.addHandler(handler)
    
    # Use the path cache to look up all paths associated with this entity
    pc = path_cache.PathCache(tk)
    pc.synchronize(force_full_sync)
    pc.close()

    # Do not close StringIO here, as on Python 2.5 this will cause some garbage to be printed
    # when the unit tests are complete. The SteamIO object will be gc'ed anyway, so it shouldn't
    # be too bad.

    log_contents = stream.getvalue()
    log.removeHandler(handler)
    return log_contents


class TestPathCache(TankTestBase):
    """Base class for path cache tests."""
    def setUp(self):
        super(TestPathCache, self).setUp()
        self.setup_multi_root_fixtures()
        self.path_cache = path_cache.PathCache(self.tk)
        self.path_cache_location = self.path_cache._get_path_cache_location()

    def tearDown(self):
        self.path_cache.close()
        super(TestPathCache, self).tearDown()

class TestInit(TestPathCache):
    
    def test_db_exists(self):
        
        if os.path.exists(self.path_cache_location):
            self.path_cache.close()
            os.remove(self.path_cache_location)
        self.assertFalse(os.path.exists(self.path_cache_location))
        pc = path_cache.PathCache(self.tk)
        pc.close()
        self.assertTrue(os.path.exists(self.path_cache_location))

    def test_root_map(self):
        """Test that mapping of project root locations is created"""
        # More specific testing of loading roots happens in test_root
        self.assertIn("primary", self.path_cache._roots)
        self.assertEquals(self.project_root, self.path_cache._roots["primary"])
        
    def test_db_columns(self):
        """Test that expected columns are created in db"""
        expected = ["entity_type", "entity_id", "entity_name", "root", "path", "primary_entity"]
        self.db_cursor = self.path_cache._connection.cursor()
        ret = self.db_cursor.execute("PRAGMA table_info(path_cache)")
        column_names = [x[1] for x in ret.fetchall()]
        self.assertEquals(expected, column_names)



class TestAddMapping(TestPathCache):
    def setUp(self):
        super(TestAddMapping, self).setUp()

        # entity for testing
        self.entity = {"type":"EntityType",
                       "id":1,
                       "name":"EntityName"}

        # get db connection
        self.db_cursor = self.path_cache._connection.cursor()

    def test_primary_path(self):
        """
        Case path to add has primary project as root.
        """
        relative_path = "shot"
        full_path = os.path.join(self.project_root, relative_path)
        add_item_to_cache(self.path_cache, self.entity, full_path)

        res = self.db_cursor.execute("SELECT path, root FROM path_cache WHERE entity_type = ? AND entity_id = ?", (self.entity["type"], self.entity["id"]))
        entry = res.fetchall()[0]
        self.assertEquals("/shot", entry[0])
        self.assertEquals("primary", entry[1])

    def test_dupe_failure(self):
        """
        Test that the system fails if two paths are inserted.
        """
        relative_path = "shot"
        full_path = os.path.join(self.project_root, relative_path)
        add_item_to_cache(self.path_cache, self.entity, full_path)
        
        # and a second time - this should be fine as the mapping is the same
        add_item_to_cache(self.path_cache, self.entity, full_path)

        # and a third time - this should be fine as the id and type is the same
        ne = {"type": self.entity["type"], "id": self.entity["id"], "name": "foo"}
        add_item_to_cache(self.path_cache, ne, full_path)

        # and a fourth time - this should be bad because id is not matching
        ne2 = {"type": self.entity["type"], "id": self.entity["id"]+1, "name": "foo"}
        self.assertRaises(tank.TankError, add_item_to_cache, self.path_cache, ne2, full_path)         

        # finally, make sure that there is exactly a single record in the db representing the path
        res = self.db_cursor.execute("SELECT path, root FROM path_cache WHERE entity_type = ? AND entity_id = ?", (self.entity["type"], self.entity["id"]))
        self.assertEqual( len(res.fetchall()), 1)
        


    def test_multi_entity_path(self):
        """
        Tests that secondary paths can be inserted.
        """
        relative_path = "shot"
        full_path = os.path.join(self.project_root, relative_path)
        
        et = self.entity["type"]
        eid = self.entity["id"]
        en = self.entity["name"] 
        
        add_item_to_cache(self.path_cache, {"type": et, "id": eid, "name": en}, full_path)
        add_item_to_cache(self.path_cache, {"type": et, "id": eid+1, "name": en}, full_path, primary=False)
        add_item_to_cache(self.path_cache, {"type": et, "id": eid+2, "name": en}, full_path, primary=False)
        add_item_to_cache(self.path_cache, {"type": et, "id": eid+3, "name": en}, full_path, primary=False)
        
        # adding the same thing over and over should be fine (but not actually insert anything into the db)
        add_item_to_cache(self.path_cache, {"type": et, "id": eid+3, "name": en}, full_path, primary=False)
        add_item_to_cache(self.path_cache, {"type": et, "id": eid+3, "name": en}, full_path, primary=False)
        add_item_to_cache(self.path_cache, {"type": et, "id": eid+3, "name": en}, full_path, primary=False)
        add_item_to_cache(self.path_cache, {"type": et, "id": eid+3, "name": en}, full_path, primary=False)
        add_item_to_cache(self.path_cache, {"type": et, "id": eid+3, "name": en}, full_path, primary=False)
        
        # get path should return the primary record
        self.assertEquals( self.path_cache.get_entity(full_path), {'type': 'EntityType', 'id': 1, 'name': 'EntityName'} )
        
        # check lookup from other direction
        paths = self.path_cache.get_paths(self.entity["type"], self.entity["id"], primary_only=True)
        self.assertEquals( len(paths), 1)
        self.assertEquals( paths[0], full_path)

        paths = self.path_cache.get_paths(self.entity["type"], self.entity["id"]+1, primary_only=True)
        self.assertEquals( len(paths), 0)

        paths = self.path_cache.get_paths(self.entity["type"], self.entity["id"]+1, primary_only=False)
        self.assertEquals( len(paths), 1)
        self.assertEquals( paths[0], full_path)

        paths = self.path_cache.get_paths(self.entity["type"], self.entity["id"]+2, primary_only=False)
        self.assertEquals( len(paths), 1)
        self.assertEquals( paths[0], full_path)

        paths = self.path_cache.get_paths(self.entity["type"], self.entity["id"]+3, primary_only=False)
        self.assertEquals( len(paths), 1)
        self.assertEquals( paths[0], full_path)

        # finally, make sure that there no dupe records
        res = self.db_cursor.execute("SELECT path, root FROM path_cache WHERE entity_type = ? AND entity_id = ?", (self.entity["type"], self.entity["id"]+3))
        self.assertEqual( len(res.fetchall()), 1)



    def test_non_primary_path(self):
        """
        Case path to add has alternate (non-primary) project as root.
        """
        relative_path = "shot"
        full_path = os.path.join(self.alt_root_1, relative_path)
        add_item_to_cache(self.path_cache, self.entity, full_path)

        res = self.db_cursor.execute("SELECT path, root FROM path_cache WHERE entity_type = ? AND entity_id = ?", (self.entity["type"], self.entity["id"]))
        entry = res.fetchall()[0]
        self.assertEquals("/shot", entry[0])
        self.assertEquals("alternate_1", entry[1])

    def test_add_utf_name(self):
        """
        utf-8 characters in name. As per Bug #18289.
        """
        relative_path = "shot_1"
        full_path = os.path.join(self.project_root, relative_path)
        entity_type = "Shot"
        entity_id = 12
        entity_name = "someunicode\xe8"
        add_item_to_cache(self.path_cache, {"name":entity_name, "id":entity_id, "type":entity_type}, full_path)

        res = self.db_cursor.execute("SELECT entity_name FROM path_cache WHERE entity_type = ? AND entity_id = ?", (entity_type, entity_id))
        entry = res.fetchall()[0]
        self.assertEquals(entity_name, entry[0])


class TestGetEntity(TestPathCache):
    """
    Tests for get_entity. 
    Project and non-project entities are stored differently so tests are seperated between the two.
    """
    def setUp(self):
        super(TestGetEntity, self).setUp()
        self.non_project = {"type":"NonProjectEntity",
                            "id":999,
                            "name":"NonProjectName"}
        # adding project roots
        
        proj = {"type": "Project", "id": self.project["id"], "name": self.project["name"] }
        add_item_to_cache(self.path_cache, proj, self.project_root)
        add_item_to_cache(self.path_cache, proj, self.alt_root_1)
        add_item_to_cache(self.path_cache, proj, self.alt_root_2)        

    def test_non_project_primary_path(self):
        """Test finding a non-project entity whose path includes the primary project root."""
        shot_path = os.path.join(self.project_root, "seq", "shot_name")
        
        non_proj = {"type": self.non_project["type"], "id": self.non_project["id"], "name": self.non_project["name"] }
        add_item_to_cache(self.path_cache, non_proj, shot_path)        
        
        result = self.path_cache.get_entity(shot_path)
        self.assertIsNotNone(result)
        self.assertEquals(self.non_project["type"], result["type"])
        self.assertEquals(self.non_project["id"], result["id"])
        self.assertEquals(self.non_project["name"], result["name"])

    def test_non_project_alternate(self):
        """Test finding a non-project entity whose path includes a non-primary root"""
        shot_path = os.path.join(self.alt_root_1, "seq", "shot_name")
        
        non_proj = {"type": self.non_project["type"], "id": self.non_project["id"], "name": self.non_project["name"] }
        add_item_to_cache(self.path_cache, non_proj, shot_path)        
                
        result = self.path_cache.get_entity(shot_path)
        self.assertIsNotNone(result)
        self.assertEquals(self.non_project["type"], result["type"])
        self.assertEquals(self.non_project["id"], result["id"])
        self.assertEquals(self.non_project["name"], result["name"])

    def test_add_and_find_project_primary_root(self):
        result = self.path_cache.get_entity(self.project_root)
        self.assertIsNotNone(result)
        self.assertEquals("Project", result["type"])
        self.assertEquals(self.project["id"], result["id"])

    def test_add_and_find_project_non_primary_root(self):
        result = self.path_cache.get_entity(self.alt_root_1)
        self.assertIsNotNone(result)
        self.assertEquals("Project", result["type"])
        self.assertEquals(self.project["id"], result["id"])

    def test_non_project_path(self):
        non_project_path = os.path.join("path", "not", "in", "project")
        result = self.path_cache.get_entity(non_project_path)
        self.assertIsNone(result)


class TestGetPaths(TestPathCache):
    def test_add_and_find_shot(self):
        # add two paths to cache for a shot
        shot_id = 999
        shot_name = "shot_name"
        primary_shot_path = os.path.join(self.project_root, "seq", shot_name)
        alt_shot_path = os.path.join(self.alt_root_1, "seq", shot_name)
        
        e = {"type": "Shot", "id": shot_id, "name": shot_name }
        
        add_item_to_cache(self.path_cache, e, primary_shot_path)
        add_item_to_cache(self.path_cache, e, alt_shot_path)
                
        result = self.path_cache.get_paths("Shot", shot_id, primary_only=True)
        self.assertIsNotNone(result)
        self.assertIn(primary_shot_path, result)
        self.assertIn(alt_shot_path, result)

    def test_add_and_find_project(self):
        
        e = {"type": "Project", "id": self.project["id"], "name": self.project["name"] }
        add_item_to_cache(self.path_cache, e, self.project_root)
        add_item_to_cache(self.path_cache, e, self.alt_root_1)
        
        result = self.path_cache.get_paths("Project", self.project["id"], primary_only=True)
        self.assertIsNotNone(result)
        self.assertIn(self.project_root, result)
        self.assertIn(self.alt_root_1, result)

class Test_SeperateRoots(TestPathCache):
    def test_different_case(self):
        """
        Case that input path uses different case than roots.
        """
        relative_path = os.path.join("Some", "Path")
        full_path = os.path.join(self.project_root.swapcase(), relative_path)

        root_name, relative_result = self.path_cache._separate_root(full_path)
        self.assertEquals("primary", root_name)
        # returns relative path starting with seperator
        self.assertEquals(os.sep + relative_path, relative_result)


class TestShotgunSync(TankTestBase):
    
    def setUp(self, project_tank_name = "project_code"):
        """Sets up entities in mocked shotgun database and creates Mock objects
        to pass in as callbacks to Schema.create_folders. The mock objects are
        then queried to see what paths the code attempted to create.
        """
        super(TestShotgunSync, self).setUp(project_tank_name)
        self.setup_fixtures()
        
        self.seq = {"type": "Sequence",
                    "id": 2,
                    "code": "seq_code",
                    "project": self.project}
        self.shot = {"type": "Shot",
                     "id": 1,
                     "code": "shot_code",
                     "sg_sequence": self.seq,
                     "project": self.project}
        self.step = {"type": "Step",
                     "id": 3,
                     "code": "step_code",
                     "entity_type": "Shot",
                     "short_name": "step_short_name"}
        self.task = {"type": "Task",
                     "id": 4,
                     "entity": self.shot,
                     "step": self.step,
                     "project": self.project}

        entities = [self.shot, self.seq, self.step, self.project, self.task]

        # Add these to mocked shotgun
        self.add_to_sg_mock_db(entities)

        self.schema_location = os.path.join(self.pipeline_config_root, "config", "core", "schema")

    def _get_path_cache(self):
        path_cache = tank.path_cache.PathCache(self.tk)
        c = path_cache._connection.cursor()
        cache = list(c.execute("select * from path_cache" ))
        c.close()
        path_cache.close()
        return cache


    def test_shot(self):
        """Test full and incremental path cache sync."""
        
        path_cache = tank.path_cache.PathCache(self.tk)
        pcl = path_cache._get_path_cache_location()
        path_cache.close()
        
        self.assertEqual(len(self.tk.shotgun.find(tank.path_cache.SHOTGUN_ENTITY, [])), 1)        
        self.assertEqual( len(self._get_path_cache()), 1)
        
        
        folder.process_filesystem_structure(self.tk, 
                                            self.seq["type"], 
                                            self.seq["id"], 
                                            preview=False,
                                            engine=None)        
        
        # now have project / seq 
        self.assertEqual(len(self.tk.shotgun.find(tank.path_cache.SHOTGUN_ENTITY, [])), 2)
        self.assertEqual( len(self._get_path_cache()), 2)
                
        # nothing should happen
        sync_path_cache(self.tk)
        self.assertEqual(len(self.tk.shotgun.find(tank.path_cache.SHOTGUN_ENTITY, [])), 2)
        self.assertEqual( len(self._get_path_cache()), 2)

        # make a copy of the path cache at this point
        shutil.copy(pcl, "%s.snap1" % pcl) 

        # now insert a new path in Shotgun
        folder.process_filesystem_structure(self.tk, 
                                            self.task["type"], 
                                            self.task["id"], 
                                            preview=False,
                                            engine=None)        
        
        # now have project / seq / shot / step 
        self.assertEqual(len(self.tk.shotgun.find(tank.path_cache.SHOTGUN_ENTITY, [])), 4)
        self.assertEqual( len(self._get_path_cache()), 4)
        path_cache_contents_1 = self._get_path_cache()
        
        # now replace our path cache with snap1
        shutil.copy(pcl, "%s.snap2" % pcl) 
        shutil.copy("%s.snap1" % pcl, pcl)
        
        # now path cache has not been synchronized but shotgun has an entry
        self.assertEqual(len(self.tk.shotgun.find(tank.path_cache.SHOTGUN_ENTITY, [])), 4)
        self.assertEqual( len(self._get_path_cache()), 2)
        sync_path_cache(self.tk)
        
        # check that the sync happend
        self.assertEqual(len(self.tk.shotgun.find(tank.path_cache.SHOTGUN_ENTITY, [])), 4)
        self.assertEqual( len(self._get_path_cache()), 4)
        
        # and that the content is the same
        path_cache_contents_2 = self._get_path_cache()
        self.assertEqual(path_cache_contents_2, path_cache_contents_1)
        
        # now clear the path cache completely. This should trigger a full flush
        os.remove(pcl)
        log = sync_path_cache(self.tk)
        self.assertTrue("Performing a complete Shotgun folder sync" in log)
        
        # check that the sync happend
        self.assertEqual(len(self.tk.shotgun.find(tank.path_cache.SHOTGUN_ENTITY, [])), 4)
        self.assertEqual( len(self._get_path_cache()), 4)
        
        # and that the content is the same
        path_cache_contents_3 = self._get_path_cache()
        self.assertEqual(path_cache_contents_3, path_cache_contents_1)
        
        
        
        
        
        
    def test_no_new_folders_created(self):
        """
        Test the case when folder creation is running for an already existing path 
        """        
        
        # we should have one Toolkit_Folders_Create record in the path cache,
        # coming from the project setup
        folder_events = self.tk.shotgun.find("EventLogEntry", [["event_type", "is", "Toolkit_Folders_Create"]])
        self.assertEqual(len(folder_events), 1)
        
        folder.process_filesystem_structure(self.tk,
                                            self.seq["type"], 
                                            self.seq["id"],
                                            preview=False,
                                            engine=None)        
        
        # a seq should have been added to the path cache and we should have two events
        folder_events = self.tk.shotgun.find("EventLogEntry", [["event_type", "is", "Toolkit_Folders_Create"]])
        self.assertEqual(len(folder_events), 2)

        # running this again, no folders should be created and no events should be generated
        folder.process_filesystem_structure(self.tk,
                                            self.seq["type"], 
                                            self.seq["id"],
                                            preview=False,
                                            engine=None)        

        folder_events = self.tk.shotgun.find("EventLogEntry", [["event_type", "is", "Toolkit_Folders_Create"]])
        self.assertEqual(len(folder_events), 2)
        




    def test_incremental_sync(self):
        """Tests that the incremental sync kicks in when possible."""

        # get the location of the pc
        path_cache = tank.path_cache.PathCache(self.tk)
        pcl = path_cache._get_path_cache_location()
        path_cache.close()
        
        # now process the sequence level folder creation
        folder.process_filesystem_structure(self.tk, 
                                            self.seq["type"], 
                                            self.seq["id"], 
                                            preview=False,
                                            engine=None)        
        
        # now have project and sequence in the path cache 
        self.assertEqual(len(self.tk.shotgun.find(tank.path_cache.SHOTGUN_ENTITY, [])), 2)
        self.assertEqual( len(self._get_path_cache()), 2)
                
        # make a copy of the path cache at this point
        shutil.copy(pcl, "%s.snap1" % pcl) 

        # now create folders down to task level 
        folder.process_filesystem_structure(self.tk, 
                                            self.task["type"], 
                                            self.task["id"], 
                                            preview=False,
                                            engine=None)        
        
        # now have project / seq / shot / step 
        self.assertEqual(len(self.tk.shotgun.find(tank.path_cache.SHOTGUN_ENTITY, [])), 4)
        self.assertEqual( len(self._get_path_cache()), 4)
        
        # now replace our path cache file with with snap1
        # so that we have a not-yet-up to date path cache file. 
        shutil.copy("%s.snap1" % pcl, pcl)
        self.assertEqual( len(self._get_path_cache()), 2)
        
        # now we run the sync - and this sync should be incremental 
        log = sync_path_cache(self.tk)
        # make sure the log mentions an incremental sync
        self.assertTrue( "Doing an incremental sync" in log )
        # and make sure the sync generated new records
        self.assertEqual( len(self._get_path_cache()), 4)


    def test_missing_roots_mapping(self):
        """
        Tests that invalid roots.yml lookups result in ignored records 
        """        
        
        # create folders 
        folder.process_filesystem_structure(self.tk, 
                                            self.task["type"], 
                                            self.task["id"], 
                                            preview=False,
                                            engine=None)  
        
        self.assertEqual(len(self.tk.shotgun.find(tank.path_cache.SHOTGUN_ENTITY, [])), 4)
        self.assertEqual( len(self._get_path_cache()), 4)
        
        roots_yml = os.path.join(self.pipeline_config_root, 
                                 "config", 
                                 "core", 
                                 constants.STORAGE_ROOTS_FILE)
        
        # construct an invalid roots.yml that is out of sync with the records coming from
        current_roots = self.pipeline_configuration._roots
        invalid_roots = {
            "primary": tank.util.ShotgunPath.from_shotgun_dict(
                {"linux_path": "/invalid",
                 "mac_path": "/invalid",
                 "windows_path": "X:\\invalid"
                 }
            )
        }
        
        self.pipeline_configuration._roots = invalid_roots
        
        # perform a full sync
        log = sync_path_cache(self.tk, force_full_sync=True)
        self.assertTrue("Could not resolve storages - skipping" in log)
        self.assertEqual( len(self._get_path_cache()), 0)
        
        # and set roots back again and check 
        self.pipeline_configuration._roots = current_roots
        # perform a full sync
        log = sync_path_cache(self.tk, force_full_sync=True)
        self.assertTrue("Could not resolve storages - skipping" not in log)
        self.assertEqual( len(self._get_path_cache()), 4)


    def test_truncated_eventlog(self):
        """Tests that a full sync happens if the event log is truncated."""

        
        # now create folders down to task level 
        folder.process_filesystem_structure(self.tk, 
                                            self.task["type"], 
                                            self.task["id"], 
                                            preview=False,
                                            engine=None)        

        # truncate the event log
        self.tk.shotgun._db["EventLogEntry"] = {}
        
        # now have FilesystemLocations but no EventLogEntries
        self.assertEqual(len(self.tk.shotgun.find(tank.path_cache.SHOTGUN_ENTITY, [])), 4)
        self.assertEqual(len(self.tk.shotgun.find("EventLogEntry", [])), 0)

        # check that this triggers a full sync        
        log = sync_path_cache(self.tk)
        self.assertTrue("Performing a complete Shotgun folder sync" in log)



    def test_multiple_projects_eventlog(self):
        """
        Tests that projects don't get their path caches mixed up.

        This tests that the path cache for a project isn't influenced
        or affected by filesystem locations and event logs created
        by other projects.
        """

        # now create folders down to task level
        folder.process_filesystem_structure(self.tk,
                                            self.task["type"],
                                            self.task["id"],
                                            preview=False,
                                            engine=None)

        # simulate event from other project inserted
        sg_proj = self.tk.shotgun.create("Project", {"name": "other_project"})
        sg_data = {
            'description': 'Toolkit HEAD: Created folders on disk for Tasks with id: 888',
            'entity': {'id': 666, 'type': 'PipelineConfiguration'},
            'event_type': 'Toolkit_Folders_Create',
            'meta': {'core_api_version': 'HEAD', 'sg_folder_ids': [768]},
            'project': sg_proj
        }
        for x in range(100):
            self.tk.shotgun.create("EventLogEntry", sg_data)

        # now delete our path cache so that next time, a full sync is done
        path_cache = tank.path_cache.PathCache(self.tk)
        path_cache_location = path_cache._get_path_cache_location()
        path_cache.close()
        os.remove(path_cache_location)

        # now because we deleted our path cache, we will do a full sync
        log = sync_path_cache(self.tk)
        self.assertTrue("Performing a complete Shotgun folder sync" in log)

        # now if we sync again, this should be incremental and the sync
        # should detect that there are no new entries for this project,
        # even though there are new entries for other projects.
        log = sync_path_cache(self.tk)
        self.assertTrue("Path cache syncing not necessary" in log)



class TestConcurrentShotgunSync(TankTestBase):
    """
    Tests that the path cache can gracefully handle multiple
    clients cocurrently synchronizing with it
    """

    def setUp(self, project_tank_name = "project_code"):
        """Sets up entities in mocked shotgun database and creates Mock objects
        to pass in as callbacks to Schema.create_folders. The mock objects are
        then queried to see what paths the code attempted to create.
        """
        super(TestConcurrentShotgunSync, self).setUp(project_tank_name)
        self.setup_fixtures()

        self.seq = {"type": "Sequence",
                    "id": 2,
                    "code": "seq_code",
                    "project": self.project}
        self.shot = {"type": "Shot",
                     "id": 1,
                     "code": "shot_code",
                     "sg_sequence": self.seq,
                     "project": self.project}
        self.step = {"type": "Step",
                     "id": 3,
                     "code": "step_code",
                     "entity_type": "Shot",
                     "short_name": "step_short_name"}
        self.task = {"type": "Task",
                     "id": 4,
                     "entity": self.shot,
                     "step": self.step,
                     "project": self.project}

        entities = [self.shot, self.seq, self.step, self.project, self.task]

        # Add these to mocked shotgun
        self.add_to_sg_mock_db(entities)

        self._multiprocess_fail = False

    def concurrent_full_sync(self):
        """
        Run full sync 20 times
        """
        try:
            for x in range(20):
                self.tk.synchronize_filesystem_structure(True)
        except Exception, e:
            print "Exception from concurrent full sync process: %s" % e
            self._multiprocess_fail = True

<<<<<<< HEAD
    def test_concurrent_full_sync(self):
=======

    def _test_concurrent_full_sync(self):
>>>>>>> 68e4667d
        """
        test multiple processes doing a full sync of the path cache at the same time
        """

        # skip this test on windows or py2.5 where multiprocessing isn't available
        if sys.platform == "win32" or sys.version_info < (2,6):
            return

        import multiprocessing

        folder.process_filesystem_structure(self.tk,
                                            self.task["type"],
                                            self.task["id"],
                                            preview=False,
                                            engine=None)

        self.tk.synchronize_filesystem_structure(True)
        self._multiprocess_fail = False

        processes = []

        for x in range(50):
            p = multiprocessing.Process(target=self.concurrent_full_sync)
            p.start()
            processes.append(p)

        all_processes_finished = False
        while not all_processes_finished:
            time.sleep(0.1)
            sys.stderr.write(".")
            all_processes_finished = all(not(p.is_alive()) for p in processes)

        self.assertFalse(self._multiprocess_fail)

    def concurrent_payload(self, queue):
        """
        Run incremental sync 20 times
        """
        try:
            for x in range(80):
                time.sleep(0.05)
                # update the local mockgun db that we have in memory
                try:
                    self.tk.shotgun._db = queue.get_nowait()
                except Queue.Empty:
                    pass
                self.tk.synchronize_filesystem_structure()
        except Exception, e:
            print "Exception from concurrent sync process: %s" % e
            self._multiprocess_fail = True

    def _test_concurrent(self):
        """
        Test multi process incremental sync as records are being inserted.
        """

        # skip this test on windows or py2.5 where multiprocessing isn't available
        if sys.platform == "win32" or sys.version_info < (2,6):
            return

        import multiprocessing

        folder.process_filesystem_structure(self.tk,
                                            self.task["type"],
                                            self.task["id"],
                                            preview=False,
                                            engine=None)

        self.tk.synchronize_filesystem_structure(True)

        processes = []
        queues = []

        self._multiprocess_fail = False

        for x in range(20):
            queue = multiprocessing.Queue()
            proc = multiprocessing.Process(target=self.concurrent_payload, args=(queue,))
            processes.append(proc)
            queues.append(queue)
            proc.start()

        shot_id = 5000
        filesystem_location_id = 6000
        event_log_id = 7000

        while True:

            time.sleep(0.1)
            sys.stderr.write(".")

            shot_id += 1
            filesystem_location_id += 1
            event_log_id += 1

            # create a new shot in shotgun
            sg_shot = {
                "type": "Shot",
                "id": shot_id,
                "code": "shot_code_%s" % shot_id,
                "sg_sequence": self.seq,
                "project": self.project
            }

            sg_folder = {
                'id': filesystem_location_id,
                'type': 'FilesystemLocation',
                'project': self.project,
                'code': sg_shot["code"],
                'linked_entity_type': 'Shot',
                'linked_entity_id': shot_id,
                'path': None,
                'configuration_metadata': '',
                'is_primary': True,
                'pipeline_configuration': {'type': 'PipelineConfiguration', 'id': 123},
                'created_by': None,
                'entity': sg_shot
             }

            sg_event_log_entry = {
                'id': event_log_id,
                'type': 'EventLogEntry',
                'project': self.project,
                'event_type': "Toolkit_Folders_Create",
                'meta': {
                    'core_api_version': 'HEAD',
                    'sg_folder_ids': [filesystem_location_id]
                }
             }

            self.add_to_sg_mock_db([sg_shot, sg_folder, sg_event_log_entry])

            if all(not(p.is_alive()) for p in processes):
                # all procs finished
                break

            # now update the mockgun in all other processes
            for queue in queues:
                try:
                    queue.put(self.tk.shotgun._db, block=False)
                except IOError:
                    pass

        self.assertFalse(self._multiprocess_fail)


class TestPathCacheDelete(TankTestBase):
    """
    Tests various scenarios where path cache entries are deleted and we incrementally sync these changes.
    """

    def setUp(self):
        """
        Creates a bunch of entities in Mockgun and adds an entry to the FilesystemLocation.
        """
        super(TestPathCacheDelete, self).setUp()

        # Create a bunch of entities for unit testing.
        self._project_link = self.mockgun.create("Project", {"name": "MyProject"})

        self._shot_entity = self.mockgun.create("Shot", {"code": "MyShot", "project": self._project_link})
        self._shot_entity["name"] = "MyShot"
        self._shot_full_path = os.path.join(self.project_root, "shot")

        self._asset_entity = self.mockgun.create("Asset", {"code": "MyAsset", "project": self._project_link})
        self._asset_entity["name"] = "MyAsset"
        self._asset_full_path = os.path.join(self.project_root, "asset")

        self._pc = path_cache.PathCache(self.tk)

        # Register the asset. This will be our sentinel to make sure we are not deleting too much stuff during
        # the tests.
        add_item_to_cache(self._pc, self._asset_entity, self._asset_full_path)

        # Wrap some methods in a mock so we can track their usage.
        self._pc._do_full_sync = Mock(wraps=self._pc._do_full_sync)
        self._pc._import_filesystem_location_entry = Mock(wraps=self._pc._import_filesystem_location_entry)
        self._pc._remove_filesystem_location_entities = Mock(wraps=self._pc._remove_filesystem_location_entities)

    def tearDown(self):
        """
        Ensures our sentinel is still present.
        """
        try:
            # Ensure nothing has messed with our asset.
            paths = self._pc.get_paths(self._asset_entity["type"], self._asset_entity["id"], primary_only=True)
            self.assertEqual(len(paths), 1)

            # Ensure no full sync has happened. We're testing incremental syncs here!
            self.assertEqual(self._pc._do_full_sync.called, False)
        finally:
            self._pc.close()
            super(TestPathCacheDelete, self).tearDown()

    @contextlib.contextmanager
    def mock_remote_path_cache(self):
        """
        Mocks a remote path cache that can be updated.
        """
        # Override the SHOTGUN_HOME so that path cache is read from another location.
        with temp_env_var(SHOTGUN_HOME=os.path.join(self.tank_temp, "other_path_cache_root")):
            pc = path_cache.PathCache(self.tk)
            pc.synchronize()
            try:
                yield pc
            finally:
                pc.close()

    def test_simple_delete_by_paths(self):
        """
        Register and then unregister a folder for a shot.
        """

        # Add an entry.
        add_item_to_cache(self._pc, self._shot_entity, self._shot_full_path)
        paths = self._pc.get_paths(self._shot_entity["type"], self._shot_entity["id"], primary_only=True)
        self.assertEqual(len(paths), 1)

        # Remove it from Shotgun.
        self._remove_filesystem_locations_by_paths(paths)

        # Synchronize everything back locally and make sure the path is now gone.
        self._pc.synchronize()
        paths = self._pc.get_paths(self._shot_entity["type"], self._shot_entity["id"], primary_only=True)
        self.assertListEqual(paths, [])

    def test_reregister_under_new_name(self):
        """
        Ensures that unregistering something and then recreating it with another name on "another computer" will yield
        the new name when consulting the local path cache.
        """

        # Register under the original name.
        add_item_to_cache(self._pc, self._shot_entity, self._shot_full_path)
        paths = self._pc.get_paths(self._shot_entity["type"], self._shot_entity["id"], primary_only=True)
        self.assertEqual(len(paths), 1)

        # Remove that path from Shotgun.
        self._remove_filesystem_locations_by_paths(paths)

        # Let's pretend another computer created entries in Shotgun.
        new_shot_path = os.path.join(self.project_root, "new_shot")
        with self.mock_remote_path_cache() as pc:
            add_item_to_cache(pc, self._shot_entity, new_shot_path)

        # Now lets sync back all those changes locally.
        self._pc.synchronize()

        # We should only be seing the new one.
        paths = self._pc.get_paths(self._shot_entity["type"], self._shot_entity["id"], primary_only=True)
        self.assertListEqual(paths, [new_shot_path])

    def test_sync_entity_that_no_longer_has_an_entry(self):
        """
        Ensure that a synchronizing something that doesn't exist anymore works.
        """
        original_path = os.path.join(self.project_root, "orignal_path")

        # Register something remotely and unregister it immediately.
        with self.mock_remote_path_cache() as pc:
            add_item_to_cache(pc, self._shot_entity, original_path)
            self._remove_filesystem_locations_by_paths([original_path], pc)
            paths = pc.get_paths(self._shot_entity["type"], self._shot_entity["id"], primary_only=True)
            # "Remote" path cache should not be aware something was deleted.
            self.assertListEqual(paths, [original_path])

        # Local path cache should not be aware something was added.
        paths = self._pc.get_paths(self._shot_entity["type"], self._shot_entity["id"], primary_only=True)
        self.assertListEqual(paths, [])

        # Now synchronize the path cache.
        self._pc.synchronize()
        # We can't know when syncing if entries are currently in the cache, so this should always be called
        self.assertEqual(self._pc._remove_filesystem_location_entities.call_count, 1)
        # However, since there is no filsystem location anymore in Shotgun, we shouldn't have even tried
        # to import it.
        self.assertEqual(self._pc._import_filesystem_location_entry.call_count, 0)

        # The entry should have been created and deleted, so there should be no paths.
        paths = self._pc.get_paths(self._shot_entity["type"], self._shot_entity["id"], primary_only=True)
        self.assertListEqual(paths, [])

    def test_sync_remote_path_cache_with_multiple_invalid_paths(self):
        """
        Ensures that a path cache entry that was registered, unregistered and registered again syncs correctly.
        """

        # Register an entry twice under different names.
        updated_path = os.path.join(self.project_root, "updated_path")
        original_path = os.path.join(self.project_root, "orignal_path")
        with self.mock_remote_path_cache() as pc:
            add_item_to_cache(pc, self._shot_entity, original_path)
            self._remove_filesystem_locations_by_paths([original_path], pc)

            # Sync the changes from Shotgun locally.
            pc.synchronize()

            add_item_to_cache(pc, self._shot_entity, original_path)
            self._remove_filesystem_locations_by_paths([original_path], pc)

            # Sync the changes from Shotgun locally.
            pc.synchronize()

            add_item_to_cache(pc, self._shot_entity, updated_path)
            paths = pc.get_paths(self._shot_entity["type"], self._shot_entity["id"], primary_only=True)
            self.assertListEqual(paths, [updated_path])

        # At the moment the path cache should be empty.
        paths = self._pc.get_paths(self._shot_entity["type"], self._shot_entity["id"], primary_only=True)
        self.assertEqual(len(paths), 0)

        # Make sure we are only getting back the updated path.
        self._pc.synchronize()
        paths = self._pc.get_paths(self._shot_entity["type"], self._shot_entity["id"], primary_only=True)
        self.assertListEqual(paths, [updated_path])

    def test_unregister_multiple_folders(self):
        """
        Ensures it is possible to unregister multiple folders from the path cache at the same time.
        """
        shot_path = os.path.join(self.project_root, "shot_path")

        shot2_path = os.path.join(self.project_root, "shot2_path")
        shot2_entity = self.tk.shotgun.create("Shot", {"code": "shot2"})
        shot2_entity["name"] = "shot2"

        add_item_to_cache(self._pc, self._shot_entity, shot_path)
        add_item_to_cache(self._pc, shot2_entity, shot2_path)

        with self.mock_remote_path_cache() as pc:
            self._remove_filesystem_locations_by_paths([shot_path, shot2_path], pc)

        self._pc.synchronize()

        self.assertListEqual(
            self._pc.get_paths(self._shot_entity["type"], self._shot_entity["id"], primary_only=True),
            []
        )

        self.assertListEqual(
            self._pc.get_paths(shot2_entity["type"], shot2_entity["id"], primary_only=True),
            []
        )

    def _remove_filesystem_locations_by_paths(self, paths, pc=None):
        """
        Removes the FilesystemLocations entities from Shotgun associated with a given set of paths.

        :param list paths: Paths that need to be unregistered.
        :param pc: Path cache to sync with. If None, the one initialized during setUp will be used.
        """
        pc = pc or self._pc
        path_ids = [pc.get_shotgun_id_from_path(p) for p in paths]
        pc.remove_filesystem_location_entries(self.tk, path_ids)<|MERGE_RESOLUTION|>--- conflicted
+++ resolved
@@ -714,12 +714,7 @@
             print "Exception from concurrent full sync process: %s" % e
             self._multiprocess_fail = True
 
-<<<<<<< HEAD
-    def test_concurrent_full_sync(self):
-=======
-
     def _test_concurrent_full_sync(self):
->>>>>>> 68e4667d
         """
         test multiple processes doing a full sync of the path cache at the same time
         """
