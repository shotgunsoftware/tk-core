# Copyright (c) 2013 Shotgun Software Inc.
#
# CONFIDENTIAL AND PROPRIETARY
#
# This work is provided "AS IS" and subject to the Shotgun Pipeline Toolkit
# Source Code License included in this distribution package. See LICENSE.
# By accessing, using, copying or modifying this work you indicate your
# agreement to the Shotgun Pipeline Toolkit Source Code License. All rights
# not expressly granted therein are reserved by Shotgun Software Inc.

import os
import pickle
import sys
<<<<<<< HEAD

=======
>>>>>>> a84914d4
from tank_vendor import yaml
import sgtk
import tank
from tank.api import Tank
from tank.util import is_windows
from tank.errors import TankInitError
from sgtk.util import ShotgunPath
from tank_test.tank_test_base import setUpModule  # noqa
from tank_test.tank_test_base import (
    mock,
    ShotgunTestBase,
    TankTestBase,
)


class TestTankFromPath(TankTestBase):
    """
    Tests basic tank from path behavior.
    """

    def setUp(self):
        super().setUp()
        self.setup_multi_root_fixtures()

    def test_primary_branch(self):
        """
        Test path from primary branch.
        """
        child_path = os.path.join(self.project_root, "child_dir")
        os.mkdir(os.path.join(self.project_root, "child_dir"))
        result = tank.tank_from_path(child_path)
        self.assertIsInstance(result, Tank)
        self.assertEqual(result.project_path, self.project_root)

    def test_alternate_branch(self):
        """
        Test path not from primary branch.
        """
        os.mkdir(os.path.join(self.alt_root_1, "child_dir"))
        child_path = os.path.join(self.alt_root_1, "child_dir")
        result = tank.tank_from_path(child_path)
        self.assertIsInstance(result, Tank)
        self.assertEqual(result.project_path, self.project_root)

    def test_bad_path(self):
        """
        Test path not in project tree.
        """
        bad_path = os.path.dirname(self.tank_temp)
        self.assertRaises(TankInitError, tank.tank_from_path, bad_path)

    def test_tank_temp(self):
        """
        Test passing in studio path.
        """
        self.assertRaises(TankInitError, tank.tank_from_path, self.tank_temp)


class TestArchivedProjects(TankTestBase):
    """
    Tests that archived projects are not visible
    """

    def setUp(self):
        super().setUp()
        self.setup_fixtures()

        # archive default project
        self.mockgun.update("Project", self.project["id"], {"archived": True})

    def test_archived(self):
        """
        Tests that archived projects are not visible
        """
        self.assertRaisesRegex(
            TankInitError,
            "No pipeline configurations associated with Project %s"
            % self.project["id"],
            sgtk.sgtk_from_entity,
            "Project",
            self.project["id"],
        )

        # now unarchive it
        self.mockgun.update("Project", self.project["id"], {"archived": False})

        result = tank.tank_from_entity("Project", self.project["id"])
        self.assertIsInstance(result, Tank)
        self.assertEqual(result.project_path, self.project_root)
        self.assertEqual(
            result.pipeline_configuration.get_shotgun_id(), self.sg_pc_entity["id"]
        )


class TestTankFromEntity(TankTestBase):
    """
    Tests basic tank from entity behavior.
    """

    def setUp(self):
        super().setUp()

        self.setup_fixtures()

        # in addition to the default project, set up another project
        # and shots linked to both
        self.shot = {
            "type": "Shot",
            "code": "shot_name",
            "id": 2,
            "project": self.project,
        }

        self.other_project = {
            "type": "Project",
            "name": "Project with no pipeline config",
            "id": 12346,
        }

        self.other_shot = {
            "type": "Shot",
            "code": "a shot with no pipeline config",
            "id": 12345,
            "project": self.other_project,
        }

        self.non_proj_entity = {"type": "HumanUser", "login": "foo.bar", "id": 999}

        self.add_to_sg_mock_db(
            [self.shot, self.other_project, self.other_shot, self.non_proj_entity]
        )

    def test_bad_project(self):
        """
        Test from project which does not have a pipeline configuration
        """
        self.assertRaisesRegex(
            TankInitError,
            "No pipeline configurations associated with Project 1791284",
            sgtk.sgtk_from_entity,
            "Project",
            1791284,
        )

    def test_bad_entity(self):
        """
        Test from project which does not have a pipeline configuration
        """
        self.assertRaisesRegex(
            TankInitError,
            ".* is not associated with a project",
            sgtk.sgtk_from_entity,
            self.non_proj_entity["type"],
            self.non_proj_entity["id"],
        )

    def test_from_project(self):
        """
        Test from project
        """
        result = tank.tank_from_entity("Project", self.project["id"])
        self.assertIsInstance(result, Tank)
        self.assertEqual(result.project_path, self.project_root)
        self.assertEqual(
            result.pipeline_configuration.get_shotgun_id(), self.sg_pc_entity["id"]
        )

    def test_from_shot(self):
        """
        Test from shot
        """
        result = tank.tank_from_entity("Shot", self.shot["id"])
        self.assertIsInstance(result, Tank)
        self.assertEqual(result.project_path, self.project_root)
        self.assertEqual(
            result.pipeline_configuration.get_shotgun_id(), self.sg_pc_entity["id"]
        )

    def test_from_project_with_no_pipeline_config(self):
        """
        Test from project which does not have a pipeline configuration
        """
        self.assertRaisesRegex(
            TankInitError,
            "No pipeline configurations associated with Project %s"
            % self.other_project["id"],
            sgtk.sgtk_from_entity,
            "Project",
            self.other_project["id"],
        )

    def test_from_shot_with_no_pipeline_config(self):
        """
        Test from shot which does not have a pipeline configuration
        """
        self.assertRaisesRegex(
            TankInitError,
            "No pipeline configurations associated with Shot %s"
            % self.other_shot["id"],
            sgtk.sgtk_from_entity,
            "Shot",
            self.other_shot["id"],
        )


class TestTankFromPathDuplicatePcPaths(TankTestBase):
    """
    Test behavior and error messages when multiple pipeline
    configurations are pointing at the same location
    """

    def setUp(self):
        super().setUp()

        # define an additional pipeline config with overlapping paths
        self.overlapping_pc = {
            "type": "PipelineConfiguration",
            "code": "Primary",
            "id": 123456,
            "project": self.project,
            ShotgunPath.get_shotgun_storage_key(): self.project_root,
        }

        self.add_to_sg_mock_db(self.overlapping_pc)

    def test_primary_duplicates_from_path(self):
        """
        Test primary dupes
        """
        self.assertRaisesRegex(
            TankInitError,
            ".* is associated with more than one centralized Primary pipeline configuration",
            sgtk.sgtk_from_path,
            self.project_root,
        )

    def test_primary_duplicates_from_entity(self):
        """
        Test primary dupes
        """
        self.assertRaisesRegex(
            TankInitError,
            ".* is associated with more than one centralized Primary pipeline configuration",
            sgtk.sgtk_from_entity,
            "Project",
            self.project["id"],
        )


class TestSharedCoreWithSiteWideConfigs(TankTestBase):
    def test_multiple_primaries(self):
        """
        Ensures that a site-level primary is not considered for a shared-core for a project.
        """
        self.mockgun.create(
            "PipelineConfiguration",
            {
                "code": "Primary",
                "mac_path": "/a/b/c",
                "windows_path": "C:\\b\\a",
                "linux_path": "/a/b/c",
            },
        )

        sgtk.sgtk_from_path(self.project_root)
        sgtk.sgtk_from_entity(self.project["type"], self.project["id"])

    def test_no_primary(self):
        """
        Ensures error is raised if there are no primary available.
        """
        self.mockgun.update(
            "PipelineConfiguration",
            self.pipeline_configuration.get_shotgun_id(),
            {"code": "Secondary"},
        )
        with self.assertRaisesRegex(
            TankInitError, "does not have a Primary pipeline configuration!"
        ):
            sgtk.sgtk_from_path(self.project_root)

    def test_no_path(self):
        """
        Ensures error is raised if the primary has no path set.
        """
        self.mockgun.update(
            "PipelineConfiguration",
            self.pipeline_configuration.get_shotgun_id(),
            {"windows_path": None, "linux_path": None, "mac_path": None},
        )
        # We do not support site-wide pipeline configurations from shared cores.
        with self.assertRaisesRegex(
            TankInitError,
            "cannot be instantiated because it is a distributed config. "
            "To launch this kind of configuration, use the Bootstrap API instead.",
        ):
            sgtk.sgtk_from_path(self.project_root)


class TestPipelineConfigurationEnumeration(ShotgunTestBase):
    """
    Tests pipeline configuration enumeration.
    """

    def setUp(self):
        super().setUp()

        # Clean Mockgun of existing project and pipeline configurations. We want a clean slate.
        self.mockgun.delete("PipelineConfiguration", self.sg_pc_entity["id"])
        self.mockgun.delete("Project", self.project["id"])

        # Create two projects with different tank names.
        self.project_with_tank_name = self.mockgun.create(
            "Project",
            {"name": "WithTankName", "tank_name": "with_tank_name", "archived": False},
        )
        self.project_with_another_tank_name = self.mockgun.create(
            "Project",
            {
                "name": "WithAnotherTankName",
                "tank_name": "with_another_tank_name",
                "archived": False,
            },
        )

        # Create four different kinds of pipeline configurations, 2 site wide ones and 2 project specific ones.
        self.site_wide_path = self.mockgun.create(
            "PipelineConfiguration",
            {
                "code": "SiteWidePath",
                "windows_path": os.path.join(self.tank_temp, "site_wide_path"),
                "linux_path": os.path.join(self.tank_temp, "site_wide_path"),
                "mac_path": os.path.join(self.tank_temp, "site_wide_path"),
                "project": None,
            },
        )

        self.site_wide_desc = self.mockgun.create(
            "PipelineConfiguration",
            {
                "code": "SiteWideDescriptor",
                "descriptor": "sgtk:descriptor:path?path="
                + os.path.join(self.tank_temp, "site_wide_descriptor"),
                "plugin_ids": "basic.*",
                "project": None,
                "windows_path": None,
                "linux_path": None,
                "mac_path": None,
            },
        )
        # Remove some values from the resulting dict, this will make validation easier in the tests.
        self.site_wide_desc = self._remove_items(
            self.site_wide_desc, ["plugin_ids", "descriptor"]
        )

        self.proj_spec_path = self.mockgun.create(
            "PipelineConfiguration",
            {
                "code": "ProjectSpecificPath",
                "windows_path": os.path.join(self.tank_temp, "site_wide_path"),
                "linux_path": os.path.join(self.tank_temp, "site_wide_path"),
                "mac_path": os.path.join(self.tank_temp, "site_wide_path"),
                "project": self.project_with_tank_name,
            },
        )

        self.proj_spec_desc = self.mockgun.create(
            "PipelineConfiguration",
            {
                "code": "ProjectSpecificDescriptor",
                "descriptor": "sgtk:descriptor:path?path="
                + os.path.join(self.tank_temp, "project_specific_descriptor"),
                "plugin_ids": "basic.*",
                "project": self.project_with_tank_name,
                "windows_path": None,
                "linux_path": None,
                "mac_path": None,
            },
        )
        # Remove some values from the resulting dict, this will make validation easier in the tests.
        self.proj_spec_desc = self._remove_items(
            self.proj_spec_desc, ["plugin_ids", "descriptor"]
        )

        self.project_with_tank_name = self._remove_items(
            self.project_with_tank_name, ["archived"]
        )
        self.project_with_another_tank_name = self._remove_items(
            self.project_with_another_tank_name, ["archived"]
        )

        # Retrieve all the pipeline configuration info.
        self._sg_data = sgtk.pipelineconfig_factory._get_pipeline_configs(True)

        self.maxDiff = None

    def test_get_pipeline_configs(self):
        """
        Make sure _get_pipeline_configs actually returns all pipeline configurations.
        """
        self.assertEqual(
            self._sg_data["projects"],
            dict(
                (proj["id"], proj)
                for proj in [
                    self.project_with_tank_name,
                    self.project_with_another_tank_name,
                ]
            ),
        )
        self.assertEqual(
            self._sg_data["pipeline_configurations"],
            [
                self.site_wide_path,
                self.site_wide_desc,
                self.proj_spec_path,
                self.proj_spec_desc,
            ],
        )
        self.assertEqual(
            self._sg_data["local_storages"],
            [
                self._remove_items(
                    self.primary_storage, ["__retired", "created_at", "updated_at"]
                )
            ],
        )

    def test_get_pipeline_configs_from_path(self):
        """
        Makes sure _get_pipeline_configs_from_path can match a path to the right list of possible pipelines.
        """
        # The path is the same for all platforms.
        project_root = os.path.join(
            self.primary_storage["windows_path"], "with_tank_name"
        )

        # Get the pipelines matching the WithTankName project.
        pcs = sgtk.pipelineconfig_factory._get_pipeline_configs_for_path(
            project_root, self._sg_data
        )

        # Side wide pipeline and project specific pipelines should all match.
        self.assertEqual(
            pcs,
            [
                self.site_wide_path,
                self.site_wide_desc,
                self.proj_spec_path,
                self.proj_spec_desc,
            ],
        )

        # The path is the same for all platforms.
        project_root = os.path.join(
            self.primary_storage["windows_path"], "with_another_tank_name"
        )

        # Get the pipelines matching the WithTankName project.
        pcs = sgtk.pipelineconfig_factory._get_pipeline_configs_for_path(
            project_root, self._sg_data
        )

        # Only site-wide should match. project specific should not since they are for another project.
        self.assertEqual(pcs, [self.site_wide_path, self.site_wide_desc])

    def test_get_pipeline_configs_for_project(self):
        """
        Makes sure _get_pipeline_configs_for_project can match a path to the right list of possible pipelines.
        """
        pcs = sgtk.pipelineconfig_factory._get_pipeline_configs_for_project(
            self.project_with_tank_name["id"], self._sg_data
        )

        self.assertEqual(
            pcs,
            [
                self.site_wide_path,
                self.site_wide_desc,
                self.proj_spec_path,
                self.proj_spec_desc,
            ],
        )

        pcs = sgtk.pipelineconfig_factory._get_pipeline_configs_for_project(
            self.project_with_another_tank_name["id"], self._sg_data
        )

        self.assertEqual(pcs, [self.site_wide_path, self.site_wide_desc])

    def _remove_items(self, dictionary, keys_to_remove):
        """
        Creates a new dictionary with a given set of keys removed.

        :param dictionary: Dictionary to clean.
        :param keys_to_remove: List of keys to remove.

        :returns: A new dictionary without the keys specified.
        """
        return dict((k, v) for k, v in dictionary.items() if k not in keys_to_remove)


class TestLookupCache(ShotgunTestBase):
    def test_cache_lookup_for_pipeline_configs(self):
        """
        The cache's schema has changed, ensure it stays backwards compatible.
        """
        with mock.patch(
            "tank.util.shotgun.get_sg_connection", return_value=self.mockgun
        ) as mock1:
            # Force read from Shotgun, a connection must be made to Shotgun.
            mock1.reset_mock()
            sgtk.pipelineconfig_factory._get_pipeline_configs(True)
            self.assertTrue(mock1.called)

            # Do not force read from Shotgun, there should be a cache hit.
            mock1.reset_mock()
            sgtk.pipelineconfig_factory._get_pipeline_configs(False)
            self.assertFalse(mock1.called)

            cache_data = sgtk.pipelineconfig_factory._load_lookup_cache()
            # The new paths_v2 sections should be in there.
            self.assertIn("paths_v2", cache_data)

            # Remove the paths
            cache_data.pop("paths_v2")

            with open(sgtk.pipelineconfig_factory._get_cache_location(), "wb") as fh:
                pickle.dump(cache_data, fh)

            # Do not force read from Shotgun, but since the cache is not present
            # it should be loaded from Shotgun.
            mock1.reset_mock()
            sgtk.pipelineconfig_factory._get_pipeline_configs(False)
            self.assertTrue(mock1.called)


class TestTankFromWithSiteConfig(TankTestBase):
    """
    Tests tank.tank_from_* with site configurations.
    """

    def setUp(self):
        super().setUp()
        # Turn the config into a site configuration.
        self.mockgun.update(
            "PipelineConfiguration",
            self.sg_pc_entity["id"],
            {
                "windows_path": None,
                "linux_path": None,
                "mac_path": None,
                "project": None,
            },
        )

        self.mockgun.create(
            "PipelineConfiguration", {"code": "NoPath", "project": self.project}
        )

    def test_from_path(self):
        """
        Ensures tank_from_path will resolve site wide configs.
        """
        os.environ["TANK_CURRENT_PC"] = self.pipeline_config_root
        try:
            result = tank.tank_from_path(self.project_root)
            self.assertEqual(result.project_path, self.project_root)
            self.assertEqual(
                result.pipeline_configuration.get_path(), self.pipeline_config_root
            )

            self._invalidate_pipeline_configuration_yml()
            with self.assertRaisesRegex(
                TankInitError,
                "however that is not associated with the pipeline configuration",
            ):
                tank.tank_from_path(self.project_root)
        finally:
            del os.environ["TANK_CURRENT_PC"]

    def test_from_entity(self):
        """
        Ensures tank_from_entity will resolve site wide configs.
        """
        os.environ["TANK_CURRENT_PC"] = self.pipeline_config_root
        try:
            result = tank.tank_from_entity("Project", self.project["id"])
            self.assertEqual(result.project_path, self.project_root)
            self.assertEqual(
                result.pipeline_configuration.get_path(), self.pipeline_config_root
            )

            self._invalidate_pipeline_configuration_yml()
            with self.assertRaisesRegex(
                TankInitError,
                "however that is not associated with the pipeline configuration",
            ):
                tank.tank_from_entity("Project", self.project["id"])
        finally:
            del os.environ["TANK_CURRENT_PC"]

    def _invalidate_pipeline_configuration_yml(self):
        """
        Updates pipeline_configuration.yml to point to a pipeline configuration id
        that doesn't match.
        """
        pc_yml = os.path.join(
            self.pipeline_config_root, "config", "core", "pipeline_configuration.yml"
        )
        pc_yml_data = (
            "{ project_name: %s, use_shotgun_path_cache: true, pc_id: %d, "
            "project_id: %d, pc_name: %s}\n\n"
            % (
                self.project["tank_name"],
                9595,
                self.project["id"],
                self.sg_pc_entity["code"],
            )
        )
        self.create_file(pc_yml, pc_yml_data)


class TestTankFromEntityWithMixedSlashes(TankTestBase):
    """
    Tests the case where a Windows local storage uses forward slashes.
    """

    def test_with_mixed_slashes(self):
        """
        Check that a sgtk init works for this path
        """
        # only run this test on windows
        if is_windows():

            self.sg_pc_entity["windows_path"] = self.pipeline_config_root.replace(
                "\\", "/"
            )
            self.add_to_sg_mock_db(self.sg_pc_entity)
            self.add_to_sg_mock_db(self.project)
            self.add_to_sg_mock_db({"type": "Shot", "id": 1, "project": self.project})

            os.environ["TANK_CURRENT_PC"] = self.pipeline_config_root
            try:
                sgtk.sgtk_from_entity("Shot", 1)
            finally:
                del os.environ["TANK_CURRENT_PC"]


class TestTankFromPathWindowsNoSlash(TankTestBase):
    """
    Tests the edge case where a Windows local storage is set to be 'C:'
    """

    PROJECT_NAME = "temp"
    STORAGE_ROOT = "C:"

    def setUp(self):

        # set up a project named temp, so that it will end up in c:\temp
        super().setUp(
            parameters={"project_tank_name": self.PROJECT_NAME}
        )

        # set up std fixtures
        self.setup_fixtures()

        # patch primary local storage def
        self.primary_storage["windows_path"] = self.STORAGE_ROOT
        # re-add it
        self.add_to_sg_mock_db(self.primary_storage)

        # now re-write roots.yml
        roots = {"primary": {}}
        for os_name in ["windows_path", "linux_path", "mac_path"]:
            # TODO make os specific roots
            roots["primary"][os_name] = self.sg_pc_entity[os_name]
        roots_path = os.path.join(
            self.pipeline_config_root, "config", "core", "roots.yml"
        )
        roots_file = open(roots_path, "w")
        roots_file.write(yaml.dump(roots))
        roots_file.close()

        # need a new pipeline config object that is
        # using the new roots def file we just created
        self.pipeline_configuration = sgtk.pipelineconfig_factory.from_path(
            self.pipeline_config_root
        )
        # push this new pipeline config into the tk api
        self.tk._Tank__pipeline_config = self.pipeline_configuration
        # force reload templates
        self.tk.reload_templates()

    def test_project_path_lookup(self):
        """
        Check that a sgtk init works for this path
        """
        # only run this test on windows
        if is_windows():

            # probe a path inside of project
            test_path = "%s\\%s\\toolkit_test_path" % (
                self.STORAGE_ROOT,
                self.PROJECT_NAME,
            )
            if not os.path.exists(test_path):
                os.makedirs(test_path)
            self.assertIsInstance(sgtk.sgtk_from_path(test_path), Tank)


class TestTankFromPathOverlapStorage(TankTestBase):
    r"""
    Tests edge case with overlapping storages

    For example, imagine the following setup:
    Storages: f:\ and f:\foo
    Project names: foo and bar
    This means we have the following project roots:
    (1) f:\foo      (storage f:\, project foo)
    (2) f:\bar      (storage f:\, project bar)
    (3) f:\foo\foo  (storage f:\foo, project foo)
    (4) f:\foo\bar  (storage f:\foo, project bar)

    The path f:\foo\bar\hello_world.ma could either belong to
    project bar (matching 4) or project foo (matching 1).

    In this case, sgtk_from_path() should succeed in case you are using a local
    tank command or API and fail if you are using a studio level command.

    """

    def setUp(self):

        # set up two storages and two projects
        super().setUp(
            parameters={"project_tank_name": "foo"}
        )

        # add second project
        self.project_2 = {
            "type": "Project",
            "id": 2345,
            "tank_name": "bar",
            "name": "project_name",
            "archived": False,
        }

        # define entity for pipeline configuration
        self.project_2_pc = {
            "type": "PipelineConfiguration",
            "code": "Primary",
            "id": 123456,
            "project": self.project_2,
            "windows_path": "F:\\temp\\bar_pc",
            "mac_path": "/tmp/bar_pc",
            "linux_path": "/tmp/bar_pc",
        }

        self.add_to_sg_mock_db(self.project_2)
        self.add_to_sg_mock_db(self.project_2_pc)

        # set up std fixtures
        self.setup_multi_root_fixtures()

        # patch storages
        self.alt_storage_1["windows_path"] = "C:\\temp"
        self.alt_storage_1["mac_path"] = "/tmp"
        self.alt_storage_1["linux_path"] = "/tmp"

        self.alt_storage_2["windows_path"] = "C:\\temp\\foo"
        self.alt_storage_2["mac_path"] = "/tmp/foo"
        self.alt_storage_2["linux_path"] = "/tmp/foo"

        self.add_to_sg_mock_db(self.alt_storage_1)
        self.add_to_sg_mock_db(self.alt_storage_2)

        # Write roots file
        roots = {"primary": {}, "alternate_1": {}, "alternate_2": {}}
        for os_name in ["windows_path", "linux_path", "mac_path"]:
            roots["primary"][os_name] = os.path.dirname(self.project_root)
            roots["alternate_1"][os_name] = self.alt_storage_1[os_name]
            roots["alternate_2"][os_name] = self.alt_storage_2[os_name]
        roots_path = os.path.join(
            self.pipeline_config_root, "config", "core", "roots.yml"
        )
        roots_file = open(roots_path, "w")
        roots_file.write(yaml.dump(roots))
        roots_file.close()

        # need a new pipeline config object that is using the new
        # roots def file we just created
        self.pipeline_configuration = sgtk.pipelineconfig_factory.from_path(
            self.pipeline_config_root
        )
        # push this new pipeline config into the tk api
        self.tk._Tank__pipeline_config = self.pipeline_configuration
        # force reload templates
        self.tk.reload_templates()

    def test_project_path_lookup_studio_mode(self):
        """
        When running this edge case from a studio install, we expect an error:

        TankInitError: The path '/tmp/foo/bar' is potentially associated with more than one primary
        pipeline configuration. This can happen if there is ambiguity in your project setup,
        where projects store their data in an overlapping fashion. In this case, try creating
        your API instance (or tank command) directly from the pipeline configuration rather
        than via the studio level API. This will explicitly call out which project you are
        intending to use in conjunction with he path. The pipeline configuration paths
        associated with this path are:
        ['/var/folders/fq/65bs7wwx3mz7jdsh4vxm34xc0000gn/T/tankTemporaryTestData_1422967258.765262/pipeline_configuration',
        '/tmp/bar_pc']

        """

        probe_path = {}
        probe_path["win32"] = "C:\\temp\\foo\\bar\\test.ma"
        probe_path["darwin"] = "/tmp/foo/bar/test.ma"
        probe_path["linux"] = "/tmp/foo/bar/test.ma"

        test_path = probe_path[sys.platform]
        test_path_dir = os.path.dirname(test_path)

        if not os.path.exists(test_path_dir):
            os.makedirs(test_path_dir)

        self.assertRaisesRegex(
            TankInitError,
            ".* is associated with more than one centralized Primary pipeline configuration",
            sgtk.sgtk_from_path,
            test_path,
        )

    def test_project_path_lookup_local_mode(self):
        """
        Check that a sgtk init works for this path
        """

        # By setting the TANK_CURRENT_PC, we emulate the behaviour
        # of a local API running. Push this variable
        old_tank_current_pc = None
        if "TANK_CURRENT_PC" in os.environ:
            old_tank_current_pc = os.environ["TANK_CURRENT_PC"]
        os.environ["TANK_CURRENT_PC"] = self.pipeline_config_root

        probe_path = {}
        probe_path["win32"] = "C:\\temp\\foo\\bar\\test.ma"
        probe_path["darwin"] = "/tmp/foo/bar/test.ma"
        probe_path["linux"] = "/tmp/foo/bar/test.ma"

        test_path = probe_path[sys.platform]
        test_path_dir = os.path.dirname(test_path)

        if not os.path.exists(test_path_dir):
            os.makedirs(test_path_dir)

        self.assertIsInstance(sgtk.sgtk_from_path(test_path), Tank)

        # and pop the modification
        if old_tank_current_pc is None:
            del os.environ["TANK_CURRENT_PC"]
        else:
            os.environ["TANK_CURRENT_PC"] = old_tank_current_pc


class TestTankFromPathPCWithProjectWithoutTankName(TankTestBase):
    """
    Tests edge case where getting path for centralized project and another
    project exists without a tank name.
    """

    def setUp(self):

        super().setUp()

        # a separate project record without the tank name set
        self.other_project = {
            "type": "Project",
            "name": "Project without tank_name set",
            "id": 77777,
            "archived": False,
            "tank_name": None,
        }

        # define an additional pipeline config linked to the other project
        self.other_pc = {
            "type": "PipelineConfiguration",
            "code": "Other",
            "id": 123456,
            "project": self.other_project,
            "windows_path": "/foobar",
            "mac_path": "/foobar",
            "linux_path": "/foobar",
        }

        self.add_to_sg_mock_db(self.other_project)
        self.add_to_sg_mock_db(self.other_pc)

    def test_sgtk_from_path_project_no_tank_name(self):
        """
        Ensure no errors and valid Tank instance returned when a project exists
        with no tank_name
        """

        path = os.path.join(self.project_root, "child_dir")

        # this will raise if an exception occurs. prior to the associated fix
        # (#46590), if there was a project defined for the site without a
        # tank_name set, this code would fail.
        sgtk.pipelineconfig_factory.from_path(path)<|MERGE_RESOLUTION|>--- conflicted
+++ resolved
@@ -11,10 +11,6 @@
 import os
 import pickle
 import sys
-<<<<<<< HEAD
-
-=======
->>>>>>> a84914d4
 from tank_vendor import yaml
 import sgtk
 import tank
