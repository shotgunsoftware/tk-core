# Copyright (c) 2013 Shotgun Software Inc.
#
# CONFIDENTIAL AND PROPRIETARY
#
# This work is provided "AS IS" and subject to the Shotgun Pipeline Toolkit
# Source Code License included in this distribution package. See LICENSE.
# By accessing, using, copying or modifying this work you indicate your
# agreement to the Shotgun Pipeline Toolkit Source Code License. All rights
# not expressly granted therein are reserved by Shotgun Software Inc.

"""
Engine-related unit tests.
"""

from __future__ import print_function, with_statement

import contextlib
import os
import random
import sys
import threading
import time
from unittest import mock

import sgtk
import tank
from sgtk.platform import engine
from tank.errors import TankError
from tank_test.tank_test_base import setUpModule  # noqa
from tank_test.tank_test_base import (
    TankTestBase,
    skip_if_pyside_missing,
    suppress_generated_code_qt_warnings,
)
<<<<<<< HEAD
from tank_test.tank_test_base import setUpModule  # noqa

import contextlib
import tank
import sgtk
from sgtk.platform import engine
from tank.errors import TankError
from unittest import mock
=======
>>>>>>> cd6b3bff


class TestEngineBase(TankTestBase):
    """
    Sets up and tears down engine-based unit tests.
    """

    def setUp(self):
        """
        Sets up a few entities so we can create a vaid context.
        """
        super(TestEngineBase, self).setUp()

        self.setup_fixtures()

        # setup shot
        seq = {"type": "Sequence", "name": "seq_name", "id": 3}
        seq_path = os.path.join(self.project_root, "sequences/Seq")
        self.add_production_path(seq_path, seq)
        shot = {"type": "Shot", "name": "shot_name", "id": 2, "project": self.project}
        shot_path = os.path.join(seq_path, "shot_code")
        self.add_production_path(shot_path, shot)
        step = {"type": "Step", "name": "step_name", "id": 4}
        self.shot_step_path = os.path.join(shot_path, "step_name")
        self.add_production_path(self.shot_step_path, step)

        self.test_resource = os.path.join(
            self.pipeline_config_root, "config", "foo", "bar.png"
        )
        os.makedirs(os.path.dirname(self.test_resource))
        fh = open(self.test_resource, "wt")
        fh.write("test")
        fh.close()

        self.context = self.tk.context_from_path(self.shot_step_path)

    def tearDown(self):
        """
        Tears down the current engine.
        """
        cur_engine = tank.platform.current_engine()
        if cur_engine:
            cur_engine.destroy()
        os.remove(self.test_resource)

        # important to call base class so it can clean up memory
        super(TestEngineBase, self).tearDown()


class TestDialogCreation(TestEngineBase):
    """
    Tests how engines construct and show dialogs.
    """

    def setUp(self):
        """
        We need a QApplication to run these tests.
        """
        super(TestDialogCreation, self).setUp()

        # Engine is not started yet, so can't rely on sgtk.platform.qt for imports.
        from tank.authentication.ui.qt_abstraction import QtGui

        if QtGui.QApplication.instance() is None:
            QtGui.QApplication([])

        sgtk.platform.start_engine("test_engine", self.tk, self.context)

    @skip_if_pyside_missing
    def test_create_widget(self):
        """
        Ensures that the _create_widget method is exception safe.
        """
        # Engine is not started yet, so can't rely on sgtk.platform.qt for imports.
        from tank.authentication.ui.qt_abstraction import QtGui

        class _test_widget(QtGui.QWidget):
            def __init__(self, *args, **kwargs):
                raise Exception("Testing...")

        # Ensure we don't bubble up an exception.
        sgtk.platform.current_engine()._create_widget(_test_widget)

    @skip_if_pyside_missing
    def tearDown(self):
        """
        Tears down the current engine.
        """
        cur_engine = sgtk.platform.current_engine()
        if cur_engine:
            cur_engine.destroy()

        # important to call base class so it can clean up memory
        super(TestEngineBase, self).tearDown()


class TestStartEngine(TestEngineBase):
    """
    Tests how engines are started.
    """

    def test_get_engine_path(self):
        """
        Makes sure the engine is loaded from the right location.
        """
        engine_path = tank.platform.get_engine_path(
            "test_engine", self.tk, self.context
        )
        expected_engine_path = os.path.join(
            self.project_config, "bundles", "test_engine"
        )
        self.assertEqual(engine_path, expected_engine_path)

    def test_valid_engine(self):
        """
        Makes sure the engine that is started is actually an sgtk engine.
        """
        cur_engine = tank.platform.start_engine("test_engine", self.tk, self.context)
        self.assertIsInstance(cur_engine, tank.platform.engine.Engine)

    def test_engine_running(self):
        """
        Makes sure starting an engine twice will fail.
        """
        engine_name = "test_engine"
        tank.platform.start_engine(engine_name, self.tk, self.context)
        self.assertRaises(
            TankError, tank.platform.start_engine, engine_name, self.tk, self.context
        )

    def test_properties(self):
        """
        Test engine properties
        """
        engine = tank.platform.start_engine("test_engine", self.tk, self.context)
        expected_doc_url = "https://help.autodesk.com/view/SGSUB/ENU/?guid=SG_Supervisor_Artist_sa_integrations_sa_integrations_user_guide_html"
        self.assertEqual(engine.name, "test_engine")
        self.assertEqual(engine.display_name, "test_engine")
        self.assertEqual(engine.version, "Undefined")
        self.assertEqual(engine.documentation_url, expected_doc_url)
        self.assertEqual(engine.instance_name, "test_engine")
        self.assertEqual(engine.context, self.context)


class TestLegacyStartShotgunEngine(TestEngineBase):
    """
    Tests how the tk-shotgun engine is started via the start_shotgun_engine routine.
    """

    def test_empty_environment(self):
        """
        In the case of an empty shotgun environment file, a TankError
        should be raised rather than some unhandled exception where we
        try to use the None as a dict.
        """
        self.assertRaises(
            TankError,
            tank.platform.engine.start_shotgun_engine,
            self.tk,
            "empty",  # This corresponds to shotgun_empty.yml in the fixture.
            self.context,
        )


@skip_if_pyside_missing
class TestExecuteInMainThread(TestEngineBase):
    """
    Tests the execute_in_main_thread and async_execute_in_main_thread methods.
    """

    def setUp(self):
        """
        Starts up an engine and makes sure Qt is ready to be used.
        """
        super(TestExecuteInMainThread, self).setUp()

        # Engine is not started yet, so can't rely on sgtk.platform.qt for imports.
        from tank.authentication.ui.qt_abstraction import QtGui

        # See if a QApplication instance exists, and if not create one.  Use the
        # QApplication.instance() method, since qApp can contain a non-None
        # value even if no QApplication has been constructed on PySide2.
        if not QtGui.QApplication.instance():
            self._app = QtGui.QApplication(sys.argv)
        else:
            self._app = QtGui.QApplication.instance()

        tank.platform.start_engine("test_engine", self.tk, self.context)

    def test_exec_in_main_thread(self):
        """
        Checks that execute in main thread actually executes in the main thread.
        """
        self._test_exec_in_main_thread(
            sgtk.platform.current_engine().execute_in_main_thread
        )

    def test_async_exec_in_main_thread(self):
        """
        Checks that execute in main thread actually executes in the main thread.
        """
        self._test_exec_in_main_thread(
            sgtk.platform.current_engine().async_execute_in_main_thread
        )

    def _test_exec_in_main_thread(self, exec_in_main_thread_func):
        """
        Makes sure that the given functor will call user code in the main thread.

        :param exec_in_main_thread_func: Method that can send a request to the main thread.
        """
        t = threading.Thread(
            target=lambda: exec_in_main_thread_func(
                self._assert_run_in_main_thread_and_quit
            )
        )
        t.start()
        self._app.exec_()
        t.join()

    def _assert_run_in_main_thread_and_quit(self):
        from sgtk.platform.qt import QtCore

        # Make sure we are running in the main thread.
        self.assertEqual(
            QtCore.QThread.currentThread(), QtCore.QCoreApplication.instance().thread()
        )
        self._app.quit()

    @skip_if_pyside_missing
    def test_exec_in_main_thread_deadlock(self):
        """
        Makes sure the main thread invoker doesn't deadlock when called from the main thread.
        """
        sgtk.platform.current_engine().execute_in_main_thread(
            self._assert_run_in_main_thread_and_quit
        )

    @skip_if_pyside_missing
    def test_async_exec_in_main_thread_deadlock(self):
        """
        Makes sure the main thread async invoker doesn't deadlock when called from the main thread.
        """
        sgtk.platform.current_engine().async_execute_in_main_thread(
            self._assert_run_in_main_thread_and_quit
        )

    # FIXME: Deactivating this test because it randomly freezes, but the code doesn't seem
    # to have any problem in production (which we would have heard of, since the background task
    # manager uses this feature extensively).
    #
    # The error string is:
    # python[37236] <Warning>: void CGSUpdateManager::log() const: conn 0x1fd93: spurious update.
    #
    # No amount of Googling could figure it out. Converting to QThreads doesn't fix it either.
    # Also, it seems the test only fails if it is run with all the other tests. On its own it appears to be fine.
    def _test_thead_safe_exec_in_main_thread(self):
        """
        Checks that execute_in_main_thread is itself thread-safe!  It
        runs a simple test a number of times in multiple threads and asserts the result
        returned is as expected.
        """
        from sgtk.platform.qt import QtCore

        num_test_threads = 20
        num_thread_iterations = 30

        def run_in_main_thread(v):
            """
            :param v: A value sent from the background thread.
            :returns: The value sent from the background thread.
            """
            # print "Running", v
            return v

        def threaded_work(val):
            """
            Sends as many notifications to the main thread using execute_in_main_thread
            as specified by num_thread_iterations.

            :param val: The index of the thread.
            """
            try:
                eng = sgtk.platform.current_engine()
                c_time = 0.0
                for i in range(num_thread_iterations):
                    time.sleep(random.randint(0, 10) / 10.0)
                    arg = (val, i)
                    st = time.time()
                    ret_val = eng.execute_in_main_thread(run_in_main_thread, arg)
                    e = time.time()
                    c_time += e - st
                    self.assertEqual(ret_val, arg)
            except Exception as e:
                print(e)
                raise

            # print "Cumulative time for thread %d: %0.4fs" % (val, c_time)

        threads = []
        for ti in range(num_test_threads):
            t = threading.Thread(target=lambda: threaded_work(ti))
            t.start()
            threads.append(t)

        def wait_for_threads_and_quit(threads):
            for i, t in enumerate(threads):
                t.join()
            QtCore.QCoreApplication.instance().quit()

        t = threading.Thread(target=lambda: wait_for_threads_and_quit(threads))
        t.start()
        QtCore.QCoreApplication.instance().exec_()


class TestContextChange(TestEngineBase):
    """
    Makes sure that pre and post context change events are always sent wen context changes.
    """

    def setUp(self):
        """
        Prepares a mocker that will count how many times a method is called with certain parameters.
        """
        TestEngineBase.setUp(self)

        # Create pass-through patches for methods that should be invoked
        # when switching context. We'll use them layer to count how many times
        # they have been invoked and with what parameters.
        self._pre_patch = mock.patch(
            "sgtk.platform.engine._CoreContextChangeHookGuard._execute_pre_context_change",
            wraps=engine._CoreContextChangeHookGuard._execute_pre_context_change,
        )
        self._post_patch = mock.patch(
            "sgtk.platform.engine._CoreContextChangeHookGuard._execute_post_context_change",
            wraps=engine._CoreContextChangeHookGuard._execute_post_context_change,
        )

    @contextlib.contextmanager
    def _assert_hooks_invoked(self, old_context, new_context):
        """
        Asserts that the change context hooks have only been invoked once and with
        the right arguments. To be invoked with the 'with' statement.

        :param old_context: Context to compare with the old context parameter in
            the hooks.
        :param new_context: Context to compare with the new context parameter in
            the hooks.
        """
        # Multi item "with"s are not supported in Python 2.5, so do one after
        # the other.
        with self._pre_patch as pre_mock:
            with self._post_patch as post_mock:
                # Invokes the code within the caller's 'with' statement. (that's really cool!)
                yield
                pre_mock.assert_called_once_with(self.tk, old_context, new_context)
                post_mock.assert_called_once_with(self.tk, old_context, new_context)

    def test_on_engine_start(self):
        """
        Checks if the context change hooks are invoked when an engine starts.
        """
        # Start the engine.
        with self._assert_hooks_invoked(None, self.context):
            sgtk.platform.start_engine("test_engine", self.tk, self.context)

    def test_on_engine_destroy(self):
        """
        Checks if the context change hooks are invoked when an engine is destroyed.
        """
        sgtk.platform.start_engine("test_engine", self.tk, self.context)
        with self._assert_hooks_invoked(self.context, None):
            sgtk.platform.current_engine().destroy()

    def test_on_destroy_engine_and_start(self):
        """
        Checks if the way workfiles currently switches context will give the appropriate event
        sequence.
        """
        sgtk.platform.start_engine("test_engine", self.tk, self.context)

        with self._assert_hooks_invoked(self.context, None):
            sgtk.platform.current_engine().destroy()

        with self._assert_hooks_invoked(None, self.context):
            sgtk.platform.start_engine("test_engine", self.tk, self.context)

    def test_on_engine_restart(self):
        """
        Checks if the context change hooks are invoked when an engine restarts with
        the same context.
        """
        sgtk.platform.start_engine("test_engine", self.tk, self.context)

        # Restart toolkit
        with self._assert_hooks_invoked(self.context, self.context):
            tank.platform.restart()

    def test_on_engine_restart_other_context(self):
        """
        Checks if the context change hooks are invoked when an engine restarts with
        a different context.
        """
        sgtk.platform.start_engine("test_engine", self.tk, self.context)

        new_context = self.tk.context_from_entity(
            self.context.entity["type"], self.context.entity["id"]
        )
        # Restart toolkit with the a different context.
        with self._assert_hooks_invoked(self.context, new_context):
            tank.platform.restart(new_context)

    def test_on_change_context_with_context_change_supporting_engine(self):
        """
        Checks that the context change event are sent when the context is changed.
        """
        # Start the engine.
        cur_engine = sgtk.platform.start_engine("test_engine", self.tk, self.context)

        # Create another context we can switch to.
        new_context = self.tk.context_from_entity(
            self.context.entity["type"], self.context.entity["id"]
        )

        # Enables the test engine to support context change.
        cur_engine.enable_context_change()

        # Cache the current engine settings and then set them to a bogus
        # dict of settings. This will allow us to test whether those
        # settings are recached during the context change.
        previous_settings = cur_engine.settings
        cur_engine._set_settings(dict(foo="bar"))

        # Now trigger a context change.
        with self._assert_hooks_invoked(self.context, new_context):
            sgtk.platform.change_context(new_context)

        # Make sure the engine wasn't destroyed and recreated.
        self.assertEqual(id(cur_engine), id(sgtk.platform.current_engine()))

        # Make sure that engine settings were recached.
        try:
            self.assertEqual(
                cur_engine.settings,
                cur_engine.get_env().get_engine_settings(cur_engine.instance_name),
            )
        except AssertionError:
            # Just to be safe, we'll set the settings back to what they
            # were previously if the recache didn't happen. It might be
            # that forthcoming tests need valid settings cached.
            cur_engine._set_settings(previous_settings)
            raise

    def test_on_change_context_without_context_change_supporting_engine(self):
        """
        Checks that the context change event are sent when the context is changed
        even if the engine doesn't support context change.
        """
        # Start the engine.
        cur_engine = sgtk.platform.start_engine("test_engine", self.tk, self.context)

        # Create another context we can switch to.
        new_context = self.tk.context_from_entity(
            self.context.entity["type"], self.context.entity["id"]
        )

        # Now trigger a context change.
        with self._assert_hooks_invoked(self.context, new_context):
            sgtk.platform.change_context(new_context)

        # Make sure the engine was destroyed and recreated.
        self.assertNotEqual(id(cur_engine), id(sgtk.platform.current_engine()))


class TestRegisteredCommands(TestEngineBase):
    """
    Test functionality related to registering commands with an engine.
    """

    def _command_callback(self):
        pass

    def test_register_command(self):
        """
        Test the command registration process. Validate the input properties
        dictionary is set correctly and no unique prefix is set.
        """
        engine = sgtk.platform.current_engine()
        if engine is None:
            engine = sgtk.platform.start_engine("test_engine", self.tk, self.context)

        test_app = engine.apps["test_app"]

        register_properties = {
            "short_name": "cmd1_sn",
            "title": "Command One",
            "description": "This is test command one.",
            "app": test_app,
            "group": "Group One",
        }
        engine.register_command(
            "test_command", self._command_callback, register_properties
        )
        # Verify a command was registered with the engine
        self.assertIsInstance(engine.commands, dict)
        self.assertIsInstance(engine.commands.get("test_command"), dict)

        command_properties = engine.commands["test_command"].get("properties")
        self.assertIsInstance(command_properties, dict)

        for property, reg_value in register_properties.items():
            self.assertEqual(command_properties[property], reg_value)
        self.assertIsNone(command_properties["prefix"])

    def test_duplicate_commands(self):
        """
        Register duplicate command names to verify the correct unique prefix is being
        created to distinguish them.
        """
        engine = sgtk.platform.current_engine()
        if engine is None:
            engine = sgtk.platform.start_engine("test_engine", self.tk, self.context)

        # For the purposes of this test, the engine itself can be considered
        # an app because it also has an `instance_name` property.
        test_app_1 = engine
        test_app_2 = engine.apps["test_app"]

        # Define four commands to register. In the end, we should have the following
        # keys in the `engine.commands` dictionary:
        #   "test_engine:Group One:test_command"
        #   "test_engine:Group Two:test_command"
        #   "test_app:Group One:test_command"
        #   "test_app:test_command"
        register_properties = [
            {
                "short_name": "cmd1_sn",
                "title": "Command One",
                "description": "This is test command one.",
                "app": test_app_1,
                "group": "Group One",
            },
            {
                "short_name": "cmd2_sn",
                "title": "Command Two",
                "description": "This is test command two.",
                "app": test_app_1,
                "group": "Group Two",
            },
            {
                "short_name": "cmd3_sn",
                "title": "Command Three",
                "description": "This is test command three.",
                "app": test_app_2,
                "group": "Group One",
            },
            {
                "short_name": "cmd4_sn",
                "title": "Command Four",
                "description": "This is test command four.",
                "app": test_app_2,
            },
            {
                "short_name": "cmd5_sn",
                "title": "Command Five",
                "description": "This is test command five.",
                "group": "Group One",
            },
        ]

        # Register the first command and verify the command name key is
        # what we expect. Later we will verify this key has been deleted.
        engine.register_command(
            "test_command", self._command_callback, register_properties[0]
        )
        self.assertIsInstance(engine.commands.get("test_command"), dict)

        # Now register the duplicate commands.
        for command_properties in register_properties[1:]:
            engine.register_command(
                "test_command", self._command_callback, command_properties
            )

        # Verify command prefixes and property values for each of the duplicate
        # commands after everything has been registered.
        for command_properties in register_properties:
            # The command_prefix should take the form app.instance_name:group
            prefix_parts = []
            if command_properties.get("app"):
                prefix_parts.append(command_properties["app"].instance_name)
            if command_properties.get("group"):
                prefix_parts.append(command_properties["group"])
            command_prefix = ":".join(prefix_parts)
            command_key = ":".join(prefix_parts + ["test_command"])

            self.assertIsInstance(engine.commands[command_key], dict)
            engine_command_properties = engine.commands[command_key]["properties"]
            for property, reg_value in command_properties.items():
                self.assertEqual(engine_command_properties[property], reg_value)
            self.assertEqual(engine_command_properties["prefix"], command_prefix)

        # Validate the original 'test_command' first registered has been deleted.
        self.assertIsNone(engine.commands.get("test_command"))


class TestCompatibility(TankTestBase):
    def test_backwards_compatible(self):
        """
        Ensures the API is backwards compatible as we've moved TankEngineInitErrorto a new location.
        """
        self.assertEqual(sgtk.platform.TankEngineInitError, sgtk.TankEngineInitError)


@skip_if_pyside_missing
class TestShowDialog(TestEngineBase):
    """
    Tests the engine.show_dialog method.
    """

    def setUp(self):
        """
        Prepares the engine and makes sure Qt is ready.
        """
        super(TestShowDialog, self).setUp()
        self.setup_fixtures()

        self.engine = sgtk.platform.start_engine("test_engine", self.tk, self.context)

        # Engine is not started yet, so can't rely on sgtk.platform.qt for imports.
        from tank.authentication.ui.qt_abstraction import QtGui

        # Create an application instance so we can take control of the execution
        # of the dialog.
        if QtGui.QApplication.instance() is None:
            self._app = QtGui.QApplication(sys.argv)
        else:
            self._app = QtGui.QApplication.instance()

        self._dialog_dimissed = False

    def tearDown(self):
        self.engine.destroy()
        super(TestShowDialog, self).tearDown()

    @suppress_generated_code_qt_warnings
    def test_gui_app_and_close(self):
        # Show the dialog
        self.engine.commands["test_app"]["callback"]()
        # Process events
        self._app.processEvents()
        # Click the dismiss button
        self.engine.apps["test_app"].dismiss_button.click()
        # Process the remaining events.
        self._app.processEvents()<|MERGE_RESOLUTION|>--- conflicted
+++ resolved
@@ -32,17 +32,7 @@
     skip_if_pyside_missing,
     suppress_generated_code_qt_warnings,
 )
-<<<<<<< HEAD
 from tank_test.tank_test_base import setUpModule  # noqa
-
-import contextlib
-import tank
-import sgtk
-from sgtk.platform import engine
-from tank.errors import TankError
-from unittest import mock
-=======
->>>>>>> cd6b3bff
 
 
 class TestEngineBase(TankTestBase):
