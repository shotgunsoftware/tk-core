# Copyright (c) 2013 Shotgun Software Inc.
#
# CONFIDENTIAL AND PROPRIETARY
#
# This work is provided "AS IS" and subject to the Shotgun Pipeline Toolkit
# Source Code License included in this distribution package. See LICENSE.
# By accessing, using, copying or modifying this work you indicate your
# agreement to the Shotgun Pipeline Toolkit Source Code License. All rights
# not expressly granted therein are reserved by Shotgun Software Inc.

import os

from tank_test.tank_test_base import *
from tank.errors import TankError


class TestDescriptors(TankTestBase):

<<<<<<< HEAD

    def test_app_store_descriptor_location(self):
        """
        Tests an appstore descriptor bundle path for the given bundle type and location.
=======
    def _test_app_store_descriptor_location(self, bundle_type, bundle_location):
        """
        Tests an app store descriptor bundle path for the given bundle type and location.

        :param bundle_type: One of descriptor.AppDescriptor.{APP,ENGINE,FRAMEWORK}
        :param bundle_location: Location in the pipeline configuration where bundles of the given
            type get installed.
>>>>>>> cd64f1e4
        """
        install_root = os.path.join(self.tk.pipeline_configuration.get_install_location(), "install")
        location = {"type": "app_store", "version": "v0.1.2", "name": "tk-bundle"}

<<<<<<< HEAD
        app_path = os.path.join(install_root, "apps", "app_store", "tk-bundle", "v0.1.2")
        d = self.tk.pipeline_configuration.get_app_descriptor(location)
        self.assertEqual(d.get_path(), app_path)

        engine_path = os.path.join(install_root, "engines", "app_store", "tk-bundle", "v0.1.2")
        d = self.tk.pipeline_configuration.get_engine_descriptor(location)
        self.assertEqual(d.get_path(), engine_path)

        fw_path = os.path.join(install_root, "frameworks", "app_store", "tk-bundle", "v0.1.2")
        d = self.tk.pipeline_configuration.get_framework_descriptor(location)
        self.assertEqual(d.get_path(), fw_path)

        core_path = os.path.join(install_root, "cores", "app_store", "tk-bundle", "v0.1.2")
        d = self.tk.pipeline_configuration.get_core_descriptor(location)
        self.assertEqual(d.get_path(), core_path)


    def test_manual_descriptor_location(self):
        """
        Tests a manual descriptor bundle path for the given bundle type and location.
=======
        desc = descriptor.get_from_location(
            bundle_type,
            self.tk.pipeline_configuration,
            {"type": "app_store", "version": "v0.1.2", "name": "tk-bundle"}
        )
        self.assertEqual(
            desc.get_path(),
            os.path.join(
                bundle_location,
                "app_store",
                "tk-bundle",
                "v0.1.2"
            )
        )

        # test caching
        desc2 = descriptor.get_from_location(
            bundle_type,
            self.tk.pipeline_configuration,
            {"type": "app_store", "version": "v0.1.2", "name": "tk-bundle"}
        )
        # note that we don't use the equality operator here but using 'is' to
        # make sure we are getting the same instance back
        self.assertTrue(desc is desc2)

        desc3 = descriptor.get_from_location(
            bundle_type,
            self.tk.pipeline_configuration,
            {"type": "app_store", "version": "v0.1.3", "name": "tk-bundle"}
        )
        # note that we don't use the equality operator here but using 'is' to
        # make sure we are getting the same instance back
        self.assertTrue(desc is not desc3)

    def _test_manual_descriptor_location(self, bundle_type, bundle_location):
        """
        Tests a manual descriptor bundle path for the given bundle type and location.

        :param bundle_type: One of descriptor.AppDescriptor.{APP,ENGINE,FRAMEWORK}
        :param bundle_location: Location in the pipeline configuration where bundles of the given
            type get installed.
        """

        desc = descriptor.get_from_location(
            bundle_type,
            self.tk.pipeline_configuration,
            {"type": "manual", "version": "v0.1.2", "name": "tk-bundle"}
        )
        self.assertEqual(
            desc.get_path(),
            os.path.join(
                bundle_location,
                "manual",
                "tk-bundle",
                "v0.1.2"
            )
        )


    def _test_dev_descriptor_location(self, bundle_type, bundle_location):
>>>>>>> cd64f1e4
        """

        install_root = os.path.join(self.tk.pipeline_configuration.get_install_location(), "install")
        location = {"type": "manual", "version": "v0.1.2", "name": "tk-bundle"}

        app_path = os.path.join(install_root, "apps", "manual", "tk-bundle", "v0.1.2")
        d = self.tk.pipeline_configuration.get_app_descriptor(location)
        self.assertEqual(d.get_path(), app_path)

        engine_path = os.path.join(install_root, "engines", "manual", "tk-bundle", "v0.1.2")
        d = self.tk.pipeline_configuration.get_engine_descriptor(location)
        self.assertEqual(d.get_path(), engine_path)

        fw_path = os.path.join(install_root, "frameworks", "manual", "tk-bundle", "v0.1.2")
        d = self.tk.pipeline_configuration.get_framework_descriptor(location)
        self.assertEqual(d.get_path(), fw_path)

        core_path = os.path.join(install_root, "cores", "manual", "tk-bundle", "v0.1.2")
        d = self.tk.pipeline_configuration.get_core_descriptor(location)
        self.assertEqual(d.get_path(), core_path)


    def test_dev_descriptor_location(self):
        """
        Tests a dev descriptor bundle path
        """

        d = self.tk.pipeline_configuration.get_app_descriptor({"type": "dev", "path": "{PIPELINE_CONFIG}/bundle"})
        self.assertEqual(d.get_path(), os.path.join(self.tk.pipeline_configuration.get_path(), "bundle"))

        d = self.tk.pipeline_configuration.get_app_descriptor({"type": "dev", "path": "path/to/bundle"})
        self.assertEqual(d.get_path(), os.path.join("path", "to", "bundle"))


    def _test_git_descriptor_location_with_repo(self, repo):
        """
        Tests a git descriptor bundle path for the given bundle type and location and a given
        repo.
        """
        install_root = os.path.join(self.tk.pipeline_configuration.get_install_location(), "install", "apps")

        d = self.tk.pipeline_configuration.get_app_descriptor({"type": "git", "path": repo, "version": "v0.1.2"})
        self.assertEqual(d.get_path(), os.path.join(install_root , "git", os.path.basename(repo), "v0.1.2"))

<<<<<<< HEAD
    def test_git_descriptor_location(self):
=======
        # test caching
        desc2 = descriptor.get_from_location(
            bundle_type,
            self.tk.pipeline_configuration,
            {"type": "git", "path": repo, "version": "v0.1.2"}
        )
        # note that we don't use the equality operator here but using 'is' to
        # make sure we are getting the same instance back
        self.assertTrue(desc is desc2)

        desc3 = descriptor.get_from_location(
            bundle_type,
            self.tk.pipeline_configuration,
            {"type": "git", "path": repo, "version": "v0.1.3"}
        )
        # note that we don't use the equality operator here but using 'is' to
        # make sure we are getting the same instance back
        self.assertTrue(desc is not desc3)

    def _test_git_descriptor_location(self, bundle_type, bundle_location):
>>>>>>> cd64f1e4
        """
        Tests a git descriptor bundle path for the given bundle type and location for all
        supported repo naming convention.

        :param bundle_type: One of descriptor.AppDescriptor.{APP,ENGINE,FRAMEWORK}
        :param bundle_location: Location in the pipeline configuration where bundles of the given
            type get installed.
        """
        for uri in [
            "git@github.com:manneohrstrom/tk-hiero-publish.git",
            "https://github.com/manneohrstrom/tk-hiero-publish.git",
            "git://github.com/manneohrstrom/tk-hiero-publish.git",
            "/full/path/to/local/repo.git"
        ]:
            self._test_git_descriptor_location_with_repo(uri)

<<<<<<< HEAD
=======
    def test_descriptors_location(self):
        """
        For all descriptor types and bundle types, this test validates the
        install location of the bundles (descriptor.get_path()).
        """
        bundle_types = {
            # Do not rely on get_bundles_location() to generate the expected roots since
            # we wouldn't be testing against the expected value.
            descriptor.AppDescriptor.APP: os.path.join(self.tk.pipeline_configuration.get_install_location(), "install", "apps"),
            descriptor.AppDescriptor.ENGINE: os.path.join(self.tk.pipeline_configuration.get_install_location(), "install", "engines"),
            descriptor.AppDescriptor.FRAMEWORK: os.path.join(self.tk.pipeline_configuration.get_install_location(), "install", "frameworks")
        }
        for bundle_type, bundle_location in bundle_types.iteritems():
            self._test_app_store_descriptor_location(
                bundle_type,
                bundle_location
            )
            self._test_manual_descriptor_location(
                bundle_type,
                bundle_location
            )
            self._test_dev_descriptor_location(
                bundle_type,
                bundle_location
            )
            self._test_git_descriptor_location(
                bundle_type,
                bundle_location
            )
>>>>>>> cd64f1e4

    def test_git_version_logic(self):
        """
        Test git descriptor version logic
        """
        desc = self.tk.pipeline_configuration.get_app_descriptor(
                {"type": "git", "path": "git@github.com:dummy/tk-multi-dummy.git", "version": "v1.2.3"}
        )

        # absolute match
        self.assertEqual(desc._find_latest_tag_by_pattern(["v1.2.3"], "v1.2.3"), "v1.2.3")
        self.assertEqual(desc._find_latest_tag_by_pattern(["v1.2.3", "v1.2.2"], "v1.2.3"), "v1.2.3")

        # simple matches
        self.assertEqual(desc._find_latest_tag_by_pattern(["v1.2.3", "v1.2.2"], "v1.2.x"), "v1.2.3")
        self.assertEqual(desc._find_latest_tag_by_pattern(["v1.2.3", "v1.2.2"], "v1.2.x"), "v1.2.3")
        self.assertEqual(desc._find_latest_tag_by_pattern(["v1.2.3", "v1.2.233", "v1.3.1"], "v1.3.x"), "v1.3.1")
        self.assertEqual(desc._find_latest_tag_by_pattern(["v1.2.3", "v1.2.233", "v1.3.1", "v2.3.1"], "v1.x.x"), "v1.3.1")

        # forks
        self.assertEqual(desc._find_latest_tag_by_pattern(["v1.2.3", "v1.2.233", "v1.3.1.2.3"], "v1.3.x"), "v1.3.1.2.3")
        self.assertEqual(desc._find_latest_tag_by_pattern(["v1.2.3", "v1.2.233", "v1.3.1.2.3", "v1.4.233"], "v1.3.1.x"), "v1.3.1.2.3")

        # invalids
        self.assertRaisesRegexp(TankError,
                                "Incorrect version pattern '.*'. There should be no digit after a 'x'",
                                desc._find_latest_tag_by_pattern,
                                ["v1.2.3", "v1.2.233", "v1.3.1"],
                                "v1.x.2")<|MERGE_RESOLUTION|>--- conflicted
+++ resolved
@@ -16,25 +16,13 @@
 
 class TestDescriptors(TankTestBase):
 
-<<<<<<< HEAD
-
     def test_app_store_descriptor_location(self):
         """
         Tests an appstore descriptor bundle path for the given bundle type and location.
-=======
-    def _test_app_store_descriptor_location(self, bundle_type, bundle_location):
-        """
-        Tests an app store descriptor bundle path for the given bundle type and location.
-
-        :param bundle_type: One of descriptor.AppDescriptor.{APP,ENGINE,FRAMEWORK}
-        :param bundle_location: Location in the pipeline configuration where bundles of the given
-            type get installed.
->>>>>>> cd64f1e4
         """
         install_root = os.path.join(self.tk.pipeline_configuration.get_install_location(), "install")
         location = {"type": "app_store", "version": "v0.1.2", "name": "tk-bundle"}
 
-<<<<<<< HEAD
         app_path = os.path.join(install_root, "apps", "app_store", "tk-bundle", "v0.1.2")
         d = self.tk.pipeline_configuration.get_app_descriptor(location)
         self.assertEqual(d.get_path(), app_path)
@@ -51,72 +39,25 @@
         d = self.tk.pipeline_configuration.get_core_descriptor(location)
         self.assertEqual(d.get_path(), core_path)
 
+    def test_locator_caching(self):
+        """
+        Tests the in-memory cache of locators
+        """
+        location = {"type": "app_store", "version": "v0.1.2", "name": "tk-bundle"}
+        location2 = {"type": "app_store", "version": "v0.1.3", "name": "tk-bundle"}
+
+        d1 = self.tk.pipeline_configuration.get_app_descriptor(location)
+        d2 = self.tk.pipeline_configuration.get_app_descriptor(location)
+        d3 = self.tk.pipeline_configuration.get_app_descriptor(location2)
+
+        # note that we don't use the equality operator here but using 'is' to
+        # make sure we are getting the same instance back
+        self.assertTrue(d1 is d2)
+        self.assertTrue(d1 is not d3)
 
     def test_manual_descriptor_location(self):
         """
         Tests a manual descriptor bundle path for the given bundle type and location.
-=======
-        desc = descriptor.get_from_location(
-            bundle_type,
-            self.tk.pipeline_configuration,
-            {"type": "app_store", "version": "v0.1.2", "name": "tk-bundle"}
-        )
-        self.assertEqual(
-            desc.get_path(),
-            os.path.join(
-                bundle_location,
-                "app_store",
-                "tk-bundle",
-                "v0.1.2"
-            )
-        )
-
-        # test caching
-        desc2 = descriptor.get_from_location(
-            bundle_type,
-            self.tk.pipeline_configuration,
-            {"type": "app_store", "version": "v0.1.2", "name": "tk-bundle"}
-        )
-        # note that we don't use the equality operator here but using 'is' to
-        # make sure we are getting the same instance back
-        self.assertTrue(desc is desc2)
-
-        desc3 = descriptor.get_from_location(
-            bundle_type,
-            self.tk.pipeline_configuration,
-            {"type": "app_store", "version": "v0.1.3", "name": "tk-bundle"}
-        )
-        # note that we don't use the equality operator here but using 'is' to
-        # make sure we are getting the same instance back
-        self.assertTrue(desc is not desc3)
-
-    def _test_manual_descriptor_location(self, bundle_type, bundle_location):
-        """
-        Tests a manual descriptor bundle path for the given bundle type and location.
-
-        :param bundle_type: One of descriptor.AppDescriptor.{APP,ENGINE,FRAMEWORK}
-        :param bundle_location: Location in the pipeline configuration where bundles of the given
-            type get installed.
-        """
-
-        desc = descriptor.get_from_location(
-            bundle_type,
-            self.tk.pipeline_configuration,
-            {"type": "manual", "version": "v0.1.2", "name": "tk-bundle"}
-        )
-        self.assertEqual(
-            desc.get_path(),
-            os.path.join(
-                bundle_location,
-                "manual",
-                "tk-bundle",
-                "v0.1.2"
-            )
-        )
-
-
-    def _test_dev_descriptor_location(self, bundle_type, bundle_location):
->>>>>>> cd64f1e4
         """
 
         install_root = os.path.join(self.tk.pipeline_configuration.get_install_location(), "install")
@@ -161,30 +102,8 @@
         d = self.tk.pipeline_configuration.get_app_descriptor({"type": "git", "path": repo, "version": "v0.1.2"})
         self.assertEqual(d.get_path(), os.path.join(install_root , "git", os.path.basename(repo), "v0.1.2"))
 
-<<<<<<< HEAD
+
     def test_git_descriptor_location(self):
-=======
-        # test caching
-        desc2 = descriptor.get_from_location(
-            bundle_type,
-            self.tk.pipeline_configuration,
-            {"type": "git", "path": repo, "version": "v0.1.2"}
-        )
-        # note that we don't use the equality operator here but using 'is' to
-        # make sure we are getting the same instance back
-        self.assertTrue(desc is desc2)
-
-        desc3 = descriptor.get_from_location(
-            bundle_type,
-            self.tk.pipeline_configuration,
-            {"type": "git", "path": repo, "version": "v0.1.3"}
-        )
-        # note that we don't use the equality operator here but using 'is' to
-        # make sure we are getting the same instance back
-        self.assertTrue(desc is not desc3)
-
-    def _test_git_descriptor_location(self, bundle_type, bundle_location):
->>>>>>> cd64f1e4
         """
         Tests a git descriptor bundle path for the given bundle type and location for all
         supported repo naming convention.
@@ -201,38 +120,6 @@
         ]:
             self._test_git_descriptor_location_with_repo(uri)
 
-<<<<<<< HEAD
-=======
-    def test_descriptors_location(self):
-        """
-        For all descriptor types and bundle types, this test validates the
-        install location of the bundles (descriptor.get_path()).
-        """
-        bundle_types = {
-            # Do not rely on get_bundles_location() to generate the expected roots since
-            # we wouldn't be testing against the expected value.
-            descriptor.AppDescriptor.APP: os.path.join(self.tk.pipeline_configuration.get_install_location(), "install", "apps"),
-            descriptor.AppDescriptor.ENGINE: os.path.join(self.tk.pipeline_configuration.get_install_location(), "install", "engines"),
-            descriptor.AppDescriptor.FRAMEWORK: os.path.join(self.tk.pipeline_configuration.get_install_location(), "install", "frameworks")
-        }
-        for bundle_type, bundle_location in bundle_types.iteritems():
-            self._test_app_store_descriptor_location(
-                bundle_type,
-                bundle_location
-            )
-            self._test_manual_descriptor_location(
-                bundle_type,
-                bundle_location
-            )
-            self._test_dev_descriptor_location(
-                bundle_type,
-                bundle_location
-            )
-            self._test_git_descriptor_location(
-                bundle_type,
-                bundle_location
-            )
->>>>>>> cd64f1e4
 
     def test_git_version_logic(self):
         """
