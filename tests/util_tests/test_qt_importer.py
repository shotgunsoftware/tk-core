# Copyright (c) 2023 Autodesk.
#
# CONFIDENTIAL AND PROPRIETARY
#
# This work is provided "AS IS" and subject to the ShotGrid Pipeline Toolkit
# Source Code License included in this distribution package. See LICENSE.
# By accessing, using, copying or modifying this work you indicate your
# agreement to the ShotGrid Pipeline Toolkit Source Code License. All rights
# not expressly granted therein are reserved by Autodesk.

import types
import unittest.mock

from tank_test.tank_test_base import setUpModule  # noqa
from tank_test.tank_test_base import (
    TankTestBase,
    skip_if_pyside2,
    skip_if_pyside6,
)
from tank.util import qt_importer


class QtImporterTests(TankTestBase):
    """Tests QtImporter functionality."""

    @skip_if_pyside2(found=False)
    def test_qt_importer_with_pyside2_interface_qt4(self):
        """
        Test the QtImporter constructor with QT4 interface.

        This test only runs if PySide2 is available.
        """

        qt = qt_importer.QtImporter(qt_importer.QtImporter.QT4)

        # Check that the qt modules were initialized
        assert qt.QtCore
        assert qt.QtGui
        assert qt.QtNetwork
        assert qt.shiboken
        assert qt.shiboken.__name__ == "shiboken2"
<<<<<<< HEAD
        assert qt.QtWebEngineWidgets
=======

        assert (
            qt.QtWebKit is None
            or isinstance(qt.QtWebKit, types.ModuleType)
        )

        assert (
            qt.QtWebEngineWidgets is None
            or isinstance(qt.QtWebEngineWidgets, types.ModuleType)
        )
>>>>>>> e266c6e2

        # Expect PySide2 as the binding
        assert qt.binding_name == "PySide2"
        assert qt.base
        assert qt.base["__name__"] is qt.binding_name
        assert qt.base["__version__"] is qt.binding_version

    @skip_if_pyside2(found=False)
    def test_qt_importer_with_pyside2_interface_qt5(self):
        """
        Test the QtImporter constructor with QT5 interface.

        This test only runs if PySide2 is available.
        """

        qt = qt_importer.QtImporter(qt_importer.QtImporter.QT5)

        # Check that the qt modules were initialized
        assert qt.QtCore
        assert qt.QtGui
        assert qt.QtNetwork
        assert qt.shiboken
        assert qt.shiboken.__name__ == "shiboken2"
        assert qt.QtWebEngineWidgets

        # Expect PySide2 as the binding
        assert qt.binding_name == "PySide2"
        assert qt.base
        assert qt.base["__name__"] is qt.binding_name
        assert qt.base["__version__"] is qt.binding_version

    @skip_if_pyside6(found=False)
    @skip_if_pyside2(found=True)
    def test_qt_importer_with_pyside6_interface_qt4(self):
        """
        Test the QtImporter constructor with default interface version requested.

        This test only runs if PySide6 is available and PySide2 is not available.
        """

        qt = qt_importer.QtImporter(qt_importer.QtImporter.QT4)

        # Check that the qt modules were initialized
        assert qt.QtCore
        assert qt.QtGui
        assert qt.QtNetwork
        assert qt.shiboken
        assert qt.shiboken.__name__ == "shiboken6"
        assert qt.QtWebEngineWidgets

        # Expect PySide2 as the binding
        assert qt.binding_name == "PySide6"
        assert qt.base
        assert qt.base["__name__"] is qt.binding_name
        assert qt.base["__version__"] is qt.binding_version

    @skip_if_pyside6(found=False)
    @skip_if_pyside2(found=True)
    def test_qt_importer_with_pyside6_interface_qt6(self):
        """
        Test the QtImporter constructor with default interface version requested.

        This test only runs if PySide6 is available and PyQt4, PySide, PySide2 are not available.
        """

        qt = qt_importer.QtImporter(qt_importer.QtImporter.QT6)

        # Check that the qt modules were initialized
        assert qt.QtCore
        assert qt.QtGui
        assert qt.QtNetwork
        assert qt.shiboken
        assert qt.shiboken.__name__ == "shiboken6"
        assert qt.QtWebEngineWidgets

        # Expect PySide2 as the binding
        assert qt.binding_name == "PySide6"
        assert qt.base
        assert qt.base["__name__"] is qt.binding_name
        assert qt.base["__version__"] is qt.binding_version

    @skip_if_pyside2(found=False)
    @skip_if_pyside6(found=True)
    @unittest.mock.patch(
        # Ensure the QtWebEngineWidgets module is present
        "PySide2.QtWebEngineWidgets"
    )
    @unittest.mock.patch.dict(
        # Set the SHOTGUN_SKIP_QTWEBENGINEWIDGETS_IMPORT variable
        "os.environ",
        {"SHOTGUN_SKIP_QTWEBENGINEWIDGETS_IMPORT": "1"}
    )
    def test_skip_webengine_qt5(self, *mocks):
        # Test default Qt interface (Qt4)
        qt = qt_importer.QtImporter()

        # Check that the qt modules were initialized
        assert qt.QtCore

        # Ensure the QtWebEngineWidgets module is NOT imported
        assert qt.QtWebEngineWidgets is None

        # Repeat the test with Qt5 interface
        qt = qt_importer.QtImporter(
            interface_version_requested=qt_importer.QtImporter.QT5,
        )

        # Check that the qt modules were initialized
        assert qt.QtCore

        # Ensure the QtWebEngineWidgets module is NOT imported
        with self.assertRaises(KeyError):
            qt.QtWebEngineWidgets

    @skip_if_pyside6(found=False)
    @skip_if_pyside2(found=True)
    @unittest.mock.patch(
        # Ensure the QtWebEngineWidgets module is present
        "PySide6.QtWebEngineWidgets"
    )
    @unittest.mock.patch.dict(
        # Set the SHOTGUN_SKIP_QTWEBENGINEWIDGETS_IMPORT variable
        "os.environ",
        {"SHOTGUN_SKIP_QTWEBENGINEWIDGETS_IMPORT": "1"}
    )
    def test_skip_webengine_qt6(self, *mocks):
        # Test default Qt interface (Qt4)
        qt = qt_importer.QtImporter()

        # Check that the qt modules were initialized
        assert qt.QtCore

        # Ensure the QtWebEngineWidgets module is NOT imported
        assert qt.QtWebEngineWidgets is None

        # Repeat the test with Qt6 interface
        qt = qt_importer.QtImporter(
            interface_version_requested=qt_importer.QtImporter.QT6,
        )

        # Check that the qt modules were initialized
        assert qt.QtCore

        # Ensure the QtWebEngineWidgets module is NOT imported
        with self.assertRaises(KeyError):
            qt.QtWebEngineWidgets<|MERGE_RESOLUTION|>--- conflicted
+++ resolved
@@ -39,20 +39,11 @@
         assert qt.QtNetwork
         assert qt.shiboken
         assert qt.shiboken.__name__ == "shiboken2"
-<<<<<<< HEAD
-        assert qt.QtWebEngineWidgets
-=======
-
-        assert (
-            qt.QtWebKit is None
-            or isinstance(qt.QtWebKit, types.ModuleType)
-        )
 
         assert (
             qt.QtWebEngineWidgets is None
             or isinstance(qt.QtWebEngineWidgets, types.ModuleType)
         )
->>>>>>> e266c6e2
 
         # Expect PySide2 as the binding
         assert qt.binding_name == "PySide2"
