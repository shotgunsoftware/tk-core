--- conflicted
+++ resolved
@@ -93,7 +93,6 @@
         self.assertEqual(settings.app_store_proxy, "app_store_http_proxy")
 
     def test_empty_settings(self):
-<<<<<<< HEAD
         """
         Tests a yaml file with the settings present but empty.
         """
@@ -110,28 +109,6 @@
         self.assertEqual(settings.shotgun_proxy, "")
         self.assertEqual(settings.app_store_proxy, "")
 
-    def test_system_proxy(self):
-=======
->>>>>>> fa3bcb61
-        """
-        Tests a yaml file with the settings present but empty.
-        """
-        self._mock_ini_file({
-            "default_site": "",
-            "default_login": "",
-            "http_proxy": "",
-            "app_store_http_proxy": ""
-        })
-
-<<<<<<< HEAD
-=======
-        settings = UserSettings()
-        self.assertEqual(settings.default_site, "")
-        self.assertEqual(settings.default_login, "")
-        self.assertEqual(settings.shotgun_proxy, "")
-        self.assertEqual(settings.app_store_proxy, "")
-
->>>>>>> fa3bcb61
     def test_custom_settings(self):
         """
         Tests that we can read settings in any section of the file.
