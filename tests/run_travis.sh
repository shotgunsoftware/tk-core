--- conflicted
+++ resolved
@@ -24,8 +24,6 @@
     exit 0
 fi
 
-<<<<<<< HEAD
-=======
 
 if [[ $TRAVIS -eq true ]]; then
     # PySide is tricky to install and run. Let's get a wheel from someone who already compiled it for
@@ -45,6 +43,5 @@
 fi
 
 
->>>>>>> 2a718cbd
 PYTHONPATH=tests/python/third_party python -3 tests/python/third_party/coverage run tests/run_tests.py
 PYTHONPATH=tests/python/third_party python -3 tests/python/third_party/coverage run -a tests/integration_tests/offline_workflow.py