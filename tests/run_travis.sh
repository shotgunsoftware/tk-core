#!/usr/bin/env bash
# Copyright (c) 2017 Shotgun Software Inc.
# 
# CONFIDENTIAL AND PROPRIETARY
# 
# This work is provided "AS IS" and subject to the Shotgun Pipeline Toolkit 
# Source Code License included in this distribution package. See LICENSE.
# By accessing, using, copying or modifying this work you indicate your 
# agreement to the Shotgun Pipeline Toolkit Source Code License. All rights 
# not expressly granted therein are reserved by Shotgun Software Inc.

#
# This file is run by the travis builds. It will ensure all sources can be compiled and all tests
# pass. If the SHOTGUN_COMPILE_ONLY environment variable is set, tests will not be run.
#

set -e

python -m compileall python/tank
python -m compileall tests/*.py
python -m compileall tests/*/*.py

if [[ $SHOTGUN_COMPILE_ONLY -eq 1 ]]; then
    exit 0
fi

<<<<<<< HEAD

if [[ $TRAVIS -eq true ]]; then
    # PySide is tricky to install and run. Let's get a wheel from someone who already compiled it for
    # Travis.
    # Taken from: https://stackoverflow.com/questions/24489588/how-can-i-install-pyside-on-travis
    sudo apt-get install libqt4-dev
    pip install PySide==1.2.2 --no-index --find-links https://parkin.github.io/python-wheelhouse/;
    # Travis CI servers use virtualenvs, so we need to finish the install by the following
    python ~/virtualenv/python${TRAVIS_PYTHON_VERSION}/bin/pyside_postinstall.py -install
    # Now we need to start the X server...
    # Taken from: https://github.com/colmap/colmap/commit/606d3cd09931d78a3272f99b5e7a2cb6894e243e
    export DISPLAY=:99.0
    sh -e /etc/init.d/xvfb start
    sleep 3
    # Finally, tell Qt to run offscreen.
    export QT_QPA_PLATFORM=offscreen
fi


PYTHONPATH=tests/python/third_party python -3 tests/python/third_party/coverage run tests/run_tests.py
=======
PYTHONPATH=tests/python/third_party python -3 tests/python/third_party/coverage run tests/run_tests.py
PYTHONPATH=tests/python/third_party python -3 tests/python/third_party/coverage run -a tests/integration_tests/offline_workflow.py
>>>>>>> 1be7da83
<|MERGE_RESOLUTION|>--- conflicted
+++ resolved
@@ -24,7 +24,6 @@
     exit 0
 fi
 
-<<<<<<< HEAD
 
 if [[ $TRAVIS -eq true ]]; then
     # PySide is tricky to install and run. Let's get a wheel from someone who already compiled it for
@@ -45,7 +44,4 @@
 
 
 PYTHONPATH=tests/python/third_party python -3 tests/python/third_party/coverage run tests/run_tests.py
-=======
-PYTHONPATH=tests/python/third_party python -3 tests/python/third_party/coverage run tests/run_tests.py
-PYTHONPATH=tests/python/third_party python -3 tests/python/third_party/coverage run -a tests/integration_tests/offline_workflow.py
->>>>>>> 1be7da83
+PYTHONPATH=tests/python/third_party python -3 tests/python/third_party/coverage run -a tests/integration_tests/offline_workflow.py