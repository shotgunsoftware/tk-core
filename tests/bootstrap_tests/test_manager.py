# Copyright (c) 2016 Shotgun Software Inc.
#
# CONFIDENTIAL AND PROPRIETARY
#
# This work is provided "AS IS" and subject to the Shotgun Pipeline Toolkit
# Source Code License included in this distribution package. See LICENSE.
# By accessing, using, copying or modifying this work you indicate your
# agreement to the Shotgun Pipeline Toolkit Source Code License. All rights
# not expressly granted therein are reserved by Shotgun Software Inc.

from __future__ import with_statement
import os

import sgtk
from mock import patch, Mock

from sgtk.bootstrap import ToolkitManager

from tank_test.tank_test_base import setUpModule # noqa
from tank_test.tank_test_base import TankTestBase, temp_env_var


class TestErrorHandling(TankTestBase):

    def test_get_pipeline_configurations_by_id(self):
        """
        Ensure that the resolver detects when an installed configuration has not been set for the
        current platform.
        """
        def find_mock_impl(*args, **kwargs):
            mgr = ToolkitManager()
            mgr.pipeline_configuration = 1
            with self.assertRaisesRegexp(
                sgtk.bootstrap.TankBootstrapError,
                "Can't enumerate pipeline configurations matching a specific id."
            ):
                mgr.get_pipeline_configurations(None)


class TestFunctionality(TankTestBase):

    @patch("tank.authentication.ShotgunAuthenticator.get_user", return_value=Mock())
    def test_pipeline_config_id_env_var(self, _):
        """
        Tests the SHOTGUN_PIPELINE_CONFIGURATION_ID being picked up at init
        """
        mgr = ToolkitManager()
        self.assertEqual(mgr.pipeline_configuration, None)

        with temp_env_var(SHOTGUN_PIPELINE_CONFIGURATION_ID="123"):
            mgr = ToolkitManager()
            self.assertEqual(mgr.pipeline_configuration, 123)

        with temp_env_var(SHOTGUN_PIPELINE_CONFIGURATION_ID="invalid"):
            mgr = ToolkitManager()
            self.assertEqual(mgr.pipeline_configuration, None)

    @patch("tank.authentication.ShotgunAuthenticator.get_user", return_value=Mock())
    def test_get_entity_from_environment(self, _):
        """
        Ensure the ToolkitManager can extract the entities from the environment
        """

        # no env set
        mgr = ToolkitManager()
        self.assertEqual(mgr.get_entity_from_environment(), None)

        # std case
<<<<<<< HEAD
        with temp_env_var(SHOTGUN_ENTITY_TYPE="Shot", SHOTGUN_ENTITY_ID="123"):
=======
        with temp_env_var(
            SHOTGUN_ENTITY_TYPE="Shot",
            SHOTGUN_ENTITY_ID="123"
        ):
>>>>>>> a30421dd
            self.assertEqual(
                mgr.get_entity_from_environment(),
                {"type": "Shot", "id": 123}
            )
<<<<<<< HEAD
=======

>>>>>>> a30421dd
        # site mismatch
        with temp_env_var(
            SHOTGUN_SITE="https://some.other.site",
            SHOTGUN_ENTITY_TYPE="Shot",
            SHOTGUN_ENTITY_ID="123"
        ):
            self.assertEqual(
                mgr.get_entity_from_environment(),
                None
            )

        # invalid data case
        with temp_env_var(
            SHOTGUN_ENTITY_TYPE="Shot",
            SHOTGUN_ENTITY_ID="invalid"
        ):
            self.assertEqual(
                mgr.get_entity_from_environment(),
                None
            )

    @patch("tank.authentication.ShotgunAuthenticator.get_user", return_value=Mock())
<<<<<<< HEAD
    def test_shotgun_bundle_cache(self, _):
        """
        Ensures ToolkitManager deals property with bundle cache from the user and from
        environment variables.
        """

        # Ensure the list is empty by default.
        mgr = ToolkitManager()
        self.assertEqual(mgr._get_bundle_cache_fallback_paths(), [])

        # If the user bundle cache is set, we should see it in the results.
        mgr.bundle_cache_fallback_paths = ["/a/b/c", "/d/e/f"]
        self.assertEqual(
            set(mgr._get_bundle_cache_fallback_paths()), set(["/a/b/c", "/d/e/f"]))

        # Reset the user bundle cache.
        mgr.bundle_cache_fallback_paths = []
        self.assertEqual(mgr._get_bundle_cache_fallback_paths(), [])

        # Set the environment variable which allows to inherit paths from another process.
        with temp_env_var(
            SHOTGUN_BUNDLE_CACHE_FALLBACK_PATHS=os.pathsep.join(["/g/h/i", "/j/k/l", "/a/b/c"])
        ):
            # Should see the content from the environment variable.
            self.assertEqual(
                set(mgr._get_bundle_cache_fallback_paths()), set(["/g/h/i", "/j/k/l", "/a/b/c"]))

            # Add a few user specified folders.
            mgr.bundle_cache_fallback_paths = ["/a/b/c", "/d/e/f"]

            self.assertEqual(
                set(mgr._get_bundle_cache_fallback_paths()),
                set(["/a/b/c", "/d/e/f", "/g/h/i", "/j/k/l"])
            )

        # Now that the env var is not set anymore we should see its bundle caches.
        self.assertEqual(
            set(mgr._get_bundle_cache_fallback_paths()), set(["/a/b/c", "/d/e/f"])
        )
=======
    def test_serialization(self, _):
        """
        Ensures we're serializing the manager properly.
        """
        # Make sure nobody has added new parameters that need to be serialized.
        class_attrs = set(dir(ToolkitManager))
        instance_attrs = set(dir(ToolkitManager()))
        unserializable_attrs = set(
            ["_sg_connection", "_sg_user", "_pre_engine_start_callback", "_progress_cb"]
        )
        # Through this operation, we're taking all the symbols that are defined from an instance,
        # we then remove everything that is defined also in the class, which means we're left
        # with what was added during __init__, and then we remove the parameters we know can't
        # be serialized. We're left with a small list of values that can be serialized.
        instance_data_members = instance_attrs - class_attrs - unserializable_attrs
        self.assertEqual(len(instance_data_members), 7)

        # Create a manager that hasn't been updated yet.
        clean_mgr = ToolkitManager()
        clean_settings = clean_mgr.extract_settings()

        # Now create one where we modify everything.
        modified_mgr = ToolkitManager()
        modified_mgr.bundle_cache_fallback_paths = ["/a/b/c"]
        modified_mgr.caching_policy = ToolkitManager.CACHE_FULL
        modified_mgr.pipeline_configuration = "Primary"
        modified_mgr.base_configuration = "sgtk:descriptor:app_store?"\
            "version=v0.18.91&name=tk-config-basic"
        modified_mgr.do_shotgun_config_lookup = False
        modified_mgr.plugin_id = "basic.default"
        modified_mgr.allow_config_overrides = False

        # Extract settings and make sure the implementation still stores dictionaries.
        modified_settings = modified_mgr.extract_settings()
        self.assertIsInstance(modified_settings, dict)

        # Make sure the unit test properly changes all the settings from their default values.
        for k, v in modified_settings.iteritems():
            self.assertNotEqual(v, clean_settings[k])

        # Restore the settings from the manager.
        restored_mgr = ToolkitManager()
        restored_mgr.restore_settings(modified_settings)

        # Extract the settings back from the restored manager to make sure everything was written
        # back correctly.
        self.assertEqual(restored_mgr.extract_settings(), modified_settings)
>>>>>>> a30421dd
<|MERGE_RESOLUTION|>--- conflicted
+++ resolved
@@ -66,22 +66,14 @@
         self.assertEqual(mgr.get_entity_from_environment(), None)
 
         # std case
-<<<<<<< HEAD
-        with temp_env_var(SHOTGUN_ENTITY_TYPE="Shot", SHOTGUN_ENTITY_ID="123"):
-=======
         with temp_env_var(
             SHOTGUN_ENTITY_TYPE="Shot",
             SHOTGUN_ENTITY_ID="123"
         ):
->>>>>>> a30421dd
             self.assertEqual(
                 mgr.get_entity_from_environment(),
                 {"type": "Shot", "id": 123}
             )
-<<<<<<< HEAD
-=======
-
->>>>>>> a30421dd
         # site mismatch
         with temp_env_var(
             SHOTGUN_SITE="https://some.other.site",
@@ -102,9 +94,8 @@
                 mgr.get_entity_from_environment(),
                 None
             )
-
+            
     @patch("tank.authentication.ShotgunAuthenticator.get_user", return_value=Mock())
-<<<<<<< HEAD
     def test_shotgun_bundle_cache(self, _):
         """
         Ensures ToolkitManager deals property with bundle cache from the user and from
@@ -144,7 +135,9 @@
         self.assertEqual(
             set(mgr._get_bundle_cache_fallback_paths()), set(["/a/b/c", "/d/e/f"])
         )
-=======
+
+
+    @patch("tank.authentication.ShotgunAuthenticator.get_user", return_value=Mock())
     def test_serialization(self, _):
         """
         Ensures we're serializing the manager properly.
@@ -191,5 +184,4 @@
 
         # Extract the settings back from the restored manager to make sure everything was written
         # back correctly.
-        self.assertEqual(restored_mgr.extract_settings(), modified_settings)
->>>>>>> a30421dd
+        self.assertEqual(restored_mgr.extract_settings(), modified_settings)